const { ElementFromFile, templatePath } = require("../utils");

const { setOptions } = require("../../config/plugins");

function $(selector) { return document.querySelector(selector); }

let options, player, video, api;

let api;

const switchButtonDiv = ElementFromFile(
    templatePath(__dirname, "button_template.html")
);


module.exports = (_options) => {
    if (_options.forceHide) return;
    options = _options;
    document.addEventListener('apiLoaded', setup, { once: true, passive: true });
}

function setup(e) {
    api = e.detail;
<<<<<<< HEAD
    player = $('ytmusic-player');
    video = $('video');
=======
>>>>>>> 362003e1

    $('ytmusic-player-page').prepend(switchButtonDiv);

    $('#song-image.ytmusic-player').style.display = "block";

    if (options.hideVideo) {
        $('.video-switch-button-checkbox').checked = false;
        changeDisplay(false);
        forcePlaybackMode();
        // fix black video
        video.style.height = "auto";
    }

    // button checked = show video
    switchButtonDiv.addEventListener('change', (e) => {
        options.hideVideo = !e.target.checked;
        changeDisplay(e.target.checked);
        setOptions("video-toggle", options);
    })

<<<<<<< HEAD
    video.addEventListener('loadedmetadata', videoStarted);
}

function changeDisplay(showVideo) {
    player.style.margin = showVideo ? '' : 'auto 0px';
    player.setAttribute('playback-mode', showVideo ? 'OMV_PREFERRED' : 'ATV_PREFERRED');
    $('#song-video.ytmusic-player').style.display = showVideo ? 'unset' : 'none';
    if (showVideo && !video.style.top) {
        video.style.top = `${(player.clientHeight - video.clientHeight) / 2}px`;
=======
    $('video').addEventListener('srcChanged', videoStarted);

    observeThumbnail();
}

function changeDisplay(showVideo) {
    if (!showVideo) {
        $('video').style.top = "0";
        $('ytmusic-player').style.margin = "auto 0px";
        $('ytmusic-player').setAttribute('playback-mode', "ATV_PREFERRED");
>>>>>>> 362003e1
    }
    moveVolumeHud(showVideo);
}

function videoStarted() {
<<<<<<< HEAD
    if (player.videoMode_) {
        // switch to high res thumbnail
        const thumbnails = api.getPlayerResponse()?.videoDetails?.thumbnail?.thumbnails;
        if (thumbnails && thumbnails.length > 0) {
            $('#song-image img').src = thumbnails[thumbnails.length - 1].url;
        }
        // show toggle button
=======
    if (api.getPlayerResponse().videoDetails.musicVideoType === 'MUSIC_VIDEO_TYPE_OMV') { // or `$('#player').videoMode_`
        forceThumbnail($('#song-image img'));
>>>>>>> 362003e1
        switchButtonDiv.style.display = "initial";
        // change display to video mode if video exist & video is hidden & option.hideVideo = false
        if (!options.hideVideo && $('#song-video.ytmusic-player').style.display === "none") {
            changeDisplay(true);
        } else {
            moveVolumeHud(!options.hideVideo);
        }
    } else {
        // video doesn't exist -> switch to song mode
        changeDisplay(false);
        // hide toggle button
        switchButtonDiv.style.display = "none";
    }
}

// on load, after a delay, the page overrides the playback-mode to 'OMV_PREFERRED' which causes weird aspect ratio in the image container
// this function fix the problem by overriding that override :)
function forcePlaybackMode() {
    const playbackModeObserver = new MutationObserver(mutations => {
        mutations.forEach(mutation => {
            if (mutation.target.getAttribute('playback-mode') !== "ATV_PREFERRED") {
                playbackModeObserver.disconnect();
                mutation.target.setAttribute('playback-mode', "ATV_PREFERRED");
            }
        });
    });
<<<<<<< HEAD
    playbackModeObserver.observe(player, { attributeFilter: ["playback-mode"] });
}

// if precise volume plugin is enabled, move its hud to be on top of the video
function moveVolumeHud(showVideo) {
    const volumeHud = $('#volumeHud');
    if (volumeHud)
        volumeHud.style.top = showVideo ? `${(player.clientHeight - video.clientHeight) / 2}px` : 0;
=======
    playbackModeObserver.observe($('ytmusic-player'), { attributeFilter: ["playback-mode"] })
}

function observeThumbnail() {
    const playbackModeObserver = new MutationObserver(mutations => {
        if (!$('#player').videoMode_) return;

        mutations.forEach(mutation => {
            if (!mutation.target.src.startsWith('data:')) return;
            forceThumbnail(mutation.target)
        });
    });
    playbackModeObserver.observe($('#song-image img'), { attributeFilter: ["src"] })
}

function forceThumbnail(img) {
    const thumbnails = $('#movie_player').getPlayerResponse()?.videoDetails?.thumbnail?.thumbnails;
    if (thumbnails && thumbnails.length > 0) {
        img.src = thumbnails[thumbnails.length - 1].url.split("?")[0];
    }
>>>>>>> 362003e1
}<|MERGE_RESOLUTION|>--- conflicted
+++ resolved
@@ -21,11 +21,8 @@
 
 function setup(e) {
     api = e.detail;
-<<<<<<< HEAD
     player = $('ytmusic-player');
     video = $('video');
-=======
->>>>>>> 362003e1
 
     $('ytmusic-player-page').prepend(switchButtonDiv);
 
@@ -45,9 +42,10 @@
         changeDisplay(e.target.checked);
         setOptions("video-toggle", options);
     })
+  
+    video.addEventListener('srcChanged', videoStarted);
 
-<<<<<<< HEAD
-    video.addEventListener('loadedmetadata', videoStarted);
+    observeThumbnail();
 }
 
 function changeDisplay(showVideo) {
@@ -56,35 +54,15 @@
     $('#song-video.ytmusic-player').style.display = showVideo ? 'unset' : 'none';
     if (showVideo && !video.style.top) {
         video.style.top = `${(player.clientHeight - video.clientHeight) / 2}px`;
-=======
-    $('video').addEventListener('srcChanged', videoStarted);
-
-    observeThumbnail();
-}
-
-function changeDisplay(showVideo) {
-    if (!showVideo) {
-        $('video').style.top = "0";
-        $('ytmusic-player').style.margin = "auto 0px";
-        $('ytmusic-player').setAttribute('playback-mode', "ATV_PREFERRED");
->>>>>>> 362003e1
     }
     moveVolumeHud(showVideo);
 }
 
 function videoStarted() {
-<<<<<<< HEAD
     if (player.videoMode_) {
         // switch to high res thumbnail
-        const thumbnails = api.getPlayerResponse()?.videoDetails?.thumbnail?.thumbnails;
-        if (thumbnails && thumbnails.length > 0) {
-            $('#song-image img').src = thumbnails[thumbnails.length - 1].url;
-        }
+        forceThumbnail($('#song-image img'));
         // show toggle button
-=======
-    if (api.getPlayerResponse().videoDetails.musicVideoType === 'MUSIC_VIDEO_TYPE_OMV') { // or `$('#player').videoMode_`
-        forceThumbnail($('#song-image img'));
->>>>>>> 362003e1
         switchButtonDiv.style.display = "initial";
         // change display to video mode if video exist & video is hidden & option.hideVideo = false
         if (!options.hideVideo && $('#song-video.ytmusic-player').style.display === "none") {
@@ -111,7 +89,6 @@
             }
         });
     });
-<<<<<<< HEAD
     playbackModeObserver.observe(player, { attributeFilter: ["playback-mode"] });
 }
 
@@ -120,8 +97,6 @@
     const volumeHud = $('#volumeHud');
     if (volumeHud)
         volumeHud.style.top = showVideo ? `${(player.clientHeight - video.clientHeight) / 2}px` : 0;
-=======
-    playbackModeObserver.observe($('ytmusic-player'), { attributeFilter: ["playback-mode"] })
 }
 
 function observeThumbnail() {
@@ -141,5 +116,4 @@
     if (thumbnails && thumbnails.length > 0) {
         img.src = thumbnails[thumbnails.length - 1].url.split("?")[0];
     }
->>>>>>> 362003e1
 }