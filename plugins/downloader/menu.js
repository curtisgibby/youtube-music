--- conflicted
+++ resolved
@@ -10,8 +10,6 @@
 const { sendError } = require("./back");
 const { defaultMenuDownloadLabel, getFolder } = require("./utils");
 
-const { setOptions } = require('../../config/plugins')
-const { dialog } = require('electron');
 let downloadLabel = defaultMenuDownloadLabel;
 
 module.exports = (win, options, refreshMenu) => [
@@ -64,21 +62,9 @@
 		},
 	},
 	{
-<<<<<<< HEAD
-		label: 'Choose download folder:',
-		click: () => {
-			let result = dialog.showOpenDialogSync({ 
-				properties: ['openDirectory', 'createDirectory'],
-				defaultPath: getFolder(options.downloadFolder),
-			})
-			if(result) {
-				options.downloadFolder = result[0]
-				setOptions("downloader", options)
-			} //else = user pressed cancel
-		}
-=======
 		label: "Choose download folder",
 		click: () => {
+
 			let result = dialog.showOpenDialogSync({
 				properties: ["openDirectory", "createDirectory"],
 				defaultPath: getFolder(options.downloadFolder),
@@ -88,6 +74,5 @@
 				setOptions("downloader", options);
 			} // else = user pressed cancel
 		},
->>>>>>> 76f88686
 	},
 ];