--- conflicted
+++ resolved
@@ -1,11 +1,7 @@
 const { ipcRenderer } = require("electron");
 const { globalShortcut } = require('@electron/remote');
 
-<<<<<<< HEAD
-const { setOptions, setMenuOptions } = require("../../config/plugins");
-=======
-const { setOptions, isEnabled } = require("../../config/plugins");
->>>>>>> e6e83de8
+const { setOptions, setMenuOptions, isEnabled } = require("../../config/plugins");
 
 function $(selector) { return document.querySelector(selector); }
 let api;
