const { existsSync } = require("fs");
const path = require("path");

const { app, Menu } = require("electron");
const is = require("electron-is");

const { getAllPlugins } = require("./plugins/utils");
const config = require("./config");

<<<<<<< HEAD
const prompt = require("custom-electron-prompt");
const promptOptions = require("./providers/prompt-options");

const pluginEnabledMenu = (win, plugin, label = "", hasSubmenu = false) => ({
=======
// true only if in-app-menu was loaded on launch
const inAppMenuActive = config.plugins.isEnabled("in-app-menu");

const pluginEnabledMenu = (plugin, label = "", hasSubmenu = false, refreshMenu = undefined) => ({
>>>>>>> 2cb6f56f
	label: label || plugin,
	type: "checkbox",
	checked: config.plugins.isEnabled(plugin),
	click: (item) => {
		if (item.checked) {
			config.plugins.enable(plugin);
		} else {
			config.plugins.disable(plugin);
		}
		if (hasSubmenu) {
			refreshMenu();
		}
	},
});

const mainMenuTemplate = (win) => {
	const refreshMenu = () => {
		this.setApplicationMenu(win);
		if (inAppMenuActive) {
			win.webContents.send("updateMenu", true);
		}
	}
	return [
		{
			label: "Plugins",
			submenu: [
				...getAllPlugins().map((plugin) => {
					const pluginPath = path.join(__dirname, "plugins", plugin, "menu.js")
					if (existsSync(pluginPath)) {
						if (!config.plugins.isEnabled(plugin)) {
							return pluginEnabledMenu(plugin, "", true, refreshMenu);
						}
						const getPluginMenu = require(pluginPath);
						return {
							label: plugin,
							submenu: [
								pluginEnabledMenu(plugin, "Enabled", true, refreshMenu),
								...getPluginMenu(win, config.plugins.getOptions(plugin), refreshMenu),
							],
						};
					}

					return pluginEnabledMenu(plugin);
				}),
			],
		},
		{
			label: "Options",
			submenu: [
				{
					label: "Auto-update",
					type: "checkbox",
					checked: config.get("options.autoUpdates"),
					click: (item) => {
						config.set("options.autoUpdates", item.checked);
					},
				},
				{
					label: "Resume last song when app starts",
					type: "checkbox",
					checked: config.get("options.resumeOnStart"),
					click: (item) => {
						config.set("options.resumeOnStart", item.checked);
					},
				},
				...(is.windows() || is.linux()
					? [
						{
							label: "Hide menu",
							type: "checkbox",
							checked: config.get("options.hideMenu"),
							click: (item) => {
								config.set("options.hideMenu", item.checked);
							},
						},
					]
					: []),
				...(is.windows() || is.macOS()
					? // Only works on Win/Mac
					// https://www.electronjs.org/docs/api/app#appsetloginitemsettingssettings-macos-windows
					[
						{
							label: "Start at login",
							type: "checkbox",
							checked: config.get("options.startAtLogin"),
							click: (item) => {
								config.set("options.startAtLogin", item.checked);
							},
						},
					]
					: []),
				{
					label: "Tray",
					submenu: [
						{
							label: "Disabled",
							type: "radio",
							checked: !config.get("options.tray"),
							click: () => {
								config.set("options.tray", false);
								config.set("options.appVisible", true);
							},
						},
						{
							label: "Enabled + app visible",
							type: "radio",
							checked:
								config.get("options.tray") && config.get("options.appVisible"),
							click: () => {
								config.set("options.tray", true);
								config.set("options.appVisible", true);
							},
						},
						{
							label: "Enabled + app hidden",
							type: "radio",
							checked:
								config.get("options.tray") && !config.get("options.appVisible"),
							click: () => {
								config.set("options.tray", true);
								config.set("options.appVisible", false);
							},
						},
<<<<<<< HEAD
					},
				],
			},
			{ type: "separator" },
			{
				label: "Advanced options",
				submenu: [
					{
						label: "Proxy",
						type: "checkbox",
						checked: !!config.get("options.proxy"),
						click: (item) => {
							setProxy(item, win);
						}
					},
					{
						label: "Disable hardware acceleration",
						type: "checkbox",
						checked: config.get("options.disableHardwareAcceleration"),
						click: (item) => {
							config.set("options.disableHardwareAcceleration", item.checked);
=======
						{ type: "separator" },
						{
							label: "Play/Pause on click",
							type: "checkbox",
							checked: config.get("options.trayClickPlayPause"),
							click: (item) => {
								config.set("options.trayClickPlayPause", item.checked);
							},
>>>>>>> 2cb6f56f
						},
					],
				},
				{ type: "separator" },
				{
					label: "Advanced options",
					submenu: [
						{
							label: "Disable hardware acceleration",
							type: "checkbox",
							checked: config.get("options.disableHardwareAcceleration"),
							click: (item) => {
								config.set("options.disableHardwareAcceleration", item.checked);
							},
						},
						{
							label: "Restart on config changes",
							type: "checkbox",
							checked: config.get("options.restartOnConfigChanges"),
							click: (item) => {
								config.set("options.restartOnConfigChanges", item.checked);
							},
						},
						{
							label: "Reset App cache when app starts",
							type: "checkbox",
							checked: config.get("options.autoResetAppCache"),
							click: (item) => {
								config.set("options.autoResetAppCache", item.checked);
							},
						},
						{ type: "separator" },
						is.macOS() ?
							{
								label: "Toggle DevTools",
								// Cannot use "toggleDevTools" role in MacOS
								click: () => {
									const { webContents } = win;
									if (webContents.isDevToolsOpened()) {
										webContents.closeDevTools();
									} else {
										const devToolsOptions = {};
										webContents.openDevTools(devToolsOptions);
									}
								},
							} :
							{ role: "toggleDevTools" },
						{
							label: "Edit config.json",
							click: () => {
								config.edit();
							},
						},
					]
				},
			],
		},
		{
			label: "View",
			submenu: [
				{ role: "reload" },
				{ role: "forceReload" },
				{ type: "separator" },
				{ role: "zoomIn" },
				{ role: "zoomOut" },
				{ role: "resetZoom" },
			],
		},
		{
			label: "Navigation",
			submenu: [
				{
					label: "Go back",
					click: () => {
						if (win.webContents.canGoBack()) {
							win.webContents.goBack();
						}
					},
				},
				{
					label: "Go forward",
					click: () => {
						if (win.webContents.canGoForward()) {
							win.webContents.goForward();
						}
					},
				},
				{
					label: "Restart App",
					click: () => {
						app.relaunch();
						app.quit();
					},
				},
				{ role: "quit" },
			],
		},
	];
}

module.exports.mainMenuTemplate = mainMenuTemplate;
module.exports.setApplicationMenu = (win) => {
	const menuTemplate = [...mainMenuTemplate(win)];
	if (process.platform === "darwin") {
		const name = app.name;
		menuTemplate.unshift({
			label: name,
			submenu: [
				{ role: "about" },
				{ type: "separator" },
				{ role: "hide" },
				{ role: "hideothers" },
				{ role: "unhide" },
				{ type: "separator" },
				{
					label: "Select All",
					accelerator: "CmdOrCtrl+A",
					selector: "selectAll:",
				},
				{ label: "Cut", accelerator: "CmdOrCtrl+X", selector: "cut:" },
				{ label: "Copy", accelerator: "CmdOrCtrl+C", selector: "copy:" },
				{ label: "Paste", accelerator: "CmdOrCtrl+V", selector: "paste:" },
				{ type: "separator" },
				{ role: "minimize" },
				{ role: "close" },
				{ role: "quit" },
			],
		});
	}

	const menu = Menu.buildFromTemplate(menuTemplate);
	Menu.setApplicationMenu(menu);
};

async function setProxy(item, win) {
	const output = await prompt({
		title: 'Set Proxy',
		label: 'Enter Proxy Address: (leave empty to disable)',
		value: config.get("options.proxy"),
		type: 'input',
		inputAttrs: {
			type: 'url',
			placeholder: "Example: 'socks5://127.0.0.1:9999"
		},
		width: 450,
		...promptOptions()
	}, win);

	if (typeof output === "string") {
		config.set("options.proxy", output);
		item.checked = output !== "";
	} else { //user pressed cancel
		item.checked = !item.checked; //reset checkbox
	}
}<|MERGE_RESOLUTION|>--- conflicted
+++ resolved
@@ -7,17 +7,13 @@
 const { getAllPlugins } = require("./plugins/utils");
 const config = require("./config");
 
-<<<<<<< HEAD
 const prompt = require("custom-electron-prompt");
 const promptOptions = require("./providers/prompt-options");
 
-const pluginEnabledMenu = (win, plugin, label = "", hasSubmenu = false) => ({
-=======
 // true only if in-app-menu was loaded on launch
 const inAppMenuActive = config.plugins.isEnabled("in-app-menu");
 
 const pluginEnabledMenu = (plugin, label = "", hasSubmenu = false, refreshMenu = undefined) => ({
->>>>>>> 2cb6f56f
 	label: label || plugin,
 	type: "checkbox",
 	checked: config.plugins.isEnabled(plugin),
@@ -141,45 +137,29 @@
 								config.set("options.appVisible", false);
 							},
 						},
-<<<<<<< HEAD
-					},
-				],
-			},
-			{ type: "separator" },
-			{
-				label: "Advanced options",
-				submenu: [
-					{
+						{ type: "separator" },
+						{
+							label: "Play/Pause on click",
+							type: "checkbox",
+							checked: config.get("options.trayClickPlayPause"),
+							click: (item) => {
+								config.set("options.trayClickPlayPause", item.checked);
+							},
+						},
+					],
+				},
+				{ type: "separator" },
+				{
+					label: "Advanced options",
+					submenu: [
+            	{
 						label: "Proxy",
 						type: "checkbox",
 						checked: !!config.get("options.proxy"),
 						click: (item) => {
 							setProxy(item, win);
-						}
-					},
-					{
-						label: "Disable hardware acceleration",
-						type: "checkbox",
-						checked: config.get("options.disableHardwareAcceleration"),
-						click: (item) => {
-							config.set("options.disableHardwareAcceleration", item.checked);
-=======
-						{ type: "separator" },
-						{
-							label: "Play/Pause on click",
-							type: "checkbox",
-							checked: config.get("options.trayClickPlayPause"),
-							click: (item) => {
-								config.set("options.trayClickPlayPause", item.checked);
-							},
->>>>>>> 2cb6f56f
-						},
-					],
-				},
-				{ type: "separator" },
-				{
-					label: "Advanced options",
-					submenu: [
+						  },
+					  },
 						{
 							label: "Disable hardware acceleration",
 							type: "checkbox",
