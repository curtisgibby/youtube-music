lockfileVersion: '9.0'

settings:
  autoInstallPeers: true
  excludeLinksFromLockfile: false

overrides:
  vite: 6.3.5
  node-gyp: 11.2.0
  xml2js: 0.6.2
  node-fetch: 3.3.2
  '@electron/universal': 2.0.3
  '@babel/runtime': 7.27.1

patchedDependencies:
  '@malept/flatpak-bundler@0.4.0':
    hash: c787371eeb2af011ea934e8818a0dad6d7dcb2df31bbb1686babc7231af0183c
    path: patches/@malept__flatpak-bundler@0.4.0.patch
  kuromoji@0.1.2:
    hash: e4a08f477026373a427a51d9bedd268ee22a173850ede3750de32af5d241c28c
    path: patches/kuromoji@0.1.2.patch
  vudio@2.1.1:
    hash: 0e06c2ed11c02bdc490c209fa80070e98517c2735c641f5738b6e15d7dc1959d
    path: patches/vudio@2.1.1.patch

importers:

  .:
    dependencies:
      '@electron-toolkit/tsconfig':
        specifier: 1.0.1
        version: 1.0.1(@types/node@22.15.18)
      '@electron/remote':
        specifier: 2.1.2
        version: 2.1.2(electron@36.2.0)
      '@ffmpeg.wasm/core-mt':
        specifier: 0.12.0
        version: 0.12.0
      '@ffmpeg.wasm/main':
        specifier: 0.12.0
        version: 0.12.0
      '@floating-ui/dom':
        specifier: 1.7.0
        version: 1.7.0
      '@foobar404/wave':
        specifier: 2.0.5
        version: 2.0.5
      '@ghostery/adblocker-electron':
        specifier: 2.5.2
        version: 2.5.2(electron@36.2.0)
      '@ghostery/adblocker-electron-preload':
        specifier: 2.5.2
        version: 2.5.2(electron@36.2.0)
      '@hono/node-server':
        specifier: 1.14.1
        version: 1.14.1(hono@4.7.9)
      '@hono/swagger-ui':
        specifier: 0.5.1
        version: 0.5.1(hono@4.7.9)
      '@hono/zod-openapi':
        specifier: 0.19.6
        version: 0.19.6(hono@4.7.9)(zod@3.24.4)
      '@hono/zod-validator':
        specifier: 0.5.0
        version: 0.5.0(hono@4.7.9)(zod@3.24.4)
      '@jellybrick/dbus-next':
        specifier: 0.10.3
        version: 0.10.3
      '@jellybrick/electron-better-web-request':
        specifier: 1.0.4
        version: 1.0.4
      '@jellybrick/mpris-service':
        specifier: 2.1.5
        version: 2.1.5
      '@jimp/plugin-color':
        specifier: 1.6.0
        version: 1.6.0
      '@skyra/jaro-winkler':
        specifier: 1.1.1
        version: 1.1.1
      '@xhayper/discord-rpc':
        specifier: 1.2.1
        version: 1.2.1(bufferutil@4.0.9)(utf-8-validate@6.0.5)
      async-mutex:
        specifier: 0.5.0
        version: 0.5.0
      bgutils-js:
        specifier: 3.2.0
        version: 3.2.0
      butterchurn:
        specifier: 3.0.0-beta.4
        version: 3.0.0-beta.4
      butterchurn-presets:
        specifier: 3.0.0-beta.4
        version: 3.0.0-beta.4
      color:
        specifier: 5.0.0
        version: 5.0.0
      conf:
        specifier: 13.1.0
        version: 13.1.0
      custom-electron-prompt:
        specifier: 1.5.8
        version: 1.5.8(electron@36.2.0)
      deepmerge-ts:
        specifier: 7.1.5
        version: 7.1.5
      delay:
        specifier: 6.0.0
        version: 6.0.0
      electron-debug:
        specifier: 4.1.0
        version: 4.1.0
      electron-is:
        specifier: 3.0.0
        version: 3.0.0
      electron-localshortcut:
        specifier: 3.2.1
        version: 3.2.1
      electron-store:
        specifier: 10.0.1
        version: 10.0.1
      electron-unhandled:
        specifier: 4.0.1
        version: 4.0.1
      electron-updater:
        specifier: 6.6.2
        version: 6.6.2
      es-hangul:
        specifier: 2.3.3
        version: 2.3.3
      fast-average-color:
        specifier: 9.5.0
        version: 9.5.0
      fast-equals:
        specifier: 5.2.2
        version: 5.2.2
      filenamify:
        specifier: 6.0.0
        version: 6.0.0
      hanja:
        specifier: 1.1.4
        version: 1.1.4
      happy-dom:
        specifier: 17.4.7
        version: 17.4.7
      hono:
        specifier: 4.7.9
        version: 4.7.9
      howler:
        specifier: 2.2.4
        version: 2.2.4
      html-to-text:
        specifier: 9.0.5
        version: 9.0.5
      i18next:
        specifier: 25.1.2
        version: 25.1.2(typescript@5.8.3)
      jimp:
        specifier: 1.6.0
        version: 1.6.0
      keyboardevent-from-electron-accelerator:
        specifier: 2.0.0
        version: 2.0.0
      keyboardevents-areequal:
        specifier: 0.2.2
        version: 0.2.2
      kuromoji:
        specifier: 0.1.2
        version: 0.1.2(patch_hash=e4a08f477026373a427a51d9bedd268ee22a173850ede3750de32af5d241c28c)
      kuroshiro:
        specifier: 1.2.0
        version: 1.2.0
      kuroshiro-analyzer-kuromoji:
        specifier: 1.1.0
        version: 1.1.0
      lazy-var:
        specifier: 2.2.2
        version: 2.2.2
      node-html-parser:
        specifier: 7.0.1
        version: 7.0.1
      node-id3:
        specifier: 0.2.9
        version: 0.2.9
      peerjs:
        specifier: 1.5.4
        version: 1.5.4
      pinyin:
        specifier: 4.0.0-alpha.2
        version: 4.0.0-alpha.2(segmentit@2.0.3)
      segmentit:
        specifier: 2.0.3
        version: 2.0.3
      semver:
        specifier: 7.7.1
        version: 7.7.1
      serve:
        specifier: 14.2.4
        version: 14.2.4
      simple-youtube-age-restriction-bypass:
        specifier: github:organization/Simple-YouTube-Age-Restriction-Bypass#v2.5.9
        version: https://codeload.github.com/organization/Simple-YouTube-Age-Restriction-Bypass/tar.gz/4e2db89ccb2fb880c5110add9ff3f1dfb78d0ff6
      socks:
        specifier: 2.8.4
        version: 2.8.4
      solid-floating-ui:
        specifier: 0.3.1
        version: 0.3.1(@floating-ui/dom@1.7.0)(solid-js@1.9.6)
      solid-js:
        specifier: 1.9.6
        version: 1.9.6
      solid-styled-components:
        specifier: 0.28.5
        version: 0.28.5(solid-js@1.9.6)
      solid-transition-group:
        specifier: 0.3.0
        version: 0.3.0(solid-js@1.9.6)
      ts-morph:
        specifier: 25.0.1
        version: 25.0.1
      vudio:
        specifier: 2.1.1
        version: 2.1.1(patch_hash=0e06c2ed11c02bdc490c209fa80070e98517c2735c641f5738b6e15d7dc1959d)
      x11:
        specifier: 2.3.0
        version: 2.3.0
      youtubei.js:
        specifier: 13.4.0
        version: 13.4.0
      zod:
        specifier: 3.24.4
        version: 3.24.4
    devDependencies:
      '@eslint/js':
        specifier: 9.26.0
        version: 9.26.0
      '@malept/flatpak-bundler':
        specifier: 0.4.0
        version: 0.4.0(patch_hash=c787371eeb2af011ea934e8818a0dad6d7dcb2df31bbb1686babc7231af0183c)
      '@playwright/test':
        specifier: 1.52.0
        version: 1.52.0
      '@stylistic/eslint-plugin-js':
        specifier: 4.2.0
        version: 4.2.0(eslint@9.26.0)
      '@total-typescript/ts-reset':
        specifier: 0.6.1
        version: 0.6.1
      '@types/electron-localshortcut':
        specifier: 3.1.3
        version: 3.1.3
      '@types/howler':
        specifier: 2.2.12
        version: 2.2.12
      '@types/html-to-text':
        specifier: 9.0.4
        version: 9.0.4
      '@types/semver':
        specifier: 7.7.0
        version: 7.7.0
      '@types/trusted-types':
        specifier: 2.0.7
        version: 2.0.7
      bufferutil:
        specifier: 4.0.9
        version: 4.0.9
      builtin-modules:
        specifier: 5.0.0
        version: 5.0.0
      cross-env:
        specifier: 7.0.3
        version: 7.0.3
      del-cli:
        specifier: 6.0.0
        version: 6.0.0
      discord-api-types:
        specifier: 0.38.4
        version: 0.38.4
      electron:
        specifier: 36.2.0
        version: 36.2.0
      electron-builder:
        specifier: 26.0.12
        version: 26.0.12(electron-builder-squirrel-windows@26.0.12)
      electron-builder-squirrel-windows:
        specifier: 26.0.12
        version: 26.0.12(dmg-builder@26.0.12)
      electron-devtools-installer:
        specifier: 4.0.0
        version: 4.0.0
      electron-vite:
        specifier: 3.1.0
<<<<<<< HEAD
        version: 3.1.0(vite@6.3.3(@types/node@22.15.18)(yaml@2.8.0))
=======
        version: 3.1.0(vite@6.3.5(@types/node@22.13.5)(yaml@2.7.0))
>>>>>>> 88111185
      esbuild:
        specifier: 0.25.4
        version: 0.25.4
      eslint:
        specifier: 9.26.0
        version: 9.26.0
      eslint-config-prettier:
        specifier: 10.1.5
        version: 10.1.5(eslint@9.26.0)
      eslint-import-resolver-exports:
        specifier: 1.0.0-beta.5
        version: 1.0.0-beta.5(eslint-plugin-import@2.31.0)(eslint@9.26.0)
      eslint-import-resolver-typescript:
        specifier: 4.3.4
        version: 4.3.4(eslint-plugin-import@2.31.0)(eslint@9.26.0)
      eslint-plugin-import:
        specifier: 2.31.0
        version: 2.31.0(@typescript-eslint/parser@8.32.0(eslint@9.26.0)(typescript@5.8.3))(eslint-import-resolver-typescript@4.3.4)(eslint@9.26.0)
      eslint-plugin-prettier:
<<<<<<< HEAD
        specifier: 5.2.6
        version: 5.2.6(eslint-config-prettier@10.1.2(eslint@9.25.1))(eslint@9.25.1)(prettier@3.5.3)
=======
        specifier: 5.4.0
        version: 5.4.0(@types/eslint@9.6.1)(eslint-config-prettier@10.1.5(eslint@9.26.0))(eslint@9.26.0)(prettier@3.5.2)
>>>>>>> 88111185
      glob:
        specifier: 11.0.2
        version: 11.0.2
      node-gyp:
        specifier: 11.2.0
        version: 11.2.0
      playwright:
        specifier: 1.52.0
        version: 1.52.0
      rollup:
        specifier: 4.40.2
        version: 4.40.2
      typescript:
        specifier: 5.8.3
        version: 5.8.3
      typescript-eslint:
        specifier: 8.32.0
        version: 8.32.0(eslint@9.26.0)(typescript@5.8.3)
      utf-8-validate:
        specifier: 6.0.5
        version: 6.0.5
      vite:
<<<<<<< HEAD
        specifier: 6.3.3
        version: 6.3.3(@types/node@22.15.18)(yaml@2.8.0)
      vite-plugin-inspect:
        specifier: 11.0.1
        version: 11.0.1(vite@6.3.3(@types/node@22.15.18)(yaml@2.8.0))
=======
        specifier: 6.3.5
        version: 6.3.5(@types/node@22.13.5)(yaml@2.7.0)
      vite-plugin-inspect:
        specifier: 11.0.1
        version: 11.0.1(vite@6.3.5(@types/node@22.13.5)(yaml@2.7.0))
>>>>>>> 88111185
      vite-plugin-resolve:
        specifier: 2.5.2
        version: 2.5.2
      vite-plugin-solid:
        specifier: 2.11.6
<<<<<<< HEAD
        version: 2.11.6(solid-js@1.9.5)(vite@6.3.3(@types/node@22.15.18)(yaml@2.8.0))
=======
        version: 2.11.6(solid-js@1.9.6)(vite@6.3.5(@types/node@22.13.5)(yaml@2.7.0))
>>>>>>> 88111185
      ws:
        specifier: 8.18.2
        version: 8.18.2(bufferutil@4.0.9)(utf-8-validate@6.0.5)

packages:

  7zip-bin@5.2.0:
    resolution: {integrity: sha512-ukTPVhqG4jNzMro2qA9HSCSSVJN3aN7tlb+hfqYCt3ER0yWroeA2VR38MNrOHLQ/cVj+DaIMad0kFCtWWowh/A==}

  '@ampproject/remapping@2.3.0':
    resolution: {integrity: sha512-30iZtAPgz+LTIYoeivqYo853f02jBYSd5uGnGpkFV0M3xOt9aN73erkgYAmZU43x4VfqcnLxW9Kpg3R5LC4YYw==}
    engines: {node: '>=6.0.0'}

  '@assemblyscript/loader@0.17.14':
    resolution: {integrity: sha512-+PVTOfla/0XMLRTQLJFPg4u40XcdTfon6GGea70hBGi8Pd7ZymIXyVUR+vK8wt5Jb4MVKTKPIz43Myyebw5mZA==}

  '@asteasolutions/zod-to-openapi@7.3.0':
    resolution: {integrity: sha512-7tE/r1gXwMIvGnXVUdIqUhCU1RevEFC4Jk6Bussa0fk1ecbnnINkZzj1EOAJyE/M3AI25DnHT/zKQL1/FPFi8Q==}
    peerDependencies:
      zod: ^3.20.2

  '@babel/code-frame@7.27.1':
    resolution: {integrity: sha512-cjQ7ZlQ0Mv3b47hABuTevyTuYN4i+loJKGeV9flcCgIK37cCXRh+L1bd3iBHlynerhQ7BhCkn2BPbQUL+rGqFg==}
    engines: {node: '>=6.9.0'}

  '@babel/compat-data@7.27.2':
    resolution: {integrity: sha512-TUtMJYRPyUb/9aU8f3K0mjmjf6M9N5Woshn2CS6nqJSeJtTtQcpLUXjGt9vbF8ZGff0El99sWkLgzwW3VXnxZQ==}
    engines: {node: '>=6.9.0'}

  '@babel/core@7.27.1':
    resolution: {integrity: sha512-IaaGWsQqfsQWVLqMn9OB92MNN7zukfVA4s7KKAI0KfrrDsZ0yhi5uV4baBuLuN7n3vsZpwP8asPPcVwApxvjBQ==}
    engines: {node: '>=6.9.0'}

  '@babel/generator@7.27.1':
    resolution: {integrity: sha512-UnJfnIpc/+JO0/+KRVQNGU+y5taA5vCbwN8+azkX6beii/ZF+enZJSOKo11ZSzGJjlNfJHfQtmQT8H+9TXPG2w==}
    engines: {node: '>=6.9.0'}

  '@babel/helper-compilation-targets@7.27.2':
    resolution: {integrity: sha512-2+1thGUUWWjLTYTHZWK1n8Yga0ijBz1XAhUXcKy81rd5g6yh7hGqMp45v7cadSbEHc9G3OTv45SyneRN3ps4DQ==}
    engines: {node: '>=6.9.0'}

  '@babel/helper-module-imports@7.18.6':
    resolution: {integrity: sha512-0NFvs3VkuSYbFi1x2Vd6tKrywq+z/cLeYC/RJNFrIX/30Bf5aiGYbtvGXolEktzJH8o5E5KJ3tT+nkxuuZFVlA==}
    engines: {node: '>=6.9.0'}

  '@babel/helper-module-imports@7.27.1':
    resolution: {integrity: sha512-0gSFWUPNXNopqtIPQvlD5WgXYI5GY2kP2cCvoT8kczjbfcfuIljTbcWrulD1CIPIX2gt1wghbDy08yE1p+/r3w==}
    engines: {node: '>=6.9.0'}

  '@babel/helper-module-transforms@7.27.1':
    resolution: {integrity: sha512-9yHn519/8KvTU5BjTVEEeIM3w9/2yXNKoD82JifINImhpKkARMJKPP59kLo+BafpdN5zgNeIcS4jsGDmd3l58g==}
    engines: {node: '>=6.9.0'}
    peerDependencies:
      '@babel/core': ^7.0.0

  '@babel/helper-plugin-utils@7.27.1':
    resolution: {integrity: sha512-1gn1Up5YXka3YYAHGKpbideQ5Yjf1tDa9qYcgysz+cNCXukyLl6DjPXhD3VRwSb8c0J9tA4b2+rHEZtc6R0tlw==}
    engines: {node: '>=6.9.0'}

  '@babel/helper-string-parser@7.27.1':
    resolution: {integrity: sha512-qMlSxKbpRlAridDExk92nSobyDdpPijUq2DW6oDnUqd0iOGxmQjyqhMIihI9+zv4LPyZdRje2cavWPbCbWm3eA==}
    engines: {node: '>=6.9.0'}

  '@babel/helper-validator-identifier@7.27.1':
    resolution: {integrity: sha512-D2hP9eA+Sqx1kBZgzxZh0y1trbuU+JoDkiEwqhQ36nodYqJwyEIhPSdMNd7lOm/4io72luTPWH20Yda0xOuUow==}
    engines: {node: '>=6.9.0'}

  '@babel/helper-validator-option@7.27.1':
    resolution: {integrity: sha512-YvjJow9FxbhFFKDSuFnVCe2WxXk1zWc22fFePVNEaWJEu8IrZVlda6N0uHwzZrUM1il7NC9Mlp4MaJYbYd9JSg==}
    engines: {node: '>=6.9.0'}

  '@babel/helpers@7.27.1':
    resolution: {integrity: sha512-FCvFTm0sWV8Fxhpp2McP5/W53GPllQ9QeQ7SiqGWjMf/LVG07lFa5+pgK05IRhVwtvafT22KF+ZSnM9I545CvQ==}
    engines: {node: '>=6.9.0'}

  '@babel/parser@7.27.2':
    resolution: {integrity: sha512-QYLs8299NA7WM/bZAdp+CviYYkVoYXlDW2rzliy3chxd1PQjej7JORuMJDJXJUb9g0TT+B99EwaVLKmX+sPXWw==}
    engines: {node: '>=6.0.0'}
    hasBin: true

  '@babel/plugin-syntax-jsx@7.27.1':
    resolution: {integrity: sha512-y8YTNIeKoyhGd9O0Jiyzyyqk8gdjnumGTQPsz0xOZOQ2RmkVJeZ1vmmfIvFEKqucBG6axJGBZDE/7iI5suUI/w==}
    engines: {node: '>=6.9.0'}
    peerDependencies:
      '@babel/core': ^7.0.0-0

  '@babel/plugin-transform-arrow-functions@7.27.1':
    resolution: {integrity: sha512-8Z4TGic6xW70FKThA5HYEKKyBpOOsucTOD1DjU3fZxDg+K3zBJcXMFnt/4yQiZnf5+MiOMSXQ9PaEK/Ilh1DeA==}
    engines: {node: '>=6.9.0'}
    peerDependencies:
      '@babel/core': ^7.0.0-0

  '@babel/runtime@7.27.1':
    resolution: {integrity: sha512-1x3D2xEk2fRo3PAhwQwu5UubzgiVWSXTBfWpVd2Mx2AzRqJuDJCsgaDVZ7HB5iGzDW1Hl1sWN2mFyKjmR9uAog==}
    engines: {node: '>=6.9.0'}

  '@babel/template@7.27.2':
    resolution: {integrity: sha512-LPDZ85aEJyYSd18/DkjNh4/y1ntkE5KwUHWTiqgRxruuZL2F1yuHligVHLvcHY2vMHXttKFpJn6LwfI7cw7ODw==}
    engines: {node: '>=6.9.0'}

  '@babel/traverse@7.27.1':
    resolution: {integrity: sha512-ZCYtZciz1IWJB4U61UPu4KEaqyfj+r5T1Q5mqPo+IBpcG9kHv30Z0aD8LXPgC1trYa6rK0orRyAhqUgk4MjmEg==}
    engines: {node: '>=6.9.0'}

  '@babel/types@7.27.1':
    resolution: {integrity: sha512-+EzkxvLNfiUeKMgy/3luqfsCWFRXLb7U6wNQTk60tovuckwB15B191tJWvpp4HjiQWdJkCxO3Wbvc6jlk3Xb2Q==}
    engines: {node: '>=6.9.0'}

  '@bufbuild/protobuf@2.4.0':
    resolution: {integrity: sha512-RN9M76x7N11QRihKovEglEjjVCQEA9PRBVnDgk9xw8JHLrcUrp4FpAVSPSH91cNbcTft3u2vpLN4GMbiKY9PJw==}

  '@develar/schema-utils@2.6.5':
    resolution: {integrity: sha512-0cp4PsWQ/9avqTVMCtZ+GirikIA36ikvjtHweU4/j8yLtgObI0+JUPhYFScgwlteveGB1rt3Cm8UhN04XayDig==}
    engines: {node: '>= 8.9.0'}

  '@discordjs/collection@2.1.1':
    resolution: {integrity: sha512-LiSusze9Tc7qF03sLCujF5iZp7K+vRNEDBZ86FT9aQAv3vxMLihUvKvpsCWiQ2DJq1tVckopKm1rxomgNUc9hg==}
    engines: {node: '>=18'}

  '@discordjs/rest@2.5.0':
    resolution: {integrity: sha512-PWhchxTzpn9EV3vvPRpwS0EE2rNYB9pvzDU/eLLW3mByJl0ZHZjHI2/wA8EbH2gRMQV7nu+0FoDF84oiPl8VAQ==}
    engines: {node: '>=18'}

  '@discordjs/util@1.1.1':
    resolution: {integrity: sha512-eddz6UnOBEB1oITPinyrB2Pttej49M9FZQY8NxgEvc3tq6ZICZ19m70RsmzRdDHk80O9NoYN/25AqJl8vPVf/g==}
    engines: {node: '>=18'}

  '@electron-toolkit/tsconfig@1.0.1':
    resolution: {integrity: sha512-M0Mol3odspvtCuheyujLNAW7bXq7KFNYVMRtpjFa4ZfES4MuklXBC7Nli/omvc+PRKlrklgAGx3l4VakjNo8jg==}
    peerDependencies:
      '@types/node': '*'

  '@electron/asar@3.2.18':
    resolution: {integrity: sha512-2XyvMe3N3Nrs8cV39IKELRHTYUWFKrmqqSY1U+GMlc0jvqjIVnoxhNd2H4JolWQncbJi1DCvb5TNxZuI2fEjWg==}
    engines: {node: '>=10.12.0'}
    hasBin: true

  '@electron/asar@3.4.1':
    resolution: {integrity: sha512-i4/rNPRS84t0vSRa2HorerGRXWyF4vThfHesw0dmcWHp+cspK743UanA0suA5Q5y8kzY2y6YKrvbIUn69BCAiA==}
    engines: {node: '>=10.12.0'}
    hasBin: true

  '@electron/fuses@1.8.0':
    resolution: {integrity: sha512-zx0EIq78WlY/lBb1uXlziZmDZI4ubcCXIMJ4uGjXzZW0nS19TjSPeXPAjzzTmKQlJUZm0SbmZhPKP7tuQ1SsEw==}
    hasBin: true

  '@electron/get@2.0.3':
    resolution: {integrity: sha512-Qkzpg2s9GnVV2I2BjRksUi43U5e6+zaQMcjoJy0C+C5oxaKl+fmckGDQFtRpZpZV0NQekuZZ+tGz7EA9TVnQtQ==}
    engines: {node: '>=12'}

  '@electron/node-gyp@https://codeload.github.com/electron/node-gyp/tar.gz/06b29aafb7708acef8b3669835c8a7857ebc92d2':
    resolution: {tarball: https://codeload.github.com/electron/node-gyp/tar.gz/06b29aafb7708acef8b3669835c8a7857ebc92d2}
    version: 10.2.0-electron.1
    engines: {node: '>=12.13.0'}
    hasBin: true

  '@electron/notarize@2.5.0':
    resolution: {integrity: sha512-jNT8nwH1f9X5GEITXaQ8IF/KdskvIkOFfB2CvwumsveVidzpSc+mvhhTMdAGSYF3O+Nq49lJ7y+ssODRXu06+A==}
    engines: {node: '>= 10.0.0'}

  '@electron/osx-sign@1.3.1':
    resolution: {integrity: sha512-BAfviURMHpmb1Yb50YbCxnOY0wfwaLXH5KJ4+80zS0gUkzDX3ec23naTlEqKsN+PwYn+a1cCzM7BJ4Wcd3sGzw==}
    engines: {node: '>=12.0.0'}
    hasBin: true

  '@electron/rebuild@3.7.0':
    resolution: {integrity: sha512-VW++CNSlZwMYP7MyXEbrKjpzEwhB5kDNbzGtiPEjwYysqyTCF+YbNJ210Dj3AjWsGSV4iEEwNkmJN9yGZmVvmw==}
    engines: {node: '>=12.13.0'}
    hasBin: true

  '@electron/remote@2.1.2':
    resolution: {integrity: sha512-EPwNx+nhdrTBxyCqXt/pftoQg/ybtWDW3DUWHafejvnB1ZGGfMpv6e15D8KeempocjXe78T7WreyGGb3mlZxdA==}
    peerDependencies:
      electron: '>= 13.0.0'

  '@electron/universal@2.0.3':
    resolution: {integrity: sha512-Wn9sPYIVFRFl5HmwMJkARCCf7rqK/EurkfQ/rJZ14mHP3iYTjZSIOSVonEAnhWeAXwtw7zOekGRlc6yTtZ0t+g==}
    engines: {node: '>=16.4'}

  '@electron/windows-sign@1.2.2':
    resolution: {integrity: sha512-dfZeox66AvdPtb2lD8OsIIQh12Tp0GNCRUDfBHIKGpbmopZto2/A8nSpYYLoedPIHpqkeblZ/k8OV0Gy7PYuyQ==}
    engines: {node: '>=14.14'}
    hasBin: true

  '@emnapi/core@1.4.3':
    resolution: {integrity: sha512-4m62DuCE07lw01soJwPiBGC0nAww0Q+RY70VZ+n49yDIO13yyinhbWCeNnaob0lakDtWQzSdtNWzJeOJt2ma+g==}

  '@emnapi/runtime@1.4.3':
    resolution: {integrity: sha512-pBPWdu6MLKROBX05wSNKcNb++m5Er+KQ9QkB+WVM+pW2Kx9hoSrVTnu3BdkI5eBLZoKu/J6mW/B6i6bJB2ytXQ==}

  '@emnapi/wasi-threads@1.0.2':
    resolution: {integrity: sha512-5n3nTJblwRi8LlXkJ9eBzu+kZR8Yxcc7ubakyQTFzPMtIhFpUBRbsnc2Dv88IZDIbCDlBiWrknhB4Lsz7mg6BA==}

  '@esbuild/aix-ppc64@0.25.4':
    resolution: {integrity: sha512-1VCICWypeQKhVbE9oW/sJaAmjLxhVqacdkvPLEjwlttjfwENRSClS8EjBz0KzRyFSCPDIkuXW34Je/vk7zdB7Q==}
    engines: {node: '>=18'}
    cpu: [ppc64]
    os: [aix]

  '@esbuild/android-arm64@0.25.4':
    resolution: {integrity: sha512-bBy69pgfhMGtCnwpC/x5QhfxAz/cBgQ9enbtwjf6V9lnPI/hMyT9iWpR1arm0l3kttTr4L0KSLpKmLp/ilKS9A==}
    engines: {node: '>=18'}
    cpu: [arm64]
    os: [android]

  '@esbuild/android-arm@0.25.4':
    resolution: {integrity: sha512-QNdQEps7DfFwE3hXiU4BZeOV68HHzYwGd0Nthhd3uCkkEKK7/R6MTgM0P7H7FAs5pU/DIWsviMmEGxEoxIZ+ZQ==}
    engines: {node: '>=18'}
    cpu: [arm]
    os: [android]

  '@esbuild/android-x64@0.25.4':
    resolution: {integrity: sha512-TVhdVtQIFuVpIIR282btcGC2oGQoSfZfmBdTip2anCaVYcqWlZXGcdcKIUklfX2wj0JklNYgz39OBqh2cqXvcQ==}
    engines: {node: '>=18'}
    cpu: [x64]
    os: [android]

  '@esbuild/darwin-arm64@0.25.4':
    resolution: {integrity: sha512-Y1giCfM4nlHDWEfSckMzeWNdQS31BQGs9/rouw6Ub91tkK79aIMTH3q9xHvzH8d0wDru5Ci0kWB8b3up/nl16g==}
    engines: {node: '>=18'}
    cpu: [arm64]
    os: [darwin]

  '@esbuild/darwin-x64@0.25.4':
    resolution: {integrity: sha512-CJsry8ZGM5VFVeyUYB3cdKpd/H69PYez4eJh1W/t38vzutdjEjtP7hB6eLKBoOdxcAlCtEYHzQ/PJ/oU9I4u0A==}
    engines: {node: '>=18'}
    cpu: [x64]
    os: [darwin]

  '@esbuild/freebsd-arm64@0.25.4':
    resolution: {integrity: sha512-yYq+39NlTRzU2XmoPW4l5Ifpl9fqSk0nAJYM/V/WUGPEFfek1epLHJIkTQM6bBs1swApjO5nWgvr843g6TjxuQ==}
    engines: {node: '>=18'}
    cpu: [arm64]
    os: [freebsd]

  '@esbuild/freebsd-x64@0.25.4':
    resolution: {integrity: sha512-0FgvOJ6UUMflsHSPLzdfDnnBBVoCDtBTVyn/MrWloUNvq/5SFmh13l3dvgRPkDihRxb77Y17MbqbCAa2strMQQ==}
    engines: {node: '>=18'}
    cpu: [x64]
    os: [freebsd]

  '@esbuild/linux-arm64@0.25.4':
    resolution: {integrity: sha512-+89UsQTfXdmjIvZS6nUnOOLoXnkUTB9hR5QAeLrQdzOSWZvNSAXAtcRDHWtqAUtAmv7ZM1WPOOeSxDzzzMogiQ==}
    engines: {node: '>=18'}
    cpu: [arm64]
    os: [linux]

  '@esbuild/linux-arm@0.25.4':
    resolution: {integrity: sha512-kro4c0P85GMfFYqW4TWOpvmF8rFShbWGnrLqlzp4X1TNWjRY3JMYUfDCtOxPKOIY8B0WC8HN51hGP4I4hz4AaQ==}
    engines: {node: '>=18'}
    cpu: [arm]
    os: [linux]

  '@esbuild/linux-ia32@0.25.4':
    resolution: {integrity: sha512-yTEjoapy8UP3rv8dB0ip3AfMpRbyhSN3+hY8mo/i4QXFeDxmiYbEKp3ZRjBKcOP862Ua4b1PDfwlvbuwY7hIGQ==}
    engines: {node: '>=18'}
    cpu: [ia32]
    os: [linux]

  '@esbuild/linux-loong64@0.25.4':
    resolution: {integrity: sha512-NeqqYkrcGzFwi6CGRGNMOjWGGSYOpqwCjS9fvaUlX5s3zwOtn1qwg1s2iE2svBe4Q/YOG1q6875lcAoQK/F4VA==}
    engines: {node: '>=18'}
    cpu: [loong64]
    os: [linux]

  '@esbuild/linux-mips64el@0.25.4':
    resolution: {integrity: sha512-IcvTlF9dtLrfL/M8WgNI/qJYBENP3ekgsHbYUIzEzq5XJzzVEV/fXY9WFPfEEXmu3ck2qJP8LG/p3Q8f7Zc2Xg==}
    engines: {node: '>=18'}
    cpu: [mips64el]
    os: [linux]

  '@esbuild/linux-ppc64@0.25.4':
    resolution: {integrity: sha512-HOy0aLTJTVtoTeGZh4HSXaO6M95qu4k5lJcH4gxv56iaycfz1S8GO/5Jh6X4Y1YiI0h7cRyLi+HixMR+88swag==}
    engines: {node: '>=18'}
    cpu: [ppc64]
    os: [linux]

  '@esbuild/linux-riscv64@0.25.4':
    resolution: {integrity: sha512-i8JUDAufpz9jOzo4yIShCTcXzS07vEgWzyX3NH2G7LEFVgrLEhjwL3ajFE4fZI3I4ZgiM7JH3GQ7ReObROvSUA==}
    engines: {node: '>=18'}
    cpu: [riscv64]
    os: [linux]

  '@esbuild/linux-s390x@0.25.4':
    resolution: {integrity: sha512-jFnu+6UbLlzIjPQpWCNh5QtrcNfMLjgIavnwPQAfoGx4q17ocOU9MsQ2QVvFxwQoWpZT8DvTLooTvmOQXkO51g==}
    engines: {node: '>=18'}
    cpu: [s390x]
    os: [linux]

  '@esbuild/linux-x64@0.25.4':
    resolution: {integrity: sha512-6e0cvXwzOnVWJHq+mskP8DNSrKBr1bULBvnFLpc1KY+d+irZSgZ02TGse5FsafKS5jg2e4pbvK6TPXaF/A6+CA==}
    engines: {node: '>=18'}
    cpu: [x64]
    os: [linux]

  '@esbuild/netbsd-arm64@0.25.4':
    resolution: {integrity: sha512-vUnkBYxZW4hL/ie91hSqaSNjulOnYXE1VSLusnvHg2u3jewJBz3YzB9+oCw8DABeVqZGg94t9tyZFoHma8gWZQ==}
    engines: {node: '>=18'}
    cpu: [arm64]
    os: [netbsd]

  '@esbuild/netbsd-x64@0.25.4':
    resolution: {integrity: sha512-XAg8pIQn5CzhOB8odIcAm42QsOfa98SBeKUdo4xa8OvX8LbMZqEtgeWE9P/Wxt7MlG2QqvjGths+nq48TrUiKw==}
    engines: {node: '>=18'}
    cpu: [x64]
    os: [netbsd]

  '@esbuild/openbsd-arm64@0.25.4':
    resolution: {integrity: sha512-Ct2WcFEANlFDtp1nVAXSNBPDxyU+j7+tId//iHXU2f/lN5AmO4zLyhDcpR5Cz1r08mVxzt3Jpyt4PmXQ1O6+7A==}
    engines: {node: '>=18'}
    cpu: [arm64]
    os: [openbsd]

  '@esbuild/openbsd-x64@0.25.4':
    resolution: {integrity: sha512-xAGGhyOQ9Otm1Xu8NT1ifGLnA6M3sJxZ6ixylb+vIUVzvvd6GOALpwQrYrtlPouMqd/vSbgehz6HaVk4+7Afhw==}
    engines: {node: '>=18'}
    cpu: [x64]
    os: [openbsd]

  '@esbuild/sunos-x64@0.25.4':
    resolution: {integrity: sha512-Mw+tzy4pp6wZEK0+Lwr76pWLjrtjmJyUB23tHKqEDP74R3q95luY/bXqXZeYl4NYlvwOqoRKlInQialgCKy67Q==}
    engines: {node: '>=18'}
    cpu: [x64]
    os: [sunos]

  '@esbuild/win32-arm64@0.25.4':
    resolution: {integrity: sha512-AVUP428VQTSddguz9dO9ngb+E5aScyg7nOeJDrF1HPYu555gmza3bDGMPhmVXL8svDSoqPCsCPjb265yG/kLKQ==}
    engines: {node: '>=18'}
    cpu: [arm64]
    os: [win32]

  '@esbuild/win32-ia32@0.25.4':
    resolution: {integrity: sha512-i1sW+1i+oWvQzSgfRcxxG2k4I9n3O9NRqy8U+uugaT2Dy7kLO9Y7wI72haOahxceMX8hZAzgGou1FhndRldxRg==}
    engines: {node: '>=18'}
    cpu: [ia32]
    os: [win32]

  '@esbuild/win32-x64@0.25.4':
    resolution: {integrity: sha512-nOT2vZNw6hJ+z43oP1SPea/G/6AbN6X+bGNhNuq8NtRHy4wsMhw765IKLNmnjek7GvjWBYQ8Q5VBoYTFg9y1UQ==}
    engines: {node: '>=18'}
    cpu: [x64]
    os: [win32]

  '@eslint-community/eslint-utils@4.7.0':
    resolution: {integrity: sha512-dyybb3AcajC7uha6CvhdVRJqaKyn7w2YKqKyAN37NKYgZT36w+iRb0Dymmc5qEJ549c/S31cMMSFd75bteCpCw==}
    engines: {node: ^12.22.0 || ^14.17.0 || >=16.0.0}
    peerDependencies:
      eslint: ^6.0.0 || ^7.0.0 || >=8.0.0

  '@eslint-community/regexpp@4.12.1':
    resolution: {integrity: sha512-CCZCDJuduB9OUkFkY2IgppNZMi2lBQgD2qzwXkEia16cge2pijY/aXi96CJMquDMn3nJdlPV1A5KrJEXwfLNzQ==}
    engines: {node: ^12.0.0 || ^14.0.0 || >=16.0.0}

  '@eslint/config-array@0.20.0':
    resolution: {integrity: sha512-fxlS1kkIjx8+vy2SjuCB94q3htSNrufYTXubwiBFeaQHbH6Ipi43gFJq2zCMt6PHhImH3Xmr0NksKDvchWlpQQ==}
    engines: {node: ^18.18.0 || ^20.9.0 || >=21.1.0}

  '@eslint/config-helpers@0.2.2':
    resolution: {integrity: sha512-+GPzk8PlG0sPpzdU5ZvIRMPidzAnZDl/s9L+y13iodqvb8leL53bTannOrQ/Im7UkpsmFU5Ily5U60LWixnmLg==}
    engines: {node: ^18.18.0 || ^20.9.0 || >=21.1.0}

  '@eslint/core@0.13.0':
    resolution: {integrity: sha512-yfkgDw1KR66rkT5A8ci4irzDysN7FRpq3ttJolR88OqQikAWqwA8j5VZyas+vjyBNFIJ7MfybJ9plMILI2UrCw==}
    engines: {node: ^18.18.0 || ^20.9.0 || >=21.1.0}

  '@eslint/eslintrc@3.3.1':
    resolution: {integrity: sha512-gtF186CXhIl1p4pJNGZw8Yc6RlshoePRvE0X91oPGb3vZ8pM3qOS9W9NGPat9LziaBV7XrJWGylNQXkGcnM3IQ==}
    engines: {node: ^18.18.0 || ^20.9.0 || >=21.1.0}

  '@eslint/js@9.26.0':
    resolution: {integrity: sha512-I9XlJawFdSMvWjDt6wksMCrgns5ggLNfFwFvnShsleWruvXM514Qxk8V246efTw+eo9JABvVz+u3q2RiAowKxQ==}
    engines: {node: ^18.18.0 || ^20.9.0 || >=21.1.0}

  '@eslint/object-schema@2.1.6':
    resolution: {integrity: sha512-RBMg5FRL0I0gs51M/guSAj5/e14VQ4tpZnQNWwuDT66P14I43ItmPfIZRhO9fUVIPOAQXU47atlywZ/czoqFPA==}
    engines: {node: ^18.18.0 || ^20.9.0 || >=21.1.0}

  '@eslint/plugin-kit@0.2.8':
    resolution: {integrity: sha512-ZAoA40rNMPwSm+AeHpCq8STiNAwzWLJuP8Xv4CHIc9wv/PSuExjMrmjfYNj682vW0OOiZ1HKxzvjQr9XZIisQA==}
    engines: {node: ^18.18.0 || ^20.9.0 || >=21.1.0}

  '@fastify/busboy@2.1.1':
    resolution: {integrity: sha512-vBZP4NlzfOlerQTnba4aqZoMhE/a9HY7HRqoOPaETQcSQuWEIyZMHGfVu6w9wGtGK5fED5qRs2DteVCjOH60sA==}
    engines: {node: '>=14'}

  '@ffmpeg.wasm/core-mt@0.12.0':
    resolution: {integrity: sha512-M9pjL7JQX4AYl3WI8vGcPGPTz/O7JmhW8ac/fHA3oXTxoRAPwYSY/OsY1N9C0XahIM0+fxa1QSLN9Ekz8sBM/Q==}

  '@ffmpeg.wasm/main@0.12.0':
    resolution: {integrity: sha512-LILAKTrU3Rga2iXLsF9jeFxe2hNQFjWlrKuXPWSdCFeQ7Kg69fO4WwjNJ0CzjOyO6qtndRQMNKqf//N4fLYUBA==}
    engines: {node: '>=12.16.1'}

  '@floating-ui/core@1.7.0':
    resolution: {integrity: sha512-FRdBLykrPPA6P76GGGqlex/e7fbe0F1ykgxHYNXQsH/iTEtjMj/f9bpY5oQqbjt5VgZvgz/uKXbGuROijh3VLA==}

  '@floating-ui/dom@1.7.0':
    resolution: {integrity: sha512-lGTor4VlXcesUMh1cupTUTDoCxMb0V6bm3CnxHzQcw8Eaf1jQbgQX4i02fYgT0vJ82tb5MZ4CZk1LRGkktJCzg==}

  '@floating-ui/utils@0.2.9':
    resolution: {integrity: sha512-MDWhGtE+eHw5JW7lq4qhc5yRLS11ERl1c7Z6Xd0a58DozHES6EnNNwUWbMiG4J9Cgj053Bhk8zvlhFYKVhULwg==}

  '@foobar404/wave@2.0.5':
    resolution: {integrity: sha512-V/ydadtv5ObCw8aEg+Qy3YSq1eyinEWzJfRI43Ovmj7VmAvEdWAdL7MatoMbiIVYPATkNDVF7GOxX1xirxM9dA==}

  '@gar/promisify@1.1.3':
    resolution: {integrity: sha512-k2Ty1JcVojjJFwrg/ThKi2ujJ7XNLYaFGNB/bWT9wGR+oSMJHMa5w+CUq6p/pVrKeNNgA7pCqEcjSnHVoqJQFw==}

  '@ghostery/adblocker-content@2.5.2':
    resolution: {integrity: sha512-H3e4QZsom7HqVgIBLaoHriqRh27MyXgwC43ClidOXXbCtKn6h7c3wc9TnQssQpXpcyV7HRPmWjMtADzUc+yYKg==}

  '@ghostery/adblocker-electron-preload@2.5.2':
    resolution: {integrity: sha512-RNHMznod4hGm7Nn7m+H/+4DQ4QGQbN5YnVJGdKjFrwN692nFV3VUN86f5Isb9+ZVD8Us7XQbNzW/uN1AAOn+mA==}
    peerDependencies:
      electron: '>11'

  '@ghostery/adblocker-electron@2.5.2':
    resolution: {integrity: sha512-4q8OBH+RIBwzRYW7FVZXGmXI1mogd2zyA9/7fNnch5o8GVhWMjPaEc62rvgQds7DFm/7TXYbrwbIijDfUbu8XQ==}
    peerDependencies:
      electron: '>11'

  '@ghostery/adblocker-extended-selectors@2.5.2':
    resolution: {integrity: sha512-Z2MQ4BiPTPG3cI1CFF1cE0IywL1EM2KGnOVkKEx62fnkO0aRyvAeja0jhQvjENtY/hixWLrsSg3MU95Clvq23g==}

  '@ghostery/adblocker@2.5.2':
    resolution: {integrity: sha512-/SLxUGPd1JISNGOPsxKfbso+uylDEvEp3umF5gQ3x8YgsEZzD6zYx7H4ZQxAvG1pZIr4p6N9PiAf2N88T1Wo1Q==}

  '@hono/node-server@1.14.1':
    resolution: {integrity: sha512-vmbuM+HPinjWzPe7FFPWMMQMsbKE9gDPhaH0FFdqbGpkT5lp++tcWDTxwBl5EgS5y6JVgIaCdjeHRfQ4XRBRjQ==}
    engines: {node: '>=18.14.1'}
    peerDependencies:
      hono: ^4

  '@hono/swagger-ui@0.5.1':
    resolution: {integrity: sha512-XpUCfszLJ9b1rtFdzqOSHfdg9pfBiC2J5piEjuSanYpDDTIwpMz0ciiv5N3WWUaQpz9fEgH8lttQqL41vIFuDA==}
    peerDependencies:
      hono: '*'

  '@hono/zod-openapi@0.19.6':
    resolution: {integrity: sha512-qD2I0i5Ksry8gf47rXR6tuUAfv5S/wRZPRUNn+y8vOkgArDtIs30Ha3KGHeuGhcMk773D197IlPUppSCbHt6iQ==}
    engines: {node: '>=16.0.0'}
    peerDependencies:
      hono: '>=4.3.6'
      zod: 3.*

  '@hono/zod-validator@0.5.0':
    resolution: {integrity: sha512-ds5bW6DCgAnNHP33E3ieSbaZFd5dkV52ZjyaXtGoR06APFrCtzAsKZxTHwOrJNBdXsi0e5wNwo5L4nVEVnJUdg==}
    peerDependencies:
      hono: '>=3.9.0'
      zod: ^3.19.1

  '@humanfs/core@0.19.1':
    resolution: {integrity: sha512-5DyQ4+1JEUzejeK1JGICcideyfUbGixgS9jNgex5nqkW+cY7WZhxBigmieN5Qnw9ZosSNVC9KQKyb+GUaGyKUA==}
    engines: {node: '>=18.18.0'}

  '@humanfs/node@0.16.6':
    resolution: {integrity: sha512-YuI2ZHQL78Q5HbhDiBA1X4LmYdXCKCMQIfw0pw7piHJwyREFebJUvrQN4cMssyES6x+vfUbx1CIpaQUKYdQZOw==}
    engines: {node: '>=18.18.0'}

  '@humanwhocodes/module-importer@1.0.1':
    resolution: {integrity: sha512-bxveV4V8v5Yb4ncFTT3rPSgZBOpCkjfK0y4oVVVJwIuDVBRMDXrPyXRL988i5ap9m9bnyEEjWfm5WkBmtffLfA==}
    engines: {node: '>=12.22'}

  '@humanwhocodes/retry@0.3.1':
    resolution: {integrity: sha512-JBxkERygn7Bv/GbN5Rv8Ul6LVknS+5Bp6RgDC/O8gEBU/yeH5Ui5C/OlWrTb6qct7LjjfT6Re2NxB0ln0yYybA==}
    engines: {node: '>=18.18'}

  '@humanwhocodes/retry@0.4.3':
    resolution: {integrity: sha512-bV0Tgo9K4hfPCek+aMAn81RppFKv2ySDQeMoSZuvTASywNTnVJCArCZE2FWqpvIatKu7VMRLWlR1EazvVhDyhQ==}
    engines: {node: '>=18.18'}

  '@isaacs/cliui@8.0.2':
    resolution: {integrity: sha512-O8jcjabXaleOG9DQ0+ARXWZBTfnP4WNAqzuiJK7ll44AmxGKv/J2M4TPjxjY3znBCfvBXFzucm1twdyFybFqEA==}
    engines: {node: '>=12'}

  '@isaacs/fs-minipass@4.0.1':
    resolution: {integrity: sha512-wgm9Ehl2jpeqP3zw/7mo3kRHFp5MEDhqAdwy1fTGkHAwnkGOVsgpvQhL8B5n1qlb01jV3n/bI0ZfZp5lWA1k4w==}
    engines: {node: '>=18.0.0'}

  '@jellybrick/dbus-next@0.10.3':
    resolution: {integrity: sha512-7MLAiQS/UCa8V8/G3eyoWIzMhCUv3GaNxIpclu1wauDGUsL48ZT0CrilEO739gP/bviPiCUhy00DtvCNmYfPhA==}

  '@jellybrick/electron-better-web-request@1.0.4':
    resolution: {integrity: sha512-vL2lv7Gz8BWgCpwXb3ha17oaEmJqG5ZLdVWssAkA/0PGPMCWH2lLWq7vDymyTswmZ+zKpfOdzwTomvMqn9nElg==}

  '@jellybrick/mpris-service@2.1.5':
    resolution: {integrity: sha512-B6wOeS7aHO7BIJRFHbDA4h5tJHeQHf2VzVwIi2rN2wsB0Uf9wsITebGfnknPypZ1ZxRjobDkeTG4EKdBGXwSww==}

  '@jimp/core@1.6.0':
    resolution: {integrity: sha512-EQQlKU3s9QfdJqiSrZWNTxBs3rKXgO2W+GxNXDtwchF3a4IqxDheFX1ti+Env9hdJXDiYLp2jTRjlxhPthsk8w==}
    engines: {node: '>=18'}

  '@jimp/diff@1.6.0':
    resolution: {integrity: sha512-+yUAQ5gvRC5D1WHYxjBHZI7JBRusGGSLf8AmPRPCenTzh4PA+wZ1xv2+cYqQwTfQHU5tXYOhA0xDytfHUf1Zyw==}
    engines: {node: '>=18'}

  '@jimp/file-ops@1.6.0':
    resolution: {integrity: sha512-Dx/bVDmgnRe1AlniRpCKrGRm5YvGmUwbDzt+MAkgmLGf+jvBT75hmMEZ003n9HQI/aPnm/YKnXjg/hOpzNCpHQ==}
    engines: {node: '>=18'}

  '@jimp/js-bmp@1.6.0':
    resolution: {integrity: sha512-FU6Q5PC/e3yzLyBDXupR3SnL3htU7S3KEs4e6rjDP6gNEOXRFsWs6YD3hXuXd50jd8ummy+q2WSwuGkr8wi+Gw==}
    engines: {node: '>=18'}

  '@jimp/js-gif@1.6.0':
    resolution: {integrity: sha512-N9CZPHOrJTsAUoWkWZstLPpwT5AwJ0wge+47+ix3++SdSL/H2QzyMqxbcDYNFe4MoI5MIhATfb0/dl/wmX221g==}
    engines: {node: '>=18'}

  '@jimp/js-jpeg@1.6.0':
    resolution: {integrity: sha512-6vgFDqeusblf5Pok6B2DUiMXplH8RhIKAryj1yn+007SIAQ0khM1Uptxmpku/0MfbClx2r7pnJv9gWpAEJdMVA==}
    engines: {node: '>=18'}

  '@jimp/js-png@1.6.0':
    resolution: {integrity: sha512-AbQHScy3hDDgMRNfG0tPjL88AV6qKAILGReIa3ATpW5QFjBKpisvUaOqhzJ7Reic1oawx3Riyv152gaPfqsBVg==}
    engines: {node: '>=18'}

  '@jimp/js-tiff@1.6.0':
    resolution: {integrity: sha512-zhReR8/7KO+adijj3h0ZQUOiun3mXUv79zYEAKvE0O+rP7EhgtKvWJOZfRzdZSNv0Pu1rKtgM72qgtwe2tFvyw==}
    engines: {node: '>=18'}

  '@jimp/plugin-blit@1.6.0':
    resolution: {integrity: sha512-M+uRWl1csi7qilnSK8uxK4RJMSuVeBiO1AY0+7APnfUbQNZm6hCe0CCFv1Iyw1D/Dhb8ph8fQgm5mwM0eSxgVA==}
    engines: {node: '>=18'}

  '@jimp/plugin-blur@1.6.0':
    resolution: {integrity: sha512-zrM7iic1OTwUCb0g/rN5y+UnmdEsT3IfuCXCJJNs8SZzP0MkZ1eTvuwK9ZidCuMo4+J3xkzCidRwYXB5CyGZTw==}
    engines: {node: '>=18'}

  '@jimp/plugin-circle@1.6.0':
    resolution: {integrity: sha512-xt1Gp+LtdMKAXfDp3HNaG30SPZW6AQ7dtAtTnoRKorRi+5yCJjKqXRgkewS5bvj8DEh87Ko1ydJfzqS3P2tdWw==}
    engines: {node: '>=18'}

  '@jimp/plugin-color@1.6.0':
    resolution: {integrity: sha512-J5q8IVCpkBsxIXM+45XOXTrsyfblyMZg3a9eAo0P7VPH4+CrvyNQwaYatbAIamSIN1YzxmO3DkIZXzRjFSz1SA==}
    engines: {node: '>=18'}

  '@jimp/plugin-contain@1.6.0':
    resolution: {integrity: sha512-oN/n+Vdq/Qg9bB4yOBOxtY9IPAtEfES8J1n9Ddx+XhGBYT1/QTU/JYkGaAkIGoPnyYvmLEDqMz2SGihqlpqfzQ==}
    engines: {node: '>=18'}

  '@jimp/plugin-cover@1.6.0':
    resolution: {integrity: sha512-Iow0h6yqSC269YUJ8HC3Q/MpCi2V55sMlbkkTTx4zPvd8mWZlC0ykrNDeAy9IJegrQ7v5E99rJwmQu25lygKLA==}
    engines: {node: '>=18'}

  '@jimp/plugin-crop@1.6.0':
    resolution: {integrity: sha512-KqZkEhvs+21USdySCUDI+GFa393eDIzbi1smBqkUPTE+pRwSWMAf01D5OC3ZWB+xZsNla93BDS9iCkLHA8wang==}
    engines: {node: '>=18'}

  '@jimp/plugin-displace@1.6.0':
    resolution: {integrity: sha512-4Y10X9qwr5F+Bo5ME356XSACEF55485j5nGdiyJ9hYzjQP9nGgxNJaZ4SAOqpd+k5sFaIeD7SQ0Occ26uIng5Q==}
    engines: {node: '>=18'}

  '@jimp/plugin-dither@1.6.0':
    resolution: {integrity: sha512-600d1RxY0pKwgyU0tgMahLNKsqEcxGdbgXadCiVCoGd6V6glyCvkNrnnwC0n5aJ56Htkj88PToSdF88tNVZEEQ==}
    engines: {node: '>=18'}

  '@jimp/plugin-fisheye@1.6.0':
    resolution: {integrity: sha512-E5QHKWSCBFtpgZarlmN3Q6+rTQxjirFqo44ohoTjzYVrDI6B6beXNnPIThJgPr0Y9GwfzgyarKvQuQuqCnnfbA==}
    engines: {node: '>=18'}

  '@jimp/plugin-flip@1.6.0':
    resolution: {integrity: sha512-/+rJVDuBIVOgwoyVkBjUFHtP+wmW0r+r5OQ2GpatQofToPVbJw1DdYWXlwviSx7hvixTWLKVgRWQ5Dw862emDg==}
    engines: {node: '>=18'}

  '@jimp/plugin-hash@1.6.0':
    resolution: {integrity: sha512-wWzl0kTpDJgYVbZdajTf+4NBSKvmI3bRI8q6EH9CVeIHps9VWVsUvEyb7rpbcwVLWYuzDtP2R0lTT6WeBNQH9Q==}
    engines: {node: '>=18'}

  '@jimp/plugin-mask@1.6.0':
    resolution: {integrity: sha512-Cwy7ExSJMZszvkad8NV8o/Z92X2kFUFM8mcDAhNVxU0Q6tA0op2UKRJY51eoK8r6eds/qak3FQkXakvNabdLnA==}
    engines: {node: '>=18'}

  '@jimp/plugin-print@1.6.0':
    resolution: {integrity: sha512-zarTIJi8fjoGMSI/M3Xh5yY9T65p03XJmPsuNet19K/Q7mwRU6EV2pfj+28++2PV2NJ+htDF5uecAlnGyxFN2A==}
    engines: {node: '>=18'}

  '@jimp/plugin-quantize@1.6.0':
    resolution: {integrity: sha512-EmzZ/s9StYQwbpG6rUGBCisc3f64JIhSH+ncTJd+iFGtGo0YvSeMdAd+zqgiHpfZoOL54dNavZNjF4otK+mvlg==}
    engines: {node: '>=18'}

  '@jimp/plugin-resize@1.6.0':
    resolution: {integrity: sha512-uSUD1mqXN9i1SGSz5ov3keRZ7S9L32/mAQG08wUwZiEi5FpbV0K8A8l1zkazAIZi9IJzLlTauRNU41Mi8IF9fA==}
    engines: {node: '>=18'}

  '@jimp/plugin-rotate@1.6.0':
    resolution: {integrity: sha512-JagdjBLnUZGSG4xjCLkIpQOZZ3Mjbg8aGCCi4G69qR+OjNpOeGI7N2EQlfK/WE8BEHOW5vdjSyglNqcYbQBWRw==}
    engines: {node: '>=18'}

  '@jimp/plugin-threshold@1.6.0':
    resolution: {integrity: sha512-M59m5dzLoHOVWdM41O8z9SyySzcDn43xHseOH0HavjsfQsT56GGCC4QzU1banJidbUrePhzoEdS42uFE8Fei8w==}
    engines: {node: '>=18'}

  '@jimp/types@1.6.0':
    resolution: {integrity: sha512-7UfRsiKo5GZTAATxm2qQ7jqmUXP0DxTArztllTcYdyw6Xi5oT4RaoXynVtCD4UyLK5gJgkZJcwonoijrhYFKfg==}
    engines: {node: '>=18'}

  '@jimp/utils@1.6.0':
    resolution: {integrity: sha512-gqFTGEosKbOkYF/WFj26jMHOI5OH2jeP1MmC/zbK6BF6VJBf8rIC5898dPfSzZEbSA0wbbV5slbntWVc5PKLFA==}
    engines: {node: '>=18'}

  '@jridgewell/gen-mapping@0.3.8':
    resolution: {integrity: sha512-imAbBGkb+ebQyxKgzv5Hu2nmROxoDOXHh80evxdoXNOrvAnVx7zimzc1Oo5h9RlfV4vPXaE2iM5pOFbvOCClWA==}
    engines: {node: '>=6.0.0'}

  '@jridgewell/resolve-uri@3.1.2':
    resolution: {integrity: sha512-bRISgCIjP20/tbWSPWMEi54QVPRZExkuD9lJL+UIxUKtwVJA8wW1Trb1jMs1RFXo1CBTNZ/5hpC9QvmKWdopKw==}
    engines: {node: '>=6.0.0'}

  '@jridgewell/set-array@1.2.1':
    resolution: {integrity: sha512-R8gLRTZeyp03ymzP/6Lil/28tGeGEzhx1q2k703KGWRAI1VdvPIXdG70VJc2pAMw3NA6JKL5hhFu1sJX0Mnn/A==}
    engines: {node: '>=6.0.0'}

  '@jridgewell/sourcemap-codec@1.5.0':
    resolution: {integrity: sha512-gv3ZRaISU3fjPAgNsriBRqGWQL6quFx04YMPW/zD8XMLsU32mhCCbfbO6KZFLjvYpCZ8zyDEgqsgf+PwPaM7GQ==}

  '@jridgewell/trace-mapping@0.3.25':
    resolution: {integrity: sha512-vNk6aEwybGtawWmy/PzwnGDOjCkLWSD2wqvjGGAgOAwCGWySYXfYoxt00IJkTF+8Lb57DwOb3Aa0o9CApepiYQ==}

  '@malept/cross-spawn-promise@2.0.0':
    resolution: {integrity: sha512-1DpKU0Z5ThltBwjNySMC14g0CkbyhCaz9FkhxqNsZI6uAPJXFS8cMXlBKo26FJ8ZuW6S9GCMcR9IO5k2X5/9Fg==}
    engines: {node: '>= 12.13.0'}

  '@malept/flatpak-bundler@0.4.0':
    resolution: {integrity: sha512-9QOtNffcOF/c1seMCDnjckb3R9WHcG34tky+FHpNKKCW0wc/scYLwMtO+ptyGUfMW0/b/n4qRiALlaFHc9Oj7Q==}
    engines: {node: '>= 10.0.0'}

  '@modelcontextprotocol/sdk@1.11.1':
    resolution: {integrity: sha512-9LfmxKTb1v+vUS1/emSk1f5ePmTLkb9Le9AxOB5T0XM59EUumwcS45z05h7aiZx3GI0Bl7mjb3FMEglYj+acuQ==}
    engines: {node: '>=18'}

  '@msgpack/msgpack@2.8.0':
    resolution: {integrity: sha512-h9u4u/jiIRKbq25PM+zymTyW6bhTzELvOoUd+AvYriWOAKpLGnIamaET3pnHYoI5iYphAHBI4ayx0MehR+VVPQ==}
    engines: {node: '>= 10'}

  '@napi-rs/wasm-runtime@0.2.10':
    resolution: {integrity: sha512-bCsCyeZEwVErsGmyPNSzwfwFn4OdxBj0mmv6hOFucB/k81Ojdu68RbZdxYsRQUPc9l6SU5F/cG+bXgWs3oUgsQ==}

  '@nodelib/fs.scandir@2.1.5':
    resolution: {integrity: sha512-vq24Bq3ym5HEQm2NKCr3yXDwjc7vTsEThRDnkp2DK9p1uqLR+DHurm/NOTo0KG7HYHU7eppKZj3MyqYuMBf62g==}
    engines: {node: '>= 8'}

  '@nodelib/fs.stat@2.0.5':
    resolution: {integrity: sha512-RkhPPp2zrqDAQA/2jNhnztcPAlv64XdhIp7a7454A5ovI7Bukxgt7MX7udwAu3zg1DcpPU0rz3VV1SeaqvY4+A==}
    engines: {node: '>= 8'}

  '@nodelib/fs.walk@1.2.8':
    resolution: {integrity: sha512-oGB+UxlgWcgQkgwo8GcEGwemoTFt3FIO9ababBmaGwXIoBKZ+GTy0pP185beGg7Llih/NSHSV2XAs1lnznocSg==}
    engines: {node: '>= 8'}

  '@nornagon/put@0.0.8':
    resolution: {integrity: sha512-ugvXJjwF5ldtUpa7D95kruNJ41yFQDEKyF5CW4TgKJnh+W/zmlBzXXeKTyqIgwMFrkePN2JqOBqcF0M0oOunow==}
    engines: {node: '>=0.3.0'}

  '@npmcli/agent@3.0.0':
    resolution: {integrity: sha512-S79NdEgDQd/NGCay6TCoVzXSj74skRZIKJcpJjC5lOq34SZzyI6MqtiiWoiVWoVrTcGjNeC4ipbh1VIHlpfF5Q==}
    engines: {node: ^18.17.0 || >=20.5.0}

  '@npmcli/fs@2.1.2':
    resolution: {integrity: sha512-yOJKRvohFOaLqipNtwYB9WugyZKhC/DZC4VYPmpaCzDBrA8YpK3qHZ8/HGscMnE4GqbkLNuVcCnxkeQEdGt6LQ==}
    engines: {node: ^12.13.0 || ^14.15.0 || >=16.0.0}

  '@npmcli/fs@4.0.0':
    resolution: {integrity: sha512-/xGlezI6xfGO9NwuJlnwz/K14qD1kCSAGtacBHnGzeAIuJGazcp45KP5NuyARXoKb7cwulAGWVsbeSxdG/cb0Q==}
    engines: {node: ^18.17.0 || >=20.5.0}

  '@npmcli/move-file@2.0.1':
    resolution: {integrity: sha512-mJd2Z5TjYWq/ttPLLGqArdtnC74J6bOzg4rMDnN+p1xTacZ2yPRCk2y0oSWQtygLR9YVQXgOcONrwtnk3JupxQ==}
    engines: {node: ^12.13.0 || ^14.15.0 || >=16.0.0}
    deprecated: This functionality has been moved to @npmcli/fs

  '@pkgjs/parseargs@0.11.0':
    resolution: {integrity: sha512-+1VkjdD0QBLPodGrJUeqarH8VAIvQODIbwh9XpP5Syisf7YoQgsJKPNFoqqLQlu+VQ/tVSshMR6loPMn8U+dPg==}
    engines: {node: '>=14'}

  '@pkgr/core@0.2.4':
    resolution: {integrity: sha512-ROFF39F6ZrnzSUEmQQZUar0Jt4xVoP9WnDRdWwF4NNcXs3xBTLgBUDoOwW141y1jP+S8nahIbdxbFC7IShw9Iw==}
    engines: {node: ^12.20.0 || ^14.18.0 || >=16.0.0}

  '@playwright/test@1.52.0':
    resolution: {integrity: sha512-uh6W7sb55hl7D6vsAeA+V2p5JnlAqzhqFyF0VcJkKZXkgnFcVG9PziERRHQfPLfNGx1C292a4JqbWzhR8L4R1g==}
    engines: {node: '>=18'}
    hasBin: true

  '@polka/url@1.0.0-next.29':
    resolution: {integrity: sha512-wwQAWhWSuHaag8c4q/KN/vCoeOJYshAIvMQwD4GpSb3OiZklFfvAgmj0VCBBImRpuF/aFgIRzllXlVX93Jevww==}

  '@remusao/guess-url-type@2.1.0':
    resolution: {integrity: sha512-zI3dlTUxpjvx2GCxp9nLOSK5yEIqDCpxlAVGwb2Y49RKkS72oeNaxxo+VWS5+XQ5+Mf8Zfp9ZXIlk+G5eoEN8A==}

  '@remusao/small@2.1.0':
    resolution: {integrity: sha512-Y1kyjZp7JU7dXdyOdxHVNfoTr1XLZJTyQP36/esZUU/WRWq9XY0PV2HsE3CsIHuaTf4pvgWv2pvzvnZ//UHIJQ==}

  '@remusao/smaz-compress@2.2.0':
    resolution: {integrity: sha512-TXpTPgILRUYOt2rEe0+9PC12xULPvBqeMpmipzB9A7oM4fa9Ztvy9lLYzPTd7tiQEeoNa1pmxihpKfJtsxnM/w==}

  '@remusao/smaz-decompress@2.2.0':
    resolution: {integrity: sha512-ERAPwxPaA0/yg4hkNU7T2S+lnp9jj1sApcQMtOyROvOQyo+Zuh6Hn/oRcXr8mmjlYzyRaC7E6r3mT1nrdHR6pg==}

  '@remusao/smaz@2.2.0':
    resolution: {integrity: sha512-eSd3Qs0ELP/e7tU1SI5RWXcCn9KjDgvBY+KtWbL4i2QvvHhJOfdIt4v0AA3S5BbLWAr5dCEC7C4LUfogDm6q/Q==}

  '@remusao/trie@2.1.0':
    resolution: {integrity: sha512-Er3Q8q0/2OcCJPQYJOPLmCuqO0wu7cav3SPtpjlxSbjFi1x+A1pZkkLD6c9q2rGEkGW/tkrRzfrhNMt8VQjzXg==}

  '@rollup/rollup-android-arm-eabi@4.40.2':
    resolution: {integrity: sha512-JkdNEq+DFxZfUwxvB58tHMHBHVgX23ew41g1OQinthJ+ryhdRk67O31S7sYw8u2lTjHUPFxwar07BBt1KHp/hg==}
    cpu: [arm]
    os: [android]

  '@rollup/rollup-android-arm64@4.40.2':
    resolution: {integrity: sha512-13unNoZ8NzUmnndhPTkWPWbX3vtHodYmy+I9kuLxN+F+l+x3LdVF7UCu8TWVMt1POHLh6oDHhnOA04n8oJZhBw==}
    cpu: [arm64]
    os: [android]

  '@rollup/rollup-darwin-arm64@4.40.2':
    resolution: {integrity: sha512-Gzf1Hn2Aoe8VZzevHostPX23U7N5+4D36WJNHK88NZHCJr7aVMG4fadqkIf72eqVPGjGc0HJHNuUaUcxiR+N/w==}
    cpu: [arm64]
    os: [darwin]

  '@rollup/rollup-darwin-x64@4.40.2':
    resolution: {integrity: sha512-47N4hxa01a4x6XnJoskMKTS8XZ0CZMd8YTbINbi+w03A2w4j1RTlnGHOz/P0+Bg1LaVL6ufZyNprSg+fW5nYQQ==}
    cpu: [x64]
    os: [darwin]

  '@rollup/rollup-freebsd-arm64@4.40.2':
    resolution: {integrity: sha512-8t6aL4MD+rXSHHZUR1z19+9OFJ2rl1wGKvckN47XFRVO+QL/dUSpKA2SLRo4vMg7ELA8pzGpC+W9OEd1Z/ZqoQ==}
    cpu: [arm64]
    os: [freebsd]

  '@rollup/rollup-freebsd-x64@4.40.2':
    resolution: {integrity: sha512-C+AyHBzfpsOEYRFjztcYUFsH4S7UsE9cDtHCtma5BK8+ydOZYgMmWg1d/4KBytQspJCld8ZIujFMAdKG1xyr4Q==}
    cpu: [x64]
    os: [freebsd]

  '@rollup/rollup-linux-arm-gnueabihf@4.40.2':
    resolution: {integrity: sha512-de6TFZYIvJwRNjmW3+gaXiZ2DaWL5D5yGmSYzkdzjBDS3W+B9JQ48oZEsmMvemqjtAFzE16DIBLqd6IQQRuG9Q==}
    cpu: [arm]
    os: [linux]

  '@rollup/rollup-linux-arm-musleabihf@4.40.2':
    resolution: {integrity: sha512-urjaEZubdIkacKc930hUDOfQPysezKla/O9qV+O89enqsqUmQm8Xj8O/vh0gHg4LYfv7Y7UsE3QjzLQzDYN1qg==}
    cpu: [arm]
    os: [linux]

  '@rollup/rollup-linux-arm64-gnu@4.40.2':
    resolution: {integrity: sha512-KlE8IC0HFOC33taNt1zR8qNlBYHj31qGT1UqWqtvR/+NuCVhfufAq9fxO8BMFC22Wu0rxOwGVWxtCMvZVLmhQg==}
    cpu: [arm64]
    os: [linux]

  '@rollup/rollup-linux-arm64-musl@4.40.2':
    resolution: {integrity: sha512-j8CgxvfM0kbnhu4XgjnCWJQyyBOeBI1Zq91Z850aUddUmPeQvuAy6OiMdPS46gNFgy8gN1xkYyLgwLYZG3rBOg==}
    cpu: [arm64]
    os: [linux]

  '@rollup/rollup-linux-loongarch64-gnu@4.40.2':
    resolution: {integrity: sha512-Ybc/1qUampKuRF4tQXc7G7QY9YRyeVSykfK36Y5Qc5dmrIxwFhrOzqaVTNoZygqZ1ZieSWTibfFhQ5qK8jpWxw==}
    cpu: [loong64]
    os: [linux]

  '@rollup/rollup-linux-powerpc64le-gnu@4.40.2':
    resolution: {integrity: sha512-3FCIrnrt03CCsZqSYAOW/k9n625pjpuMzVfeI+ZBUSDT3MVIFDSPfSUgIl9FqUftxcUXInvFah79hE1c9abD+Q==}
    cpu: [ppc64]
    os: [linux]

  '@rollup/rollup-linux-riscv64-gnu@4.40.2':
    resolution: {integrity: sha512-QNU7BFHEvHMp2ESSY3SozIkBPaPBDTsfVNGx3Xhv+TdvWXFGOSH2NJvhD1zKAT6AyuuErJgbdvaJhYVhVqrWTg==}
    cpu: [riscv64]
    os: [linux]

  '@rollup/rollup-linux-riscv64-musl@4.40.2':
    resolution: {integrity: sha512-5W6vNYkhgfh7URiXTO1E9a0cy4fSgfE4+Hl5agb/U1sa0kjOLMLC1wObxwKxecE17j0URxuTrYZZME4/VH57Hg==}
    cpu: [riscv64]
    os: [linux]

  '@rollup/rollup-linux-s390x-gnu@4.40.2':
    resolution: {integrity: sha512-B7LKIz+0+p348JoAL4X/YxGx9zOx3sR+o6Hj15Y3aaApNfAshK8+mWZEf759DXfRLeL2vg5LYJBB7DdcleYCoQ==}
    cpu: [s390x]
    os: [linux]

  '@rollup/rollup-linux-x64-gnu@4.40.2':
    resolution: {integrity: sha512-lG7Xa+BmBNwpjmVUbmyKxdQJ3Q6whHjMjzQplOs5Z+Gj7mxPtWakGHqzMqNER68G67kmCX9qX57aRsW5V0VOng==}
    cpu: [x64]
    os: [linux]

  '@rollup/rollup-linux-x64-musl@4.40.2':
    resolution: {integrity: sha512-tD46wKHd+KJvsmije4bUskNuvWKFcTOIM9tZ/RrmIvcXnbi0YK/cKS9FzFtAm7Oxi2EhV5N2OpfFB348vSQRXA==}
    cpu: [x64]
    os: [linux]

  '@rollup/rollup-win32-arm64-msvc@4.40.2':
    resolution: {integrity: sha512-Bjv/HG8RRWLNkXwQQemdsWw4Mg+IJ29LK+bJPW2SCzPKOUaMmPEppQlu/Fqk1d7+DX3V7JbFdbkh/NMmurT6Pg==}
    cpu: [arm64]
    os: [win32]

  '@rollup/rollup-win32-ia32-msvc@4.40.2':
    resolution: {integrity: sha512-dt1llVSGEsGKvzeIO76HToiYPNPYPkmjhMHhP00T9S4rDern8P2ZWvWAQUEJ+R1UdMWJ/42i/QqJ2WV765GZcA==}
    cpu: [ia32]
    os: [win32]

  '@rollup/rollup-win32-x64-msvc@4.40.2':
    resolution: {integrity: sha512-bwspbWB04XJpeElvsp+DCylKfF4trJDa2Y9Go8O6A7YLX2LIKGcNK/CYImJN6ZP4DcuOHB4Utl3iCbnR62DudA==}
    cpu: [x64]
    os: [win32]

  '@rtsao/scc@1.1.0':
    resolution: {integrity: sha512-zt6OdqaDoOnJ1ZYsCYGt9YmWzDXl4vQdKTyJev62gFhRGKdx7mcT54V9KIjg+d2wi9EXsPvAPKe7i7WjfVWB8g==}

  '@sapphire/async-queue@1.5.5':
    resolution: {integrity: sha512-cvGzxbba6sav2zZkH8GPf2oGk9yYoD5qrNWdu9fRehifgnFZJMV+nuy2nON2roRO4yQQ+v7MK/Pktl/HgfsUXg==}
    engines: {node: '>=v14.0.0', npm: '>=7.0.0'}

  '@sapphire/snowflake@3.5.5':
    resolution: {integrity: sha512-xzvBr1Q1c4lCe7i6sRnrofxeO1QTP/LKQ6A6qy0iB4x5yfiSfARMEQEghojzTNALDTcv8En04qYNIco9/K9eZQ==}
    engines: {node: '>=v14.0.0', npm: '>=7.0.0'}

  '@selderee/plugin-htmlparser2@0.11.0':
    resolution: {integrity: sha512-P33hHGdldxGabLFjPPpaTxVolMrzrcegejx+0GxjrIb9Zv48D8yAIA/QTDR2dFl7Uz7urX8aX6+5bCZslr+gWQ==}

  '@sindresorhus/is@4.6.0':
    resolution: {integrity: sha512-t09vSN3MdfsyCHoFcTRCH/iUtG7OJ0CsjzB8cjAmKc/va/kIgeDI/TxsigdncE/4be734m0cvIYwNaV4i2XqAw==}
    engines: {node: '>=10'}

  '@sindresorhus/merge-streams@2.3.0':
    resolution: {integrity: sha512-LtoMMhxAlorcGhmFYI+LhPgbPZCkgP6ra1YL604EeF6U98pLlQ3iWIGMdWSC+vWmPBWBNgmDBAhnAobLROJmwg==}
    engines: {node: '>=18'}

  '@skyra/jaro-winkler@1.1.1':
    resolution: {integrity: sha512-jT2OWwpajtXTb6opnaIwmBTMpQtKUwl2Ro1zApxIIrpZJon71kZIv6GZSc08LzKO2lpTqUjvD+i7Z2hGuG42KQ==}
    engines: {node: '>=v18'}

  '@solid-primitives/refs@1.1.1':
    resolution: {integrity: sha512-MIQ7Bh59IiT9NDQPf6iWRnPe0RgKggEjF0H+iMoIi1KBCcp4Mfss2IkUWYPr9wqQg963ZQFbcg5D6oN9Up6Mww==}
    peerDependencies:
      solid-js: ^1.6.12

  '@solid-primitives/transition-group@1.1.1':
    resolution: {integrity: sha512-yf8mheMunnAkPSH2WNlemdSR2mrBar0Hw2FenZCqr10iKrI4sUiERIOR4nnFNnUK73BVwAA/xeYbiOk6s36fvw==}
    peerDependencies:
      solid-js: ^1.6.12

  '@solid-primitives/utils@6.3.1':
    resolution: {integrity: sha512-4/Z59nnwu4MPR//zWZmZm2yftx24jMqQ8CSd/JobL26TPfbn4Ph8GKNVJfGJWShg1QB98qObJSskqizbTvcLLA==}
    peerDependencies:
      solid-js: ^1.6.12

  '@stylistic/eslint-plugin-js@4.2.0':
    resolution: {integrity: sha512-MiJr6wvyzMYl/wElmj8Jns8zH7Q1w8XoVtm+WM6yDaTrfxryMyb8n0CMxt82fo42RoLIfxAEtM6tmQVxqhk0/A==}
    engines: {node: ^18.18.0 || ^20.9.0 || >=21.1.0}
    peerDependencies:
      eslint: '>=9.0.0'

  '@szmarczak/http-timer@4.0.6':
    resolution: {integrity: sha512-4BAffykYOgO+5nzBWYwE3W90sBgLJoUPRWWcL8wlyiM8IB8ipJz3UMJ9KXQd1RKQXpKp8Tutn80HZtWsu2u76w==}
    engines: {node: '>=10'}

  '@tokenizer/token@0.3.0':
    resolution: {integrity: sha512-OvjF+z51L3ov0OyAU0duzsYuvO01PH7x4t6DJx+guahgTnBHkhJdG7soQeTSFLWN3efnHyibZ4Z8l2EuWwJN3A==}

  '@tootallnate/once@2.0.0':
    resolution: {integrity: sha512-XCuKFP5PS55gnMVu3dty8KPatLqUoy/ZYzDzAGCQ8JNFCkLXzmI7vNHCR+XpbZaMWQK/vQubr7PkYq8g470J/A==}
    engines: {node: '>= 10'}

  '@total-typescript/ts-reset@0.6.1':
    resolution: {integrity: sha512-cka47fVSo6lfQDIATYqb/vO1nvFfbPw7uWLayIXIhGETj0wcOOlrlkobOMDNQOFr9QOafegUPq13V2+6vtD7yg==}

  '@ts-morph/common@0.26.1':
    resolution: {integrity: sha512-Sn28TGl/4cFpcM+jwsH1wLncYq3FtN/BIpem+HOygfBWPT5pAeS5dB4VFVzV8FbnOKHpDLZmvAl4AjPEev5idA==}

  '@tybys/wasm-util@0.9.0':
    resolution: {integrity: sha512-6+7nlbMVX/PVDCwaIQ8nTOPveOcFLSt8GcXdx8hD0bt39uWxYT88uXzqTd4fTvqta7oeUJqudepapKNt2DYJFw==}

  '@types/babel__core@7.20.5':
    resolution: {integrity: sha512-qoQprZvz5wQFJwMDqeseRXWv3rqMvhgpbXFfVyWhbx9X47POIA6i/+dXefEmZKoAgOaTdaIgNSMqMIU61yRyzA==}

  '@types/babel__generator@7.27.0':
    resolution: {integrity: sha512-ufFd2Xi92OAVPYsy+P4n7/U7e68fex0+Ee8gSG9KX7eo084CWiQ4sdxktvdl0bOPupXtVJPY19zk6EwWqUQ8lg==}

  '@types/babel__template@7.4.4':
    resolution: {integrity: sha512-h/NUaSyG5EyxBIp8YRxo4RMe2/qQgvyowRwVMzhYhBCONbW8PUsg4lkFMrhgZhUe5z3L3MiLDuvyJ/CaPa2A8A==}

  '@types/babel__traverse@7.20.7':
    resolution: {integrity: sha512-dkO5fhS7+/oos4ciWxyEyjWe48zmG6wbCheo/G2ZnHx4fs3EU6YC6UM8rk56gAjNJ9P3MTH2jo5jb92/K6wbng==}

  '@types/cacheable-request@6.0.3':
    resolution: {integrity: sha512-IQ3EbTzGxIigb1I3qPZc1rWJnH0BmSKv5QYTalEwweFvyBDLSAe24zP0le/hyi7ecGfZVlIVAg4BZqb8WBwKqw==}

  '@types/debug@4.1.12':
    resolution: {integrity: sha512-vIChWdVG3LG1SMxEvI/AK+FWJthlrqlTu7fbrlywTkkaONwk/UAGaULXRlf8vkzFBLVm0zkMdCquhL5aOjhXPQ==}

  '@types/electron-localshortcut@3.1.3':
    resolution: {integrity: sha512-D+CRdDTRZ4/9UmcSaZ5qvW4uq2VyyVmqsH9cdNReB4CL6MSIgyhr9w2PKeNEb0J/ZS7db7irJM/+ZiA5uSQsLw==}

  '@types/estree@1.0.7':
    resolution: {integrity: sha512-w28IoSUCJpidD/TGviZwwMJckNESJZXFu7NBZ5YJ4mEUnNraUn9Pm8HSZm/jDF1pDWYKspWE7oVphigUPRakIQ==}

  '@types/fs-extra@9.0.13':
    resolution: {integrity: sha512-nEnwB++1u5lVDM2UI4c1+5R+FYaKfaAzS4OococimjVm3nQw3TuzH5UNsocrcTBbhnerblyHj4A49qXbIiZdpA==}

  '@types/howler@2.2.12':
    resolution: {integrity: sha512-hy769UICzOSdK0Kn1FBk4gN+lswcj1EKRkmiDtMkUGvFfYJzgaDXmVXkSShS2m89ERAatGIPnTUlp2HhfkVo5g==}

  '@types/html-to-text@9.0.4':
    resolution: {integrity: sha512-pUY3cKH/Nm2yYrEmDlPR1mR7yszjGx4DrwPjQ702C4/D5CwHuZTgZdIdwPkRbcuhs7BAh2L5rg3CL5cbRiGTCQ==}

  '@types/http-cache-semantics@4.0.4':
    resolution: {integrity: sha512-1m0bIFVc7eJWyve9S0RnuRgcQqF/Xd5QsUZAZeQFr1Q3/p9JWoQQEqmVy+DPTNpGXwhgIetAoYF8JSc33q29QA==}

  '@types/json-schema@7.0.15':
    resolution: {integrity: sha512-5+fP8P8MFNC+AyZCDxrB2pkZFPGzqQWUzpSeuuVLvm8VMcorNYavBqoFcxK8bQz4Qsbn4oUEEem4wDLfcysGHA==}

  '@types/json5@0.0.29':
    resolution: {integrity: sha512-dRLjCWHYg4oaA77cxO64oO+7JwCwnIzkZPdrrC71jQmQtlhM556pwKo5bUzqvZndkVbeFLIIi+9TC40JNF5hNQ==}

  '@types/keyv@3.1.4':
    resolution: {integrity: sha512-BQ5aZNSCpj7D6K2ksrRCTmKRLEpnPvWDiLPfoGyhZ++8YtiK9d/3DBKPJgry359X/P1PfruyYwvnvwFjuEiEIg==}

  '@types/ms@2.1.0':
    resolution: {integrity: sha512-GsCCIZDE/p3i96vtEqx+7dBUGXrc7zeSK3wwPHIaRThS+9OhWIXRqzs4d6k1SVU8g91DrNRWxWUGhp5KXQb2VA==}

  '@types/node@16.9.1':
    resolution: {integrity: sha512-QpLcX9ZSsq3YYUUnD3nFDY8H7wctAhQj/TFKL8Ya8v5fMm3CFXxo8zStsLAl780ltoYoo1WvKUVGBQK+1ifr7g==}

<<<<<<< HEAD
  '@types/node@20.17.47':
    resolution: {integrity: sha512-3dLX0Upo1v7RvUimvxLeXqwrfyKxUINk0EAM83swP2mlSUcwV73sZy8XhNz8bcZ3VbsfQyC/y6jRdL5tgCNpDQ==}

  '@types/node@22.15.18':
    resolution: {integrity: sha512-v1DKRfUdyW+jJhZNEI1PYy29S2YRxMV5AOO/x/SjKmW0acCIOqmbj6Haf9eHAhsPmrhlHSxEhv/1WszcLWV4cg==}
=======
  '@types/node@22.13.5':
    resolution: {integrity: sha512-+lTU0PxZXn0Dr1NBtC7Y8cR21AJr87dLLU953CWA6pMxxv/UDc7jYAY90upcrie1nRcD6XNG5HOYEDtgW5TxAg==}
>>>>>>> 88111185

  '@types/parse-json@4.0.2':
    resolution: {integrity: sha512-dISoDXWWQwUquiKsyZ4Ng+HX2KsPL7LyHKHQwgGFEA3IaKac4Obd+h2a/a6waisAoepJlBcx9paWqjA8/HVjCw==}

  '@types/plist@3.0.5':
    resolution: {integrity: sha512-E6OCaRmAe4WDmWNsL/9RMqdkkzDCY1etutkflWk4c+AcjDU07Pcz1fQwTX0TQz+Pxqn9i4L1TU3UFpjnrcDgxA==}

  '@types/responselike@1.0.3':
    resolution: {integrity: sha512-H/+L+UkTV33uf49PH5pCAUBVPNj2nDBXTN+qS1dOwyyg24l3CcicicCA7ca+HMvJBZcFgl5r8e+RR6elsb4Lyw==}

  '@types/semver@7.7.0':
    resolution: {integrity: sha512-k107IF4+Xr7UHjwDc7Cfd6PRQfbdkiRabXGRjo07b4WyPahFBZCZ1sE+BNxYIJPPg73UkfOsVOLwqVc/6ETrIA==}

  '@types/trusted-types@2.0.7':
    resolution: {integrity: sha512-ScaPdn1dQczgbl0QFTeTOmVHFULt394XJgOQNoyVhZ6r2vLnMLJfBPd53SB52T/3G36VI1/g2MZaX0cwDuXsfw==}

  '@types/verror@1.10.11':
    resolution: {integrity: sha512-RlDm9K7+o5stv0Co8i8ZRGxDbrTxhJtgjqjFyVh/tXQyl/rYtTKlnTvZ88oSTeYREWurwx20Js4kTuKCsFkUtg==}

  '@types/yauzl@2.10.3':
    resolution: {integrity: sha512-oJoftv0LSuaDZE3Le4DbKX+KS9G36NzOeSap90UIK0yMA/NhKJhqlSGtNDORNRaIbQfzjXDrQa0ytJ6mNRGz/Q==}

  '@typescript-eslint/eslint-plugin@8.32.0':
    resolution: {integrity: sha512-/jU9ettcntkBFmWUzzGgsClEi2ZFiikMX5eEQsmxIAWMOn4H3D4rvHssstmAHGVvrYnaMqdWWWg0b5M6IN/MTQ==}
    engines: {node: ^18.18.0 || ^20.9.0 || >=21.1.0}
    peerDependencies:
      '@typescript-eslint/parser': ^8.0.0 || ^8.0.0-alpha.0
      eslint: ^8.57.0 || ^9.0.0
      typescript: '>=4.8.4 <5.9.0'

  '@typescript-eslint/parser@8.32.0':
    resolution: {integrity: sha512-B2MdzyWxCE2+SqiZHAjPphft+/2x2FlO9YBx7eKE1BCb+rqBlQdhtAEhzIEdozHd55DXPmxBdpMygFJjfjjA9A==}
    engines: {node: ^18.18.0 || ^20.9.0 || >=21.1.0}
    peerDependencies:
      eslint: ^8.57.0 || ^9.0.0
      typescript: '>=4.8.4 <5.9.0'

  '@typescript-eslint/scope-manager@8.32.0':
    resolution: {integrity: sha512-jc/4IxGNedXkmG4mx4nJTILb6TMjL66D41vyeaPWvDUmeYQzF3lKtN15WsAeTr65ce4mPxwopPSo1yUUAWw0hQ==}
    engines: {node: ^18.18.0 || ^20.9.0 || >=21.1.0}

  '@typescript-eslint/type-utils@8.32.0':
    resolution: {integrity: sha512-t2vouuYQKEKSLtJaa5bB4jHeha2HJczQ6E5IXPDPgIty9EqcJxpr1QHQ86YyIPwDwxvUmLfP2YADQ5ZY4qddZg==}
    engines: {node: ^18.18.0 || ^20.9.0 || >=21.1.0}
    peerDependencies:
      eslint: ^8.57.0 || ^9.0.0
      typescript: '>=4.8.4 <5.9.0'

  '@typescript-eslint/types@8.32.0':
    resolution: {integrity: sha512-O5Id6tGadAZEMThM6L9HmVf5hQUXNSxLVKeGJYWNhhVseps/0LddMkp7//VDkzwJ69lPL0UmZdcZwggj9akJaA==}
    engines: {node: ^18.18.0 || ^20.9.0 || >=21.1.0}

  '@typescript-eslint/typescript-estree@8.32.0':
    resolution: {integrity: sha512-pU9VD7anSCOIoBFnhTGfOzlVFQIA1XXiQpH/CezqOBaDppRwTglJzCC6fUQGpfwey4T183NKhF1/mfatYmjRqQ==}
    engines: {node: ^18.18.0 || ^20.9.0 || >=21.1.0}
    peerDependencies:
      typescript: '>=4.8.4 <5.9.0'

  '@typescript-eslint/utils@8.32.0':
    resolution: {integrity: sha512-8S9hXau6nQ/sYVtC3D6ISIDoJzS1NsCK+gluVhLN2YkBPX+/1wkwyUiDKnxRh15579WoOIyVWnoyIf3yGI9REw==}
    engines: {node: ^18.18.0 || ^20.9.0 || >=21.1.0}
    peerDependencies:
      eslint: ^8.57.0 || ^9.0.0
      typescript: '>=4.8.4 <5.9.0'

  '@typescript-eslint/visitor-keys@8.32.0':
    resolution: {integrity: sha512-1rYQTCLFFzOI5Nl0c8LUpJT8HxpwVRn9E4CkMsYfuN6ctmQqExjSTzzSk0Tz2apmXy7WU6/6fyaZVVA/thPN+w==}
    engines: {node: ^18.18.0 || ^20.9.0 || >=21.1.0}

  '@unrs/resolver-binding-darwin-arm64@1.7.2':
    resolution: {integrity: sha512-vxtBno4xvowwNmO/ASL0Y45TpHqmNkAaDtz4Jqb+clmcVSSl8XCG/PNFFkGsXXXS6AMjP+ja/TtNCFFa1QwLRg==}
    cpu: [arm64]
    os: [darwin]

  '@unrs/resolver-binding-darwin-x64@1.7.2':
    resolution: {integrity: sha512-qhVa8ozu92C23Hsmv0BF4+5Dyyd5STT1FolV4whNgbY6mj3kA0qsrGPe35zNR3wAN7eFict3s4Rc2dDTPBTuFQ==}
    cpu: [x64]
    os: [darwin]

  '@unrs/resolver-binding-freebsd-x64@1.7.2':
    resolution: {integrity: sha512-zKKdm2uMXqLFX6Ac7K5ElnnG5VIXbDlFWzg4WJ8CGUedJryM5A3cTgHuGMw1+P5ziV8CRhnSEgOnurTI4vpHpg==}
    cpu: [x64]
    os: [freebsd]

  '@unrs/resolver-binding-linux-arm-gnueabihf@1.7.2':
    resolution: {integrity: sha512-8N1z1TbPnHH+iDS/42GJ0bMPLiGK+cUqOhNbMKtWJ4oFGzqSJk/zoXFzcQkgtI63qMcUI7wW1tq2usZQSb2jxw==}
    cpu: [arm]
    os: [linux]

  '@unrs/resolver-binding-linux-arm-musleabihf@1.7.2':
    resolution: {integrity: sha512-tjYzI9LcAXR9MYd9rO45m1s0B/6bJNuZ6jeOxo1pq1K6OBuRMMmfyvJYval3s9FPPGmrldYA3mi4gWDlWuTFGA==}
    cpu: [arm]
    os: [linux]

  '@unrs/resolver-binding-linux-arm64-gnu@1.7.2':
    resolution: {integrity: sha512-jon9M7DKRLGZ9VYSkFMflvNqu9hDtOCEnO2QAryFWgT6o6AXU8du56V7YqnaLKr6rAbZBWYsYpikF226v423QA==}
    cpu: [arm64]
    os: [linux]

  '@unrs/resolver-binding-linux-arm64-musl@1.7.2':
    resolution: {integrity: sha512-c8Cg4/h+kQ63pL43wBNaVMmOjXI/X62wQmru51qjfTvI7kmCy5uHTJvK/9LrF0G8Jdx8r34d019P1DVJmhXQpA==}
    cpu: [arm64]
    os: [linux]

  '@unrs/resolver-binding-linux-ppc64-gnu@1.7.2':
    resolution: {integrity: sha512-A+lcwRFyrjeJmv3JJvhz5NbcCkLQL6Mk16kHTNm6/aGNc4FwPHPE4DR9DwuCvCnVHvF5IAd9U4VIs/VvVir5lg==}
    cpu: [ppc64]
    os: [linux]

  '@unrs/resolver-binding-linux-riscv64-gnu@1.7.2':
    resolution: {integrity: sha512-hQQ4TJQrSQW8JlPm7tRpXN8OCNP9ez7PajJNjRD1ZTHQAy685OYqPrKjfaMw/8LiHCt8AZ74rfUVHP9vn0N69Q==}
    cpu: [riscv64]
    os: [linux]

  '@unrs/resolver-binding-linux-riscv64-musl@1.7.2':
    resolution: {integrity: sha512-NoAGbiqrxtY8kVooZ24i70CjLDlUFI7nDj3I9y54U94p+3kPxwd2L692YsdLa+cqQ0VoqMWoehDFp21PKRUoIQ==}
    cpu: [riscv64]
    os: [linux]

  '@unrs/resolver-binding-linux-s390x-gnu@1.7.2':
    resolution: {integrity: sha512-KaZByo8xuQZbUhhreBTW+yUnOIHUsv04P8lKjQ5otiGoSJ17ISGYArc+4vKdLEpGaLbemGzr4ZeUbYQQsLWFjA==}
    cpu: [s390x]
    os: [linux]

  '@unrs/resolver-binding-linux-x64-gnu@1.7.2':
    resolution: {integrity: sha512-dEidzJDubxxhUCBJ/SHSMJD/9q7JkyfBMT77Px1npl4xpg9t0POLvnWywSk66BgZS/b2Hy9Y1yFaoMTFJUe9yg==}
    cpu: [x64]
    os: [linux]

  '@unrs/resolver-binding-linux-x64-musl@1.7.2':
    resolution: {integrity: sha512-RvP+Ux3wDjmnZDT4XWFfNBRVG0fMsc+yVzNFUqOflnDfZ9OYujv6nkh+GOr+watwrW4wdp6ASfG/e7bkDradsw==}
    cpu: [x64]
    os: [linux]

  '@unrs/resolver-binding-wasm32-wasi@1.7.2':
    resolution: {integrity: sha512-y797JBmO9IsvXVRCKDXOxjyAE4+CcZpla2GSoBQ33TVb3ILXuFnMrbR/QQZoauBYeOFuu4w3ifWLw52sdHGz6g==}
    engines: {node: '>=14.0.0'}
    cpu: [wasm32]

  '@unrs/resolver-binding-win32-arm64-msvc@1.7.2':
    resolution: {integrity: sha512-gtYTh4/VREVSLA+gHrfbWxaMO/00y+34htY7XpioBTy56YN2eBjkPrY1ML1Zys89X3RJDKVaogzwxlM1qU7egg==}
    cpu: [arm64]
    os: [win32]

  '@unrs/resolver-binding-win32-ia32-msvc@1.7.2':
    resolution: {integrity: sha512-Ywv20XHvHTDRQs12jd3MY8X5C8KLjDbg/jyaal/QLKx3fAShhJyD4blEANInsjxW3P7isHx1Blt56iUDDJO3jg==}
    cpu: [ia32]
    os: [win32]

  '@unrs/resolver-binding-win32-x64-msvc@1.7.2':
    resolution: {integrity: sha512-friS8NEQfHaDbkThxopGk+LuE5v3iY0StruifjQEt7SLbA46OnfgMO15sOTkbpJkol6RB+1l1TYPXh0sCddpvA==}
    cpu: [x64]
    os: [win32]

  '@vladfrangu/async_event_emitter@2.4.6':
    resolution: {integrity: sha512-RaI5qZo6D2CVS6sTHFKg1v5Ohq/+Bo2LZ5gzUEwZ/WkHhwtGTCB/sVLw8ijOkAUxasZ+WshN/Rzj4ywsABJ5ZA==}
    engines: {node: '>=v14.0.0', npm: '>=7.0.0'}

  '@xhayper/discord-rpc@1.2.1':
    resolution: {integrity: sha512-Ch04/7hq0nfV47nJzDcLIKx0SLUcPOMlkYV43faWpKtEO9SgLrTD4FAOMBBT+JORceQytnzBMPvktW2q9ZCMiw==}
    engines: {node: '>=18.20.7'}

  '@xmldom/xmldom@0.8.10':
    resolution: {integrity: sha512-2WALfTl4xo2SkGCYRt6rDTFfk9R1czmBvUQy12gK2KuRKIpWEhcbbzy8EZXtz/jkRqHX8bFEc6FC1HjX4TUWYw==}
    engines: {node: '>=10.0.0'}

  '@zeit/schemas@2.36.0':
    resolution: {integrity: sha512-7kjMwcChYEzMKjeex9ZFXkt1AyNov9R5HZtjBKVsmVpw7pa7ZtlCGvCBC2vnnXctaYN+aRI61HjIqeetZW5ROg==}

  abbrev@1.1.1:
    resolution: {integrity: sha512-nne9/IiQ/hzIhY6pdDnbBtz7DjPTKrY00P/zvPSm5pOFkl6xuGrGnXn/VtTNNfNtAfZ9/1RtehkszU9qcTii0Q==}

  abbrev@3.0.1:
    resolution: {integrity: sha512-AO2ac6pjRB3SJmGJo+v5/aK6Omggp6fsLrs6wN9bd35ulu4cCwaAU9+7ZhXjeqHVkaHThLuzH0nZr0YpCDhygg==}
    engines: {node: ^18.17.0 || >=20.5.0}

  abort-controller@3.0.0:
    resolution: {integrity: sha512-h8lQ8tacZYnR3vNQTgibj+tODHI5/+l06Au2Pcriv/Gmet0eaj4TwWH41sO9wnHDiQsEj19q0drzdWdeAHtweg==}
    engines: {node: '>=6.5'}

  accepts@1.3.8:
    resolution: {integrity: sha512-PYAthTa2m2VKxuvSD3DPC/Gy+U+sOA1LAuT8mkmRuvw+NACSaeXEQ+NHcVF7rONl6qcaxV3Uuemwawk+7+SJLw==}
    engines: {node: '>= 0.6'}

  accepts@2.0.0:
    resolution: {integrity: sha512-5cvg6CtKwfgdmVqY1WIiXKc3Q1bkRqGLi+2W/6ao+6Y7gu/RCwRuAhGEzh5B4KlszSuTLgZYuqFqo5bImjNKng==}
    engines: {node: '>= 0.6'}

  acorn-jsx@5.3.2:
    resolution: {integrity: sha512-rq9s+JNhf0IChjtDXxllJ7g41oZk5SlXtp0LHwyA5cejwn7vKmKp4pPri6YEePv2PU65sAsegbXtIinmDFDXgQ==}
    peerDependencies:
      acorn: ^6.0.0 || ^7.0.0 || ^8.0.0

  acorn@8.14.1:
    resolution: {integrity: sha512-OvQ/2pUDKmgfCg++xsTX1wGxfTaszcHVcTctW4UJB4hibJx2HXxxO5UmVgyjMa+ZDsiaf5wWLXYpRWMmBI0QHg==}
    engines: {node: '>=0.4.0'}
    hasBin: true

  agent-base@6.0.2:
    resolution: {integrity: sha512-RZNwNclF7+MS/8bDg70amg32dyeZGZxiDuQmZxKLAlQjr3jGyLx+4Kkk58UO7D2QdgFIQCovuSuZESne6RG6XQ==}
    engines: {node: '>= 6.0.0'}

  agent-base@7.1.3:
    resolution: {integrity: sha512-jRR5wdylq8CkOe6hei19GGZnxM6rBGwFl3Bg0YItGDimvjGtAvdZk4Pu6Cl4u4Igsws4a1fd1Vq3ezrhn4KmFw==}
    engines: {node: '>= 14'}

  agentkeepalive@4.6.0:
    resolution: {integrity: sha512-kja8j7PjmncONqaTsB8fQ+wE2mSU2DJ9D4XKoJ5PFWIdRMa6SLSN1ff4mOr4jCbfRSsxR4keIiySJU0N9T5hIQ==}
    engines: {node: '>= 8.0.0'}

  aggregate-error@3.1.0:
    resolution: {integrity: sha512-4I7Td01quW/RpocfNayFdFVk1qSuoh0E7JrbRJ16nH01HhKFQ88INq9Sd+nd72zqRySlr9BmDA8xlEJ6vJMrYA==}
    engines: {node: '>=8'}

  ajv-formats@3.0.1:
    resolution: {integrity: sha512-8iUql50EUR+uUcdRQ3HDqa6EVyo3docL8g5WJ3FNcWmu62IbkGUue/pEyLBW8VGKKucTPgqeks4fIU1DA4yowQ==}
    peerDependencies:
      ajv: ^8.0.0
    peerDependenciesMeta:
      ajv:
        optional: true

  ajv-keywords@3.5.2:
    resolution: {integrity: sha512-5p6WTN0DdTGVQk6VjcEju19IgaHudalcfabD7yhDGeA6bcQnmL+CpveLJq/3hvfwd1aof6L386Ougkx6RfyMIQ==}
    peerDependencies:
      ajv: ^6.9.1

  ajv@6.12.6:
    resolution: {integrity: sha512-j3fVLgvTo527anyYyJOGTYJbG+vnnQYvE0m5mmkc1TK+nxAppkCLMIL0aZ4dblVCNoGShhm+kzE4ZUykBoMg4g==}

  ajv@8.12.0:
    resolution: {integrity: sha512-sRu1kpcO9yLtYxBKvqfTeh9KzZEwO3STyX1HT+4CaDzC6HpTGYhIhPIzj9XuKU7KYDwnaeh5hcOwjy1QuJzBPA==}

  ajv@8.17.1:
    resolution: {integrity: sha512-B/gBuNg5SiMTrPkC+A2+cW0RszwxYmn6VYxB/inlBStS5nx6xHIt/ehKRhIMhqusl7a8LjQoZnjCs5vhwxOQ1g==}

  ansi-align@3.0.1:
    resolution: {integrity: sha512-IOfwwBF5iczOjp/WeY4YxyjqAFMQoZufdQWDd19SEExbVLNXqvpzSJ/M7Za4/sCPmQ0+GRquoA7bGcINcxew6w==}

  ansi-regex@5.0.1:
    resolution: {integrity: sha512-quJQXlTSUGL2LH9SUXo8VwsY4soanhgo6LNSm84E1LBcE8s3O0wpdiRzyR9z/ZZJMlMWv37qOOb9pdJlMUEKFQ==}
    engines: {node: '>=8'}

  ansi-regex@6.1.0:
    resolution: {integrity: sha512-7HSX4QQb4CspciLpVFwyRe79O3xsIZDDLER21kERQ71oaPodF8jL725AgJMFAYbooIqolJoRLuM81SpeUkpkvA==}
    engines: {node: '>=12'}

  ansi-styles@4.3.0:
    resolution: {integrity: sha512-zbB9rCJAT1rbjiVDb2hqKFHNYLxgtk8NURxZ3IZwD3F6NtxbXZQCnnSi1Lkx+IDohdPlFp222wVALIheZJQSEg==}
    engines: {node: '>=8'}

  ansi-styles@6.2.1:
    resolution: {integrity: sha512-bN798gFfQX+viw3R7yrGWRqnrN2oRkEkUjjl4JNn4E8GxxbjtG3FbrEIIY3l8/hrwUwIeCZvi4QuOTP4MErVug==}
    engines: {node: '>=12'}

  ansis@3.17.0:
    resolution: {integrity: sha512-0qWUglt9JEqLFr3w1I1pbrChn1grhaiAR2ocX1PP/flRmxgtwTzPFFFnfIlD6aMOLQZgSuCRlidD70lvx8yhzg==}
    engines: {node: '>=14'}

  any-base@1.1.0:
    resolution: {integrity: sha512-uMgjozySS8adZZYePpaWs8cxB9/kdzmpX6SgJZ+wbz1K5eYk5QMYDVJaZKhxyIHUdnnJkfR7SVgStgH7LkGUyg==}

  app-builder-bin@5.0.0-alpha.12:
    resolution: {integrity: sha512-j87o0j6LqPL3QRr8yid6c+Tt5gC7xNfYo6uQIQkorAC6MpeayVMZrEDzKmJJ/Hlv7EnOQpaRm53k6ktDYZyB6w==}

  app-builder-lib@26.0.12:
    resolution: {integrity: sha512-+/CEPH1fVKf6HowBUs6LcAIoRcjeqgvAeoSE+cl7Y7LndyQ9ViGPYibNk7wmhMHzNgHIuIbw4nWADPO+4mjgWw==}
    engines: {node: '>=14.0.0'}
    peerDependencies:
      dmg-builder: 26.0.12
      electron-builder-squirrel-windows: 26.0.12

  arch@2.2.0:
    resolution: {integrity: sha512-Of/R0wqp83cgHozfIYLbBMnej79U/SVGOOyuB3VVFv1NRM/PSFMK12x9KVtiYzJqmnU5WR2qp0Z5rHb7sWGnFQ==}

  arg@5.0.2:
    resolution: {integrity: sha512-PYjyFOLKQ9y57JvQ6QLo8dAgNqswh8M1RMJYdQduT6xbWSgK36P/Z/v+p888pM69jMMfS8Xd8F6I1kQ/I9HUGg==}

  argparse@2.0.1:
    resolution: {integrity: sha512-8+9WqebbFzpX9OR+Wa6O29asIogeRMzcGtAINdpMHHyAg10f05aSFVBbcEqGf/PXw1EjAZ+q2/bEBg3DvurK3Q==}

  array-buffer-byte-length@1.0.2:
    resolution: {integrity: sha512-LHE+8BuR7RYGDKvnrmcuSq3tDcKv9OFEXQt/HpbZhY7V6h0zlUXutnAD82GiFx9rdieCMjkvtcsPqBwgUl1Iiw==}
    engines: {node: '>= 0.4'}

  array-includes@3.1.8:
    resolution: {integrity: sha512-itaWrbYbqpGXkGhZPGUulwnhVf5Hpy1xiCFsGqyIGglbBxmG5vSjxQen3/WGOjPpNEv1RtBLKxbmVXm8HpJStQ==}
    engines: {node: '>= 0.4'}

  array.prototype.findlastindex@1.2.6:
    resolution: {integrity: sha512-F/TKATkzseUExPlfvmwQKGITM3DGTK+vkAsCZoDc5daVygbJBnjEUCbgkAvVFsgfXfX4YIqZ/27G3k3tdXrTxQ==}
    engines: {node: '>= 0.4'}

  array.prototype.flat@1.3.3:
    resolution: {integrity: sha512-rwG/ja1neyLqCuGZ5YYrznA62D4mZXg0i1cIskIUKSiqF3Cje9/wXAls9B9s1Wa2fomMsIv8czB8jZcPmxCXFg==}
    engines: {node: '>= 0.4'}

  array.prototype.flatmap@1.3.3:
    resolution: {integrity: sha512-Y7Wt51eKJSyi80hFrJCePGGNo5ktJCslFuboqJsbf57CCPcm5zztluPlc4/aD8sWsKvlwatezpV4U1efk8kpjg==}
    engines: {node: '>= 0.4'}

  arraybuffer.prototype.slice@1.0.4:
    resolution: {integrity: sha512-BNoCY6SXXPQ7gF2opIP4GBE+Xw7U+pHMYKuzjgCN3GwiaIR09UUeKfheyIry77QtrCBlC0KK0q5/TER/tYh3PQ==}
    engines: {node: '>= 0.4'}

  assert-plus@1.0.0:
    resolution: {integrity: sha512-NfJ4UzBCcQGLDlQq7nHxH+tv3kyZ0hHQqF5BO6J7tNJeP5do1llPr8dZ8zHonfhAu0PHAdMkSo+8o0wxg9lZWw==}
    engines: {node: '>=0.8'}

  astral-regex@2.0.0:
    resolution: {integrity: sha512-Z7tMw1ytTXt5jqMcOP+OQteU1VuNK9Y02uuJtKQ1Sv69jXQKKg5cibLwGJow8yzZP+eAc18EmLGPal0bp36rvQ==}
    engines: {node: '>=8'}

  async-exit-hook@2.0.1:
    resolution: {integrity: sha512-NW2cX8m1Q7KPA7a5M2ULQeZ2wR5qI5PAbw5L0UOMxdioVk9PMZ0h1TmyZEkPYrCvYjDlFICusOu1dlEKAAeXBw==}
    engines: {node: '>=0.12.0'}

  async-function@1.0.0:
    resolution: {integrity: sha512-hsU18Ae8CDTR6Kgu9DYf0EbCr/a5iGL0rytQDobUcdpYOKokk8LEjVphnXkDkgpi0wYVsqrXuP0bZxJaTqdgoA==}
    engines: {node: '>= 0.4'}

  async-mutex@0.5.0:
    resolution: {integrity: sha512-1A94B18jkJ3DYq284ohPxoXbfTA5HsQ7/Mf4DEhcyLx3Bz27Rh59iScbB6EPiP+B+joue6YCxcMXSbFC1tZKwA==}

  async@2.6.4:
    resolution: {integrity: sha512-mzo5dfJYwAn29PeiJ0zvwTo04zj8HDJj0Mn8TD7sno7q12prdbnasKJHhkm2c1LgrhlJ0teaea8860oxi51mGA==}

  async@3.2.6:
    resolution: {integrity: sha512-htCUDlxyyCLMgaM3xXg0C0LW2xqfuQ6p05pCEIsXuyQ+a1koYKTuBMzRNwmybfLgvJDMd0r1LTn4+E0Ti6C2AA==}

  asynckit@0.4.0:
    resolution: {integrity: sha512-Oei9OH4tRh0YqU3GxhX79dM/mwVgvbZJaSNaRk+bshkj0S5cfHcgYakreBjrHwatXKbz+IoIdYLxrKim2MjW0Q==}

  at-least-node@1.0.0:
    resolution: {integrity: sha512-+q/t7Ekv1EDY2l6Gda6LLiX14rU9TV20Wa3ofeQmwPFZbOMo9DXrLbOjFaaclkXKWidIaopwAObQDqwWtGUjqg==}
    engines: {node: '>= 4.0.0'}

  atomically@2.0.3:
    resolution: {integrity: sha512-kU6FmrwZ3Lx7/7y3hPS5QnbJfaohcIul5fGqf7ok+4KklIEk9tJ0C2IQPdacSbVUWv6zVHXEBWoWd6NrVMT7Cw==}

  available-typed-arrays@1.0.7:
    resolution: {integrity: sha512-wvUjBtSGN7+7SjNpq/9M2Tg350UZD3q62IFZLbRAR1bSMlCo1ZaeW+BJ+D090e4hIIZLBcTDWe4Mh4jvUDajzQ==}
    engines: {node: '>= 0.4'}

  await-to-js@3.0.0:
    resolution: {integrity: sha512-zJAaP9zxTcvTHRlejau3ZOY4V7SRpiByf3/dxx2uyKxxor19tpmpV2QRsTKikckwhaPmr2dVpxxMr7jOCYVp5g==}
    engines: {node: '>=6.0.0'}

  babel-plugin-jsx-dom-expressions@0.39.8:
    resolution: {integrity: sha512-/MVOIIjonylDXnrWmG23ZX82m9mtKATsVHB7zYlPfDR9Vdd/NBE48if+wv27bSkBtyO7EPMUlcUc4J63QwuACQ==}
    peerDependencies:
      '@babel/core': ^7.20.12

  babel-plugin-macros@2.8.0:
    resolution: {integrity: sha512-SEP5kJpfGYqYKpBrj5XU3ahw5p5GOHJ0U5ssOSQ/WBVdwkD2Dzlce95exQTs3jOVWPPKLBN2rlEWkCK7dSmLvg==}

  babel-plugin-preval@4.0.0:
    resolution: {integrity: sha512-fZI/4cYneinlj2k/FsXw0/lTWSC5KKoepUueS1g25Gb5vx3GrRyaVwxWCshYqx11GEU4mZnbbFhee8vpquFS2w==}
    engines: {node: '>=8', npm: '>=6'}

  babel-preset-solid@1.9.6:
    resolution: {integrity: sha512-HXTK9f93QxoH8dYn1M2mJdOlWgMsR88Lg/ul6QCZGkNTktjTE5HAf93YxQumHoCudLEtZrU1cFCMFOVho6GqFg==}
    peerDependencies:
      '@babel/core': ^7.0.0

  balanced-match@1.0.2:
    resolution: {integrity: sha512-3oSeUO0TMV67hN1AmbXsK4yaqU7tjiHlbxRDZOpH0KW9+CeX4bRAaX0Anxt0tx2MrpRpWwQaPwIlISEJhYU5Pw==}

  base64-js@1.5.1:
    resolution: {integrity: sha512-AKpaYlHn8t4SVbOHCy+b5+KKgvR4vrsD8vbvrbiQJps7fKDTkjkDry6ji0rUJjC0kzbNePLwzxq8iypo41qeWA==}

  bgutils-js@3.2.0:
    resolution: {integrity: sha512-CacO15JvxbclbLeCAAm9DETGlLuisRGWpPigoRvNsccSCPEC4pwYwA2g2x/pv7Om/sk79d4ib35V5HHmxPBpDg==}

  birpc@2.3.0:
    resolution: {integrity: sha512-ijbtkn/F3Pvzb6jHypHRyve2QApOCZDR25D/VnkY2G/lBNcXCTsnsCxgY4k4PkVB7zfwzYbY3O9Lcqe3xufS5g==}

  bl@4.1.0:
    resolution: {integrity: sha512-1W07cM9gS6DcLperZfFSj+bWLtaPGSOHWhPiGzXmvVJbRLdG82sH/Kn8EtW1VqWVA54AKf2h5k5BbnIbwF3h6w==}

  bmp-ts@1.0.9:
    resolution: {integrity: sha512-cTEHk2jLrPyi+12M3dhpEbnnPOsaZuq7C45ylbbQIiWgDFZq4UVYPEY5mlqjvsj/6gJv9qX5sa+ebDzLXT28Vw==}

  body-parser@2.2.0:
    resolution: {integrity: sha512-02qvAaxv8tp7fBa/mw1ga98OGm+eCbqzJOKoRt70sLmfEEi+jyBYVTDGfCL/k06/4EMk/z01gCe7HoCH/f2LTg==}
    engines: {node: '>=18'}

  boolbase@1.0.0:
    resolution: {integrity: sha512-JZOSA7Mo9sNGB8+UjSgzdLtokWAky1zbztM3WRLCbZ70/3cTANmQmOdR7y2g+J0e2WXywy1yS468tY+IruqEww==}

  boolean@3.2.0:
    resolution: {integrity: sha512-d0II/GO9uf9lfUHH2BQsjxzRJZBdsjgsBiW4BvhWk/3qoKwQFjIDVN19PfX8F2D/r9PCMTtLWjYVCFrpeYUzsw==}
    deprecated: Package no longer supported. Contact Support at https://www.npmjs.com/support for more info.

  boxen@7.0.0:
    resolution: {integrity: sha512-j//dBVuyacJbvW+tvZ9HuH03fZ46QcaKvvhZickZqtB271DxJ7SNRSNxrV/dZX0085m7hISRZWbzWlJvx/rHSg==}
    engines: {node: '>=14.16'}

  brace-expansion@1.1.11:
    resolution: {integrity: sha512-iCuPHDFgrHX7H2vEI/5xpz07zSHB00TpugqhmYtVmMO6518mCuRMoOYFldEBl0g187ufozdaHgWKcYFb61qGiA==}

  brace-expansion@2.0.1:
    resolution: {integrity: sha512-XnAIvQ8eM+kC6aULx6wuQiwVsnzsi9d3WxzV3FpWTGA19F621kwdbsAcFKXgKUHZWsy+mY6iL1sHTxWEFCytDA==}

  braces@3.0.3:
    resolution: {integrity: sha512-yQbXgO/OSZVD2IsiLlro+7Hf6Q18EJrKSEsdoMzKePKXct3gvD8oLcOQdIzGupr5Fj+EDe8gO/lxc1BzfMpxvA==}
    engines: {node: '>=8'}

  browser-extension-url-match@1.2.0:
    resolution: {integrity: sha512-+O/t71m1opNU5KG/bJkeNLvXLp0OxlFekjdR8w6waUOyWhkL6+bnQ6dCDoJxc6YF6ZQM0r64ag/d9K4m05ULsg==}

  browserslist@4.24.5:
    resolution: {integrity: sha512-FDToo4Wo82hIdgc1CQ+NQD0hEhmpPjrZ3hiUgwgOG6IuTdlpr8jdjyG24P6cNP1yJpTLzS5OcGgSw0xmDU1/Tw==}
    engines: {node: ^6 || ^7 || ^8 || ^9 || ^10 || ^11 || ^12 || >=13.7}
    hasBin: true

  buffer-crc32@0.2.13:
    resolution: {integrity: sha512-VO9Ht/+p3SN7SKWqcrgEzjGbRSJYTx+Q1pTQC0wrWqHx0vpJraQ6GtHx8tvcg1rlK1byhU5gccxgOgj7B0TDkQ==}

  buffer-from@1.1.2:
    resolution: {integrity: sha512-E+XQCRwSbaaiChtv6k6Dwgc+bx+Bs6vuKJHHl5kox/BaKbhiXzqQOwK4cO22yElGp2OCmjwVhT3HmxgyPGnJfQ==}

  buffer@5.7.1:
    resolution: {integrity: sha512-EHcyIPBQ4BSGlvjB16k5KgAJ27CIsHY/2JBmCRReo48y9rQ3MaUzWX3KVlBa4U7MyX02HdVj0K7C3WaB3ju7FQ==}

  buffer@6.0.3:
    resolution: {integrity: sha512-FTiCpNxtwiZZHEZbcbTIcZjERVICn9yq/pDFkTl95/AxzD1naBctN7YO68riM/gLSDY7sdrMby8hofADYuuqOA==}

  bufferutil@4.0.9:
    resolution: {integrity: sha512-WDtdLmJvAuNNPzByAYpRo2rF1Mmradw6gvWsQKf63476DDXmomT9zUiGypLcG4ibIM67vhAj8jJRdbmEws2Aqw==}
    engines: {node: '>=6.14.2'}

  builder-util-runtime@9.3.1:
    resolution: {integrity: sha512-2/egrNDDnRaxVwK3A+cJq6UOlqOdedGA7JPqCeJjN2Zjk1/QB/6QUi3b714ScIGS7HafFXTyzJEOr5b44I3kvQ==}
    engines: {node: '>=12.0.0'}

  builder-util@26.0.11:
    resolution: {integrity: sha512-xNjXfsldUEe153h1DraD0XvDOpqGR0L5eKFkdReB7eFW5HqysDZFfly4rckda6y9dF39N3pkPlOblcfHKGw+uA==}

  builtin-modules@5.0.0:
    resolution: {integrity: sha512-bkXY9WsVpY7CvMhKSR6pZilZu9Ln5WDrKVBUXf2S443etkmEO4V58heTecXcUIsNsi4Rx8JUO4NfX1IcQl4deg==}
    engines: {node: '>=18.20'}

  bundle-name@4.1.0:
    resolution: {integrity: sha512-tjwM5exMg6BGRI+kNmTntNsvdZS1X8BFYS6tnJ2hdH0kVxM6/eVZ2xy+FqStSWvYmtfFMDLIxurorHwDKfDz5Q==}
    engines: {node: '>=18'}

  butterchurn-presets@3.0.0-beta.4:
    resolution: {integrity: sha512-TbQLUPvGOYMZAtWKoCmBtludh9aQZ6NaMGQU4lvPeadBPy3Du3yNmwBjlTMLP5c5mRWElxQPjTL1PtR7FZK3OQ==}

  butterchurn@3.0.0-beta.4:
    resolution: {integrity: sha512-hiY1ktHYHQ8MT65nnZi7GjrgZZ6sl/ipT5rBqEfaYJd90L4SvOtB6lVxtKadtzAyJo2TQJc4gJfEca4cpZo0DA==}

  bytes@3.0.0:
    resolution: {integrity: sha512-pMhOfFDPiv9t5jjIXkHosWmkSyQbvsgEVNkz0ERHbuLh2T/7j4Mqqpz523Fe8MVY89KC6Sh/QfS2sM+SjgFDcw==}
    engines: {node: '>= 0.8'}

  bytes@3.1.2:
    resolution: {integrity: sha512-/Nf7TyzTx6S3yRJObOAV7956r8cr2+Oj8AC5dt8wSP3BQAoeX58NoHyCU8P8zGkNXStjTSi6fzO6F0pBdcYbEg==}
    engines: {node: '>= 0.8'}

  cac@6.7.14:
    resolution: {integrity: sha512-b6Ilus+c3RrdDk+JhLKUAQfzzgLEPy6wcXqS7f/xe1EETvsDP6GORG7SFuOs6cID5YkqchW/LXZbX5bc8j7ZcQ==}
    engines: {node: '>=8'}

  cacache@16.1.3:
    resolution: {integrity: sha512-/+Emcj9DAXxX4cwlLmRI9c166RuL3w30zp4R7Joiv2cQTtTtA+jeuCAjH3ZlGnYS3tKENSrKhAzVVP9GVyzeYQ==}
    engines: {node: ^12.13.0 || ^14.15.0 || >=16.0.0}

  cacache@19.0.1:
    resolution: {integrity: sha512-hdsUxulXCi5STId78vRVYEtDAjq99ICAUktLTeTYsLoTE6Z8dS0c8pWNCxwdrk9YfJeobDZc2Y186hD/5ZQgFQ==}
    engines: {node: ^18.17.0 || >=20.5.0}

  cacheable-lookup@5.0.4:
    resolution: {integrity: sha512-2/kNscPhpcxrOigMZzbiWF7dz8ilhb/nIHU3EyZiXWXpeq/au8qJ8VhdftMkty3n7Gj6HIGalQG8oiBNB3AJgA==}
    engines: {node: '>=10.6.0'}

  cacheable-request@7.0.4:
    resolution: {integrity: sha512-v+p6ongsrp0yTGbJXjgxPow2+DL93DASP4kXCDKb8/bwRtt9OEF3whggkkDkGNzgcWy2XaF4a8nZglC7uElscg==}
    engines: {node: '>=8'}

  call-bind-apply-helpers@1.0.2:
    resolution: {integrity: sha512-Sp1ablJ0ivDkSzjcaJdxEunN5/XvksFJ2sMBFfq6x0ryhQV/2b/KwFe21cMpmHtPOSij8K99/wSfoEuTObmuMQ==}
    engines: {node: '>= 0.4'}

  call-bind@1.0.8:
    resolution: {integrity: sha512-oKlSFMcMwpUg2ednkhQ454wfWiU/ul3CkJe/PEHcTKuiX6RpbehUiFMXu13HalGZxfUwCQzZG747YXBn1im9ww==}
    engines: {node: '>= 0.4'}

  call-bound@1.0.4:
    resolution: {integrity: sha512-+ys997U96po4Kx/ABpBCqhA9EuxJaQWDQg7295H4hBphv3IZg0boBKuwYpt4YXp6MZ5AmZQnU/tyMTlRpaSejg==}
    engines: {node: '>= 0.4'}

  callsites@3.1.0:
    resolution: {integrity: sha512-P8BjAsXvZS+VIDUI11hHCQEv74YT67YUi5JJFNWIqL235sBmjX4+qx9Muvls5ivyNENctx46xQLQ3aTuE7ssaQ==}
    engines: {node: '>=6'}

  camelcase@7.0.1:
    resolution: {integrity: sha512-xlx1yCK2Oc1APsPXDL2LdlNP6+uu8OCDdhOBSVT279M/S+y75O30C2VuD8T2ogdePBBl7PfPF4504tnLgX3zfw==}
    engines: {node: '>=14.16'}

  caniuse-lite@1.0.30001718:
    resolution: {integrity: sha512-AflseV1ahcSunK53NfEs9gFWgOEmzr0f+kaMFA4xiLZlr9Hzt7HxcSpIFcnNCUkz6R6dWKa54rUz3HUmI3nVcw==}

  chalk-template@0.4.0:
    resolution: {integrity: sha512-/ghrgmhfY8RaSdeo43hNXxpoHAtxdbskUHjPpfqUWGttFgycUhYPGx3YZBCnUCvOa7Doivn1IZec3DEGFoMgLg==}
    engines: {node: '>=12'}

  chalk@4.1.2:
    resolution: {integrity: sha512-oKnbhFyRIXpUuez8iBMmyEa4nbj4IOQyuhc/wy9kY7/WVPcwIO9VA668Pu8RkO7+0G76SLROeyw9CpQ061i4mA==}
    engines: {node: '>=10'}

  chalk@5.0.1:
    resolution: {integrity: sha512-Fo07WOYGqMfCWHOzSXOt2CxDbC6skS/jO9ynEcmpANMoPrD+W1r1K6Vx7iNm+AQmETU1Xr2t+n8nzkV9t6xh3w==}
    engines: {node: ^12.17.0 || ^14.13 || >=16.0.0}

  chownr@2.0.0:
    resolution: {integrity: sha512-bIomtDF5KGpdogkLd9VspvFzk9KfpyyGlS8YFVZl7TGPBHL5snIOnxeshwVgPteQ9b4Eydl+pVbIyE1DcvCWgQ==}
    engines: {node: '>=10'}

  chownr@3.0.0:
    resolution: {integrity: sha512-+IxzY9BZOQd/XuYPRmrvEVjF/nqj5kgT4kEq7VofrDoM1MxoRjEWkrCC3EtLi59TVawxTAn+orJwFQcrqEN1+g==}
    engines: {node: '>=18'}

  chromium-pickle-js@0.2.0:
    resolution: {integrity: sha512-1R5Fho+jBq0DDydt+/vHWj5KJNJCKdARKOCwZUen84I5BreWoLqRLANH1U87eJy1tiASPtMnGqJJq0ZsLoRPOw==}

  ci-info@3.9.0:
    resolution: {integrity: sha512-NIxF55hv4nSqQswkAeiOi1r83xy8JldOFDTWiug55KBu9Jnblncd2U6ViHmYgHf01TPZS77NJBhBMKdWj9HQMQ==}
    engines: {node: '>=8'}

  clean-stack@2.2.0:
    resolution: {integrity: sha512-4diC9HaTE+KRAMWhDhrGOECgWZxoevMc5TlkObMqNSsVU62PYzXZ/SMTjzyGAFF1YusgxGcSWTEXBhp0CPwQ1A==}
    engines: {node: '>=6'}

  cli-boxes@3.0.0:
    resolution: {integrity: sha512-/lzGpEWL/8PfI0BmBOPRwp0c/wFNX1RdUML3jK/RcSBA9T8mZDdQpqYBKtCFTOfQbwPqWEOpjqW+Fnayc0969g==}
    engines: {node: '>=10'}

  cli-cursor@3.1.0:
    resolution: {integrity: sha512-I/zHAwsKf9FqGoXM4WWRACob9+SNukZTd94DWF57E4toouRulbCxcUh6RKUEOQlYTHJnzkPMySvPNaaSLNfLZw==}
    engines: {node: '>=8'}

  cli-spinners@2.9.2:
    resolution: {integrity: sha512-ywqV+5MmyL4E7ybXgKys4DugZbX0FC6LnwrhjuykIjnK9k8OQacQ7axGKnjDXWNhns0xot3bZI5h55H8yo9cJg==}
    engines: {node: '>=6'}

  cli-truncate@2.1.0:
    resolution: {integrity: sha512-n8fOixwDD6b/ObinzTrp1ZKFzbgvKZvuz/TvejnLn1aQfC6r52XEx85FmuC+3HI+JM7coBRXUvNqEU2PHVrHpg==}
    engines: {node: '>=8'}

  clipboardy@3.0.0:
    resolution: {integrity: sha512-Su+uU5sr1jkUy1sGRpLKjKrvEOVXgSgiSInwa/qeID6aJ07yh+5NWc3h2QfjHjBnfX4LhtFcuAWKUsJ3r+fjbg==}
    engines: {node: ^12.20.0 || ^14.13.1 || >=16.0.0}

  cliui@8.0.1:
    resolution: {integrity: sha512-BSeNnyus75C4//NQ9gQt1/csTXyo/8Sb+afLAkzAptFuMsod9HFokGNudZpi/oQV73hnVK+sR+5PVRMd+Dr7YQ==}
    engines: {node: '>=12'}

  clone-response@1.0.3:
    resolution: {integrity: sha512-ROoL94jJH2dUVML2Y/5PEDNaSHgeOdSDicUyS7izcF63G6sTc/FTjLub4b8Il9S8S0beOfYt0TaA5qvFK+w0wA==}

  clone@1.0.4:
    resolution: {integrity: sha512-JQHZ2QMW6l3aH/j6xCqQThY/9OH4D/9ls34cgkUBiEeocRTU04tHfKPBsUK1PqZCUQM7GiA0IIXJSuXHI64Kbg==}
    engines: {node: '>=0.8'}

  code-block-writer@13.0.3:
    resolution: {integrity: sha512-Oofo0pq3IKnsFtuHqSF7TqBfr71aeyZDVJ0HpmqB7FBM2qEigL0iPONSCZSO9pE9dZTAxANe5XHG9Uy0YMv8cg==}

  color-convert@2.0.1:
    resolution: {integrity: sha512-RRECPsj7iu/xb5oKYcsFHSppFNnsj/52OVTRKb4zP5onXwVF3zVmmToNcOfGC+CRDpfK/U584fMg38ZHCaElKQ==}
    engines: {node: '>=7.0.0'}

  color-convert@3.1.0:
    resolution: {integrity: sha512-TVoqAq8ZDIpK5lsQY874DDnu65CSsc9vzq0wLpNQ6UMBq81GSZocVazPiBbYGzngzBOIRahpkTzCLVe2at4MfA==}
    engines: {node: '>=14.6'}

  color-name@1.1.4:
    resolution: {integrity: sha512-dOy+3AuW3a2wNbZHIuMZpTcgjGuLU/uBL/ubcZF9OXbDo8ff4O8yVp5Bf0efS8uEoYo5q4Fx7dY9OgQGXgAsQA==}

  color-name@2.0.0:
    resolution: {integrity: sha512-SbtvAMWvASO5TE2QP07jHBMXKafgdZz8Vrsrn96fiL+O92/FN/PLARzUW5sKt013fjAprK2d2iCn2hk2Xb5oow==}
    engines: {node: '>=12.20'}

  color-string@2.0.1:
    resolution: {integrity: sha512-5z9FbYTZPAo8iKsNEqRNv+OlpBbDcoE+SY9GjLfDUHEfcNNV7tS9eSAlFHEaub/r5tBL9LtskAeq1l9SaoZ5tQ==}
    engines: {node: '>=18'}

  color@5.0.0:
    resolution: {integrity: sha512-16BlyiuyLq3MLxpRWyOTiWsO3ii/eLQLJUQXBSNcxMBBSnyt1ee9YUdaozQp03ifwm5woztEZGDbk9RGVuCsdw==}
    engines: {node: '>=18'}

  combined-stream@1.0.8:
    resolution: {integrity: sha512-FQN4MRfuJeHf7cBbBMJFXhKSDq+2kAArBlmRBvcvFE5BB1HZKXtSFASDhdlz9zOYwxh8lDdnvmMOe/+5cdoEdg==}
    engines: {node: '>= 0.8'}

  commander@1.1.1:
    resolution: {integrity: sha512-71Rod2AhcH3JhkBikVpNd0pA+fWsmAaVoti6OR38T76chA7vE3pSerS0Jor4wDw+tOueD2zLVvFOw5H0Rcj7rA==}
    engines: {node: '>= 0.6.x'}

  commander@5.1.0:
    resolution: {integrity: sha512-P0CysNDQ7rtVw4QIQtm+MRxV66vKFSvlsQvGYXZWR3qFU0jlMKHZZZgw8e+8DSah4UDKMqnknRDQz+xuQXQ/Zg==}
    engines: {node: '>= 6'}

  commander@9.5.0:
    resolution: {integrity: sha512-KRs7WVDKg86PWiuAqhDrAQnTXZKraVcCc6vFdL14qrZ/DcWwuRo7VoiYXalXO7S5GKpqYiVEwCbgFDfxNHKJBQ==}
    engines: {node: ^12.20.0 || >=14}

  compare-version@0.1.2:
    resolution: {integrity: sha512-pJDh5/4wrEnXX/VWRZvruAGHkzKdr46z11OlTPN+VrATlWWhSKewNCJ1futCO5C7eJB3nPMFZA1LeYtcFboZ2A==}
    engines: {node: '>=0.10.0'}

  compressible@2.0.18:
    resolution: {integrity: sha512-AF3r7P5dWxL8MxyITRMlORQNaOA2IkAFaTr4k7BUumjPtRpGDTZpl0Pb1XCO6JeDCBdp126Cgs9sMxqSjgYyRg==}
    engines: {node: '>= 0.6'}

  compression@1.7.4:
    resolution: {integrity: sha512-jaSIDzP9pZVS4ZfQ+TzvtiWhdpFhE2RDHz8QJkpX9SIpLq88VueF5jJw6t+6CUQcAoA6t+x89MLrWAqpfDE8iQ==}
    engines: {node: '>= 0.8.0'}

  concat-map@0.0.1:
    resolution: {integrity: sha512-/Srv4dswyQNBfohGpz9o6Yb3Gz3SrUDqBH5rTuhGR7ahtlbYKnVxw2bCFMRljaA7EXHaXZ8wsHdodFvbkhKmqg==}

  conf@13.1.0:
    resolution: {integrity: sha512-Bi6v586cy1CoTFViVO4lGTtx780lfF96fUmS1lSX6wpZf6330NvHUu6fReVuDP1de8Mg0nkZb01c8tAQdz1o3w==}
    engines: {node: '>=18'}

  config-file-ts@0.2.8-rc1:
    resolution: {integrity: sha512-GtNECbVI82bT4RiDIzBSVuTKoSHufnU7Ce7/42bkWZJZFLjmDF2WBpVsvRkhKCfKBnTBb3qZrBwPpFBU/Myvhg==}

  content-disposition@0.5.2:
    resolution: {integrity: sha512-kRGRZw3bLlFISDBgwTSA1TMBFN6J6GWDeubmDE3AF+3+yXL8hTWv8r5rkLbqYXY4RjPk/EzHnClI3zQf1cFmHA==}
    engines: {node: '>= 0.6'}

  content-disposition@1.0.0:
    resolution: {integrity: sha512-Au9nRL8VNUut/XSzbQA38+M78dzP4D+eqg3gfJHMIHHYa3bg067xj1KxMUWj+VULbiZMowKngFFbKczUrNJ1mg==}
    engines: {node: '>= 0.6'}

  content-type@1.0.5:
    resolution: {integrity: sha512-nTjqfcBFEipKdXCv4YDQWCfmcLZKm81ldF0pAopTvyrFGVbcR6P/VAAd5G7N+0tTr8QqiU0tFadD6FK4NtJwOA==}
    engines: {node: '>= 0.6'}

  convert-source-map@2.0.0:
    resolution: {integrity: sha512-Kvp459HrV2FEJ1CAsi1Ku+MY3kasH19TFykTz2xWmMeq6bk2NU3XXvfJ+Q61m0xktWwt+1HSYf3JZsTms3aRJg==}

  cookie-signature@1.2.2:
    resolution: {integrity: sha512-D76uU73ulSXrD1UXF4KE2TMxVVwhsnCgfAyTg9k8P6KGZjlXKrOLe4dJQKI3Bxi5wjesZoFXJWElNWBjPZMbhg==}
    engines: {node: '>=6.6.0'}

  cookie@0.7.2:
    resolution: {integrity: sha512-yki5XnKuf750l50uGTllt6kKILY4nQ1eNIQatoXEByZ5dWgnKqbnqmTrBE5B4N7lrMJKQ2ytWMiTO2o0v6Ew/w==}
    engines: {node: '>= 0.6'}

  core-util-is@1.0.2:
    resolution: {integrity: sha512-3lqz5YjWTYnW6dlDa5TLaTCcShfar1e40rmcJVwCBJC6mWlFuj0eCHIElmG1g5kyuJ/GD+8Wn4FFCcz4gJPfaQ==}

  core-util-is@1.0.3:
    resolution: {integrity: sha512-ZQBvi1DcpJ4GDqanjucZ2Hj3wEO5pZDS89BWbkcrvdxksJorwUDDZamX9ldFkp9aw2lmBDLgkObEA4DWNJ9FYQ==}

  cors@2.8.5:
    resolution: {integrity: sha512-KIHbLJqu73RGr/hnbrO9uBeixNGuvSQjul/jdFvS/KFSIH1hWVd1ng7zOHx+YrEfInLG7q4n6GHQ9cDtxv/P6g==}
    engines: {node: '>= 0.10'}

  cosmiconfig@6.0.0:
    resolution: {integrity: sha512-xb3ZL6+L8b9JLLCx3ZdoZy4+2ECphCMo2PwqgP1tlfVq6M6YReyzBJtvWWtbDSpNr9hn96pkCiZqUcFEc+54Qg==}
    engines: {node: '>=8'}

  crc@3.8.0:
    resolution: {integrity: sha512-iX3mfgcTMIq3ZKLIsVFAbv7+Mc10kxabAGQb8HvjA1o3T1PIYprbakQ65d3I+2HGHt6nSKkM9PYjgoJO2KcFBQ==}

  cross-dirname@0.1.0:
    resolution: {integrity: sha512-+R08/oI0nl3vfPcqftZRpytksBXDzOUveBq/NBVx0sUp1axwzPQrKinNx5yd5sxPu8j1wIy8AfnVQ+5eFdha6Q==}

  cross-env@7.0.3:
    resolution: {integrity: sha512-+/HKd6EgcQCJGh2PSjZuUitQBQynKor4wrFbRg4DtAgS1aWO+gU52xpH7M9ScGgXSYmAVS9bIJ8EzuaGw0oNAw==}
    engines: {node: '>=10.14', npm: '>=6', yarn: '>=1'}
    hasBin: true

  cross-spawn@7.0.6:
    resolution: {integrity: sha512-uV2QOWP2nWzsy2aMp8aRibhi9dlzF5Hgh5SHaB9OiTGEyDTiJJyx0uy51QXdyWbtAHNua4XJzUKca3OzKUd3vA==}
    engines: {node: '>= 8'}

  css-select@5.1.0:
    resolution: {integrity: sha512-nwoRF1rvRRnnCqqY7updORDsuqKzqYJ28+oSMaJMMgOauh3fvwHqMS7EZpIPqK8GL+g9mKxF1vP/ZjSeNjEVHg==}

  css-what@6.1.0:
    resolution: {integrity: sha512-HTUrgRJ7r4dsZKU6GjmpfRK1O76h97Z8MfS1G0FozR+oF2kG6Vfe8JE6zwrkbxigziPHinCJ+gCPjA9EaBDtRw==}
    engines: {node: '>= 6'}

  csstype@3.1.3:
    resolution: {integrity: sha512-M1uQkMl8rQK/szD0LNhtqxIPLpimGm8sOBwU7lLnCpSbTyY3yeU1Vc7l4KT5zT4s/yOxHH5O7tIuuLOCnLADRw==}

  custom-electron-prompt@1.5.8:
    resolution: {integrity: sha512-AJat6JKDROsbxn375ysJEVYjW6c/+1AiPGyZ7qKugdjvgTjQsPCuH5H4pZ365M+gmYc9/WOSv4s31dPnZ+75eg==}
    peerDependencies:
      electron: '>=10.0.0'

  data-uri-to-buffer@4.0.1:
    resolution: {integrity: sha512-0R9ikRb668HB7QDxT1vkpuUBtqc53YyAwMwGeUFKRojY/NWKvdZ+9UYtRfGmhqNbRkTSVpMbmyhXipFFv2cb/A==}
    engines: {node: '>= 12'}

  data-view-buffer@1.0.2:
    resolution: {integrity: sha512-EmKO5V3OLXh1rtK2wgXRansaK1/mtVdTUEiEI0W8RkvgT05kfxaH29PliLnpLP73yYO6142Q72QNa8Wx/A5CqQ==}
    engines: {node: '>= 0.4'}

  data-view-byte-length@1.0.2:
    resolution: {integrity: sha512-tuhGbE6CfTM9+5ANGf+oQb72Ky/0+s3xKUpHvShfiz2RxMFgFPjsXuRLBVMtvMs15awe45SRb83D6wH4ew6wlQ==}
    engines: {node: '>= 0.4'}

  data-view-byte-offset@1.0.1:
    resolution: {integrity: sha512-BS8PfmtDGnrgYdOonGZQdLZslWIeCGFP9tpan0hi1Co2Zr2NKADsvGYA8XxuG/4UWgJ6Cjtv+YJnB6MM69QGlQ==}
    engines: {node: '>= 0.4'}

  debounce-fn@6.0.0:
    resolution: {integrity: sha512-rBMW+F2TXryBwB54Q0d8drNEI+TfoS9JpNTAoVpukbWEhjXQq4rySFYLaqXMFXwdv61Zb2OHtj5bviSoimqxRQ==}
    engines: {node: '>=18'}

  debug@2.6.9:
    resolution: {integrity: sha512-bC7ElrdJaJnPbAP+1EotYvqZsb3ecl5wi6Bfi6BJTUcNowp6cvspg0jXznRTKDjm/E7AdgFBVeAPVMNcKGsHMA==}
    peerDependencies:
      supports-color: '*'
    peerDependenciesMeta:
      supports-color:
        optional: true

  debug@3.2.7:
    resolution: {integrity: sha512-CFjzYYAi4ThfiQvizrFQevTTXHtnCqWfe7x1AhgEscTz6ZbLbfoLRLPugTQyBth6f8ZERVUSyWHFD/7Wu4t1XQ==}
    peerDependencies:
      supports-color: '*'
    peerDependenciesMeta:
      supports-color:
        optional: true

  debug@4.4.1:
    resolution: {integrity: sha512-KcKCqiftBJcZr++7ykoDIEwSa3XWowTfNPo92BYxjXiyYEVrUQh2aLyhxBCwww+heortUFxEJYcRzosstTEBYQ==}
    engines: {node: '>=6.0'}
    peerDependencies:
      supports-color: '*'
    peerDependenciesMeta:
      supports-color:
        optional: true

  decompress-response@6.0.0:
    resolution: {integrity: sha512-aW35yZM6Bb/4oJlZncMH2LCoZtJXTRxES17vE3hoRiowU2kWHaJKFkSBDnDR+cm9J+9QhXmREyIfv0pji9ejCQ==}
    engines: {node: '>=10'}

  deep-equal@2.2.3:
    resolution: {integrity: sha512-ZIwpnevOurS8bpT4192sqAowWM76JDKSHYzMLty3BZGSswgq6pBaH3DhCSW5xVAZICZyKdOBPjwww5wfgT/6PA==}
    engines: {node: '>= 0.4'}

  deep-extend@0.6.0:
    resolution: {integrity: sha512-LOHxIOaPYdHlJRtCQfDIVZtfw/ufM8+rVj649RIHzcm/vGwQRXFt6OPqIFWsm2XEMrNIEtWR64sY1LEKD2vAOA==}
    engines: {node: '>=4.0.0'}

  deep-is@0.1.4:
    resolution: {integrity: sha512-oIPzksmTg4/MriiaYGO+okXDT7ztn/w3Eptv/+gSIdMdKsJo0u4CfYNFJPy+4SKMuCqGw2wxnA+URMg3t8a/bQ==}

  deepmerge-ts@7.1.5:
    resolution: {integrity: sha512-HOJkrhaYsweh+W+e74Yn7YStZOilkoPb6fycpwNLKzSPtruFs48nYis0zy5yJz1+ktUhHxoRDJ27RQAWLIJVJw==}
    engines: {node: '>=16.0.0'}

  deepmerge@4.3.1:
    resolution: {integrity: sha512-3sUqbMEc77XqpdNO7FRyRog+eW3ph+GYCbj+rK+uYyRMuwsVy0rMiVtPn+QJlKFvWP/1PYpapqYn0Me2knFn+A==}
    engines: {node: '>=0.10.0'}

  default-browser-id@5.0.0:
    resolution: {integrity: sha512-A6p/pu/6fyBcA1TRz/GqWYPViplrftcW2gZC9q79ngNCKAeR/X3gcEdXQHl4KNXV+3wgIJ1CPkJQ3IHM6lcsyA==}
    engines: {node: '>=18'}

  default-browser@5.2.1:
    resolution: {integrity: sha512-WY/3TUME0x3KPYdRRxEJJvXRHV4PyPoUsxtZa78lwItwRQRHhd2U9xOscaT/YTf8uCXIAjeJOFBVEh/7FtD8Xg==}
    engines: {node: '>=18'}

  defaults@1.0.4:
    resolution: {integrity: sha512-eFuaLoy/Rxalv2kr+lqMlUnrDWV+3j4pljOIJgLIhI058IQfWJ7vXhyEIHu+HtC738klGALYxOKDO0bQP3tg8A==}

  defer-to-connect@2.0.1:
    resolution: {integrity: sha512-4tvttepXG1VaYGrRibk5EwJd1t4udunSOVMdLSAL6mId1ix438oPwPZMALY41FCijukO1L0twNcGsdzS7dHgDg==}
    engines: {node: '>=10'}

  define-data-property@1.1.4:
    resolution: {integrity: sha512-rBMvIzlpA8v6E+SJZoo++HAYqsLrkg7MSfIinMPFhmkorw7X+dOXVJQs+QT69zGkzMyfDnIMN2Wid1+NbL3T+A==}
    engines: {node: '>= 0.4'}

  define-lazy-prop@3.0.0:
    resolution: {integrity: sha512-N+MeXYoqr3pOgn8xfyRPREN7gHakLYjhsHhWGT3fWAiL4IkAt0iDw14QiiEm2bE30c5XX5q0FtAA3CK5f9/BUg==}
    engines: {node: '>=12'}

  define-properties@1.2.1:
    resolution: {integrity: sha512-8QmQKqEASLd5nx0U1B1okLElbUuuttJ/AnYmRXbbbGDWh6uS208EjD4Xqq/I9wK7u0v6O08XhTWnt5XtEbR6Dg==}
    engines: {node: '>= 0.4'}

  del-cli@6.0.0:
    resolution: {integrity: sha512-9nitGV2W6KLFyya4qYt4+9AKQFL+c0Ehj5K7V7IwlxTc6RMCfQUGY9E9pLG6e8TQjtwXpuiWIGGZb3mfVxyZkw==}
    engines: {node: '>=18'}
    hasBin: true

  del@8.0.0:
    resolution: {integrity: sha512-R6ep6JJ+eOBZsBr9esiNN1gxFbZE4Q2cULkUSFumGYecAiS6qodDvcPx/sFuWHMNul7DWmrtoEOpYSm7o6tbSA==}
    engines: {node: '>=18'}

  delay@6.0.0:
    resolution: {integrity: sha512-2NJozoOHQ4NuZuVIr5CWd0iiLVIRSDepakaovIN+9eIDHEhdCAEvSy2cuf1DCrPPQLvHmbqTHODlhHg8UCy4zw==}
    engines: {node: '>=16'}

  delayed-stream@1.0.0:
    resolution: {integrity: sha512-ZySD7Nf91aLB0RxL4KGrKHBXl7Eds1DAmEdcoVawXnLD7SDhpNgtuII2aAkg7a7QS41jxPSZ17p4VdGnMHk3MQ==}
    engines: {node: '>=0.4.0'}

<<<<<<< HEAD
  detect-libc@2.0.4:
    resolution: {integrity: sha512-3UDv+G9CsCKO1WKMGw9fwq/SWJYbI0c5Y7LU1AXYoDdbhE2AHQ6N6Nb34sG8Fj7T5APy8qXDCKuuIHd1BR0tVA==}
=======
  depd@2.0.0:
    resolution: {integrity: sha512-g7nH6P6dyDioJogAAGprGpCtVImJhpPk/roCzdb3fIh61/s/nPsfR6onyMwkCAR/OlC3yBC0lESvUoQEAssIrw==}
    engines: {node: '>= 0.8'}

  detect-libc@2.0.3:
    resolution: {integrity: sha512-bwy0MGW55bG41VqxxypOsdSdGqLwXPI/focwgTYCFMbdUiBAxLg9CFzG08sz2aqzknwiX7Hkl0bQENjg8iLByw==}
>>>>>>> 88111185
    engines: {node: '>=8'}

  detect-node@2.1.0:
    resolution: {integrity: sha512-T0NIuQpnTvFDATNuHN5roPwSBG83rFsuO+MXXH9/3N1eFbn4wcPjttvjMLEPWJ0RGUYgQE7cGgS3tNxbqCGM7g==}

  dir-compare@4.2.0:
    resolution: {integrity: sha512-2xMCmOoMrdQIPHdsTawECdNPwlVFB9zGcz3kuhmBO6U3oU+UQjsue0i8ayLKpgBcm+hcXPMVSGUN9d+pvJ6+VQ==}

  discord-api-types@0.37.120:
    resolution: {integrity: sha512-7xpNK0EiWjjDFp2nAhHXezE4OUWm7s1zhc/UXXN6hnFFU8dfoPHgV0Hx0RPiCa3ILRpdeh152icc68DGCyXYIw==}

  discord-api-types@0.38.4:
    resolution: {integrity: sha512-EgxEQ4vrJUjXaTjif4ItOGoD6TH87nfESJ6XBSqoVgqkZrcmdLPjkciCzuIMdHxLjY2al3BcIcElqnpOoaqxHg==}

  dmg-builder@26.0.12:
    resolution: {integrity: sha512-59CAAjAhTaIMCN8y9kD573vDkxbs1uhDcrFLHSgutYdPcGOU35Rf95725snvzEOy4BFB7+eLJ8djCNPmGwG67w==}

  dmg-license@1.0.11:
    resolution: {integrity: sha512-ZdzmqwKmECOWJpqefloC5OJy1+WZBBse5+MR88z9g9Zn4VY+WYUkAyojmhzJckH5YbbZGcYIuGAkY5/Ys5OM2Q==}
    engines: {node: '>=8'}
    os: [darwin]
    hasBin: true

  doctrine@2.1.0:
    resolution: {integrity: sha512-35mSku4ZXK0vfCuHEDAwt55dg2jNajHZ1odvF+8SSr82EsZY4QmXfuWso8oEd8zRhVObSN18aM0CjSdoBX7zIw==}
    engines: {node: '>=0.10.0'}

  dom-serializer@2.0.0:
    resolution: {integrity: sha512-wIkAryiqt/nV5EQKqQpo3SToSOV9J0DnbJqwK7Wv/Trc92zIAYZ4FlMu+JPFW1DfGFt81ZTCGgDEabffXeLyJg==}

  domelementtype@2.3.0:
    resolution: {integrity: sha512-OLETBj6w0OsagBwdXnPdN0cnMfF9opN69co+7ZrbfPGrdpPVNBUj02spi6B1N7wChLQiPn4CSH/zJvXw56gmHw==}

  domhandler@5.0.3:
    resolution: {integrity: sha512-cgwlv/1iFQiFnU96XXgROh8xTeetsnJiDsTc7TYCLFd9+/WNkIqPTxiM/8pSd8VIrhXGTf1Ny1q1hquVqDJB5w==}
    engines: {node: '>= 4'}

  domutils@3.2.2:
    resolution: {integrity: sha512-6kZKyUajlDuqlHKVX1w7gyslj9MPIXzIFiz/rGu35uC1wMi+kMhQwGhl4lt9unC9Vb9INnY9Z3/ZA3+FhASLaw==}

  dot-prop@9.0.0:
    resolution: {integrity: sha512-1gxPBJpI/pcjQhKgIU91II6Wkay+dLcN3M6rf2uwP8hRur3HtQXjVrdAK3sjC0piaEuxzMwjXChcETiJl47lAQ==}
    engines: {node: '>=18'}

  dotenv-expand@11.0.7:
    resolution: {integrity: sha512-zIHwmZPRshsCdpMDyVsqGmgyP0yT8GAgXUnkdAoJisxvf33k7yO6OuoKmcTGuXPWSsm8Oh88nZicRLA9Y0rUeA==}
    engines: {node: '>=12'}

  dotenv@16.5.0:
    resolution: {integrity: sha512-m/C+AwOAr9/W1UOIZUo232ejMNnJAJtYQjUbHoNTBNTJSvqzzDh7vnrei3o3r3m9blf6ZoDkvcw0VmozNRFJxg==}
    engines: {node: '>=12'}

  doublearray@0.0.2:
    resolution: {integrity: sha512-aw55FtZzT6AmiamEj2kvmR6BuFqvYgKZUkfQ7teqVRNqD5UE0rw8IeW/3gieHNKQ5sPuDKlljWEn4bzv5+1bHw==}

  dunder-proto@1.0.1:
    resolution: {integrity: sha512-KIN/nDJBQRcXw0MLVhZE9iQHmG68qAVIBg9CqmUYjmQIhgij9U5MFvrqkUL5FbtyyzZuOeOt0zdeRe4UY7ct+A==}
    engines: {node: '>= 0.4'}

  duplexer@0.1.2:
    resolution: {integrity: sha512-jtD6YG370ZCIi/9GTaJKQxWTZD045+4R4hTk/x1UyoqadyJ9x9CgSi1RlVDQF8U2sxLLSnFkCaMihqljHIWgMg==}

  eastasianwidth@0.2.0:
    resolution: {integrity: sha512-I88TYZWc9XiYHRQ4/3c5rjjfgkjhLyW2luGIheGERbNQ6OY7yTybanSpDXZa8y7VUP9YmDcYa+eyq4ca7iLqWA==}

  ecma-proposal-math-extensions@0.0.2:
    resolution: {integrity: sha512-80BnDp2Fn7RxXlEr5HHZblniY4aQ97MOAicdWWpSo0vkQiISSE9wLR4SqxKsu4gCtXFBIPPzy8JMhay4NWRg/Q==}

  ee-first@1.1.1:
    resolution: {integrity: sha512-WMwm9LhRUo+WUaRN+vRuETqG89IgZphVSNkdFgeb6sS/E4OrDIN7t48CAewSHXc6C8lefD8KKfr5vY61brQlow==}

  eel-wasm@0.0.15:
    resolution: {integrity: sha512-FSTWf6lwGn7Zc3QiV+KxWTznIqq4j9eST/aXmyN/cC39+1Arqs13YOMosHQ7tqUt+OjQmG79Vd41f9gu+w1lvA==}

  ejs@3.1.10:
    resolution: {integrity: sha512-UeJmFfOrAQS8OJWPZ4qtgHyWExa088/MtK5UEyoJGFH67cDEXkZSviOiKRCZ4Xij0zxI3JECgYs3oKx+AizQBA==}
    engines: {node: '>=0.10.0'}
    hasBin: true

  electron-builder-squirrel-windows@26.0.12:
    resolution: {integrity: sha512-kpwXM7c/ayRUbYVErQbsZ0nQZX4aLHQrPEG9C4h9vuJCXylwFH8a7Jgi2VpKIObzCXO7LKHiCw4KdioFLFOgqA==}

  electron-builder@26.0.12:
    resolution: {integrity: sha512-cD1kz5g2sgPTMFHjLxfMjUK5JABq3//J4jPswi93tOPFz6btzXYtK5NrDt717NRbukCUDOrrvmYVOWERlqoiXA==}
    engines: {node: '>=14.0.0'}
    hasBin: true

  electron-debug@4.1.0:
    resolution: {integrity: sha512-rdbvmotqbaNcSuinPe1tzB5zK+JKal+4LSDbguBcqTLARNqWrGoRS/TkR1gGH4+63boYH3HUaf9r9ECAxgIe9g==}
    engines: {node: '>=18'}

  electron-devtools-installer@4.0.0:
    resolution: {integrity: sha512-9Tntu/jtfSn0n6N/ZI6IdvRqXpDyLQiDuuIbsBI+dL+1Ef7C8J2JwByw58P3TJiNeuqyV3ZkphpNWuZK5iSY2w==}

  electron-is-accelerator@0.1.2:
    resolution: {integrity: sha512-fLGSAjXZtdn1sbtZxx52+krefmtNuVwnJCV2gNiVt735/ARUboMl8jnNC9fZEqQdlAv2ZrETfmBUsoQci5evJA==}

  electron-is-dev@0.3.0:
    resolution: {integrity: sha512-jLttuuq8QK67n3mXmIe9pkrO7IH3LGIk12xJkhTmc852U2sCJaRAOpRGPSh+1Xnzck5v9escd9YXzuze9nGejg==}

  electron-is-dev@2.0.0:
    resolution: {integrity: sha512-3X99K852Yoqu9AcW50qz3ibYBWY79/pBhlMCab8ToEWS48R0T9tyxRiQhwylE7zQdXrMnx2JKqUJyMPmt5FBqA==}

  electron-is-dev@3.0.1:
    resolution: {integrity: sha512-8TjjAh8Ec51hUi3o4TaU0mD3GMTOESi866oRNavj9A3IQJ7pmv+MJVmdZBFGw4GFT36X7bkqnuDNYvkQgvyI8Q==}
    engines: {node: '>=18'}

  electron-is@3.0.0:
    resolution: {integrity: sha512-aQv1y3WrDZ+mtO8acbhiiip/8fa0Et7cvZyvlqJm2H7fih4hiJWEFRyYxzLgDG2kmiLdF8l3y5tbek5JFOPQkQ==}

  electron-localshortcut@3.2.1:
    resolution: {integrity: sha512-DWvhKv36GsdXKnaFFhEiK8kZZA+24/yFLgtTwJJHc7AFgDjNRIBJZ/jq62Y/dWv9E4ypYwrVWN2bVrCYw1uv7Q==}

  electron-publish@26.0.11:
    resolution: {integrity: sha512-a8QRH0rAPIWH9WyyS5LbNvW9Ark6qe63/LqDB7vu2JXYpi0Gma5Q60Dh4tmTqhOBQt0xsrzD8qE7C+D7j+B24A==}

  electron-store@10.0.1:
    resolution: {integrity: sha512-Ok0bF13WWdTzZi9rCtPN8wUfwx+yDMmV6PAnCMqjNRKEXHmklW/rV+6DofV/Vf5qoAh+Bl9Bj7dQ+0W+IL2psg==}
    engines: {node: '>=20'}

  electron-to-chromium@1.5.155:
    resolution: {integrity: sha512-ps5KcGGmwL8VaeJlvlDlu4fORQpv3+GIcF5I3f9tUKUlJ/wsysh6HU8P5L1XWRYeXfA0oJd4PyM8ds8zTFf6Ng==}

  electron-unhandled@4.0.1:
    resolution: {integrity: sha512-6BsLnBg+i96eUnbaIFZyYdyfNX3f80/Nlfqy34YEMxXT9JP3ddNsNnUeiOF8ezN4+et4t4D37gjghKTP0V3jyw==}

  electron-updater@6.6.2:
    resolution: {integrity: sha512-Cr4GDOkbAUqRHP5/oeOmH/L2Bn6+FQPxVLZtPbcmKZC63a1F3uu5EefYOssgZXG3u/zBlubbJ5PJdITdMVggbw==}

  electron-vite@3.1.0:
    resolution: {integrity: sha512-M7aAzaRvSl5VO+6KN4neJCYLHLpF/iWo5ztchI/+wMxIieDZQqpbCYfaEHHHPH6eupEzfvZdLYdPdmvGqoVe0Q==}
    engines: {node: ^18.0.0 || >=20.0.0}
    hasBin: true
    peerDependencies:
      '@swc/core': ^1.0.0
      vite: 6.3.5
    peerDependenciesMeta:
      '@swc/core':
        optional: true

  electron-winstaller@5.4.0:
    resolution: {integrity: sha512-bO3y10YikuUwUuDUQRM4KfwNkKhnpVO7IPdbsrejwN9/AABJzzTQ4GeHwyzNSrVO+tEH3/Np255a3sVZpZDjvg==}
    engines: {node: '>=8.0.0'}

  electron@36.2.0:
    resolution: {integrity: sha512-5yldoRjBKxPQfI0QMX+qq750o3Nl8N1SZnJqOPMq0gZ6rIJ+7y4ZLp808GrFwjfTm05TYgq3GSD8FGuKQZqwEw==}
    engines: {node: '>= 12.20.55'}
    hasBin: true

  emoji-regex@8.0.0:
    resolution: {integrity: sha512-MSjYzcWNOA0ewAHpz0MxpYFvwg6yjy1NG3xteoqz644VCo/RPgnr1/GGt+ic3iJTzQ8Eu3TdM14SawnVUmGE6A==}

  emoji-regex@9.2.2:
    resolution: {integrity: sha512-L18DaJsXSUk2+42pv8mLs5jJT2hqFkFE4j21wOmgbUqsZ2hL72NsUU785g9RXgo3s0ZNgVl42TiHp3ZtOv/Vyg==}

  encodeurl@2.0.0:
    resolution: {integrity: sha512-Q0n9HRi4m6JuGIV1eFlmvJB7ZEVxu93IrMyiMsGC0lrMJMWzRgx6WGquyfQgZVb31vhGgXnfmPNNXmxnOkRBrg==}
    engines: {node: '>= 0.8'}

  encoding@0.1.13:
    resolution: {integrity: sha512-ETBauow1T35Y/WZMkio9jiM0Z5xjHHmJ4XmjZOq1l/dXz3lr2sRn87nJy20RupqSh1F2m3HHPSp8ShIPQJrJ3A==}

  end-of-stream@1.4.4:
    resolution: {integrity: sha512-+uw1inIHVPQoaVuHzRyXd21icM+cnt4CzD5rW+NC1wjOUSTOs+Te7FOv7AhN7vS9x/oIyhLP5PR1H+phQAHu5Q==}

  ensure-error@2.1.0:
    resolution: {integrity: sha512-+BMSJHw9gxiJAAp2ZR1E0TNcL09dD3lOvkl7WVm4+Y6xnes/pMetP/TzCHiDduh8ihNDjbGfuYxl7l4PA1xZ8A==}
    engines: {node: '>=8'}

  entities@4.5.0:
    resolution: {integrity: sha512-V0hjH4dGPh9Ao5p0MoRY6BVqtwCjhz6vI5LT8AJ55H+4g9/4vbHx1I54fS0XuclLhDHArPQCiMjDxjaL8fPxhw==}
    engines: {node: '>=0.12'}

  entities@6.0.0:
    resolution: {integrity: sha512-aKstq2TDOndCn4diEyp9Uq/Flu2i1GlLkc6XIDQSDMuaFE3OPW5OphLCyQ5SpSJZTb4reN+kTcYru5yIfXoRPw==}
    engines: {node: '>=0.12'}

  env-paths@2.2.1:
    resolution: {integrity: sha512-+h1lkLKhZMTYjog1VEpJNG7NZJWcuc2DDk/qsqSTRRCOXiLjeQ1d1/udrUGhqMxUgAlwKNZ0cf2uqan5GLuS2A==}
    engines: {node: '>=6'}

  env-paths@3.0.0:
    resolution: {integrity: sha512-dtJUTepzMW3Lm/NPxRf3wP4642UWhjL2sQxc+ym2YMj1m/H2zDNQOlezafzkHwn6sMstjHTwG6iQQsctDW/b1A==}
    engines: {node: ^12.20.0 || ^14.13.1 || >=16.0.0}

  err-code@2.0.3:
    resolution: {integrity: sha512-2bmlRpNKBxT/CRmPOlyISQpNj+qSeYvcym/uT0Jx2bMOlKLtSy1ZmLuVxSEKKyor/N5yhvp/ZiG1oE3DEYMSFA==}

  error-ex@1.3.2:
    resolution: {integrity: sha512-7dFHNmqeFSEt2ZBsCriorKnn3Z2pj+fd9kmI6QoWw4//DL+icEBfc0U7qJCisqrTsKTjw4fNFy2pW9OqStD84g==}

  error-stack-parser-es@1.0.5:
    resolution: {integrity: sha512-5qucVt2XcuGMcEGgWI7i+yZpmpByQ8J1lHhcL7PwqCwu9FPP3VUXzT4ltHe5i2z9dePwEHcDVOAfSnHsOlCXRA==}

  es-abstract@1.23.9:
    resolution: {integrity: sha512-py07lI0wjxAC/DcfK1S6G7iANonniZwTISvdPzk9hzeH0IZIshbuuFxLIU96OyF89Yb9hiqWn8M/bY83KY5vzA==}
    engines: {node: '>= 0.4'}

  es-define-property@1.0.1:
    resolution: {integrity: sha512-e3nRfgfUZ4rNGL232gUgX06QNyyez04KdjFrF+LTRoOXmrOgFKDg4BCdsjW8EnT69eqdYGmRpJwiPVYNrCaW3g==}
    engines: {node: '>= 0.4'}

  es-errors@1.3.0:
    resolution: {integrity: sha512-Zf5H2Kxt2xjTvbJvP2ZWLEICxA6j+hAmMzIlypy4xcBg1vKVnx89Wy0GbS+kf5cwCVFFzdCFh2XSCFNULS6csw==}
    engines: {node: '>= 0.4'}

  es-get-iterator@1.1.3:
    resolution: {integrity: sha512-sPZmqHBe6JIiTfN5q2pEi//TwxmAFHwj/XEuYjTuse78i8KxaqMTTzxPoFKuzRpDpTJ+0NAbpfenkmH2rePtuw==}

  es-hangul@2.3.3:
    resolution: {integrity: sha512-2pykqtOg7U9hAio5E4IJzVNCkx+iEs5fkYJr+8rcUxQbPtsA0MDpsTvavIMgnDeepGrEzI6I1yIWNcmYFdyTsA==}

  es-object-atoms@1.1.1:
    resolution: {integrity: sha512-FGgH2h8zKNim9ljj7dankFPcICIK9Cp5bm+c2gQSYePhpaG5+esrLODihIorn+Pe6FGJzWhXQotPv73jTaldXA==}
    engines: {node: '>= 0.4'}

  es-set-tostringtag@2.1.0:
    resolution: {integrity: sha512-j6vWzfrGVfyXxge+O0x5sh6cvxAog0a/4Rdd2K36zCMV5eJ+/+tOAngRO8cODMNWbVRdVlmGZQL2YS3yR8bIUA==}
    engines: {node: '>= 0.4'}

  es-shim-unscopables@1.1.0:
    resolution: {integrity: sha512-d9T8ucsEhh8Bi1woXCf+TIKDIROLG5WCkxg8geBCbvk22kzwC5G2OnXVMO6FUsvQlgUUXQ2itephWDLqDzbeCw==}
    engines: {node: '>= 0.4'}

  es-to-primitive@1.3.0:
    resolution: {integrity: sha512-w+5mJ3GuFL+NjVtJlvydShqE1eN3h3PbI7/5LAsYJP/2qtuMXjfL2LpHSRqo4b4eSF5K/DH1JXKUAHSB2UW50g==}
    engines: {node: '>= 0.4'}

  es6-error@4.1.1:
    resolution: {integrity: sha512-Um/+FxMr9CISWh0bi5Zv0iOD+4cFh5qLeks1qhAopKVAJw3drgKbKySikp7wGhDL0HPeaja0P5ULZrxLkniUVg==}

  esbuild@0.25.4:
    resolution: {integrity: sha512-8pgjLUcUjcgDg+2Q4NYXnPbo/vncAY4UmyaCm0jZevERqCHZIaWwdJHkf8XQtu4AxSKCdvrUbT0XUr1IdZzI8Q==}
    engines: {node: '>=18'}
    hasBin: true

  escalade@3.2.0:
    resolution: {integrity: sha512-WUj2qlxaQtO4g6Pq5c29GTcWGDyd8itL8zTlipgECz3JesAiiOKotd8JU6otB3PACgG6xkJUyVhboMS+bje/jA==}
    engines: {node: '>=6'}

  escape-html@1.0.3:
    resolution: {integrity: sha512-NiSupZ4OeuGwr68lGIeym/ksIZMJodUGOSCZ/FSnTxcrekbvqrgdUxlJOMpijaKZVjAJrWrGs/6Jy8OMuyj9ow==}

  escape-string-regexp@4.0.0:
    resolution: {integrity: sha512-TtpcNJ3XAzx3Gq8sWRzJaVajRs0uVxA2YAkdb1jm2YkPz4G6egUFAyA3n5vtEIZefPk5Wa4UXbKuS5fKkJWdgA==}
    engines: {node: '>=10'}

  eslint-config-prettier@10.1.5:
    resolution: {integrity: sha512-zc1UmCpNltmVY34vuLRV61r1K27sWuX39E+uyUnY8xS2Bex88VV9cugG+UZbRSRGtGyFboj+D8JODyme1plMpw==}
    hasBin: true
    peerDependencies:
      eslint: '>=7.0.0'

  eslint-import-resolver-exports@1.0.0-beta.5:
    resolution: {integrity: sha512-o6t0w7muUpXr7MkUVzD5igQoDfAQvTmcPp8HEAJdNF8eOuAO+yn6I/TTyMxz9ecCwzX7e02vzlkHURoScUuidg==}
    peerDependencies:
      eslint: '*'
      eslint-plugin-import: '*'

  eslint-import-resolver-node@0.3.9:
    resolution: {integrity: sha512-WFj2isz22JahUv+B788TlO3N6zL3nNJGU8CcZbPZvVEkBPaJdCV4vy5wyghty5ROFbCRnm132v8BScu5/1BQ8g==}

  eslint-import-resolver-typescript@4.3.4:
    resolution: {integrity: sha512-buzw5z5VtiQMysYLH9iW9BV04YyZebsw+gPi+c4FCjfS9i6COYOrEWw9t3m3wA9PFBfqcBCqWf32qrXLbwafDw==}
    engines: {node: ^16.17.0 || >=18.6.0}
    peerDependencies:
      eslint: '*'
      eslint-plugin-import: '*'
      eslint-plugin-import-x: '*'
    peerDependenciesMeta:
      eslint-plugin-import:
        optional: true
      eslint-plugin-import-x:
        optional: true

  eslint-module-utils@2.12.0:
    resolution: {integrity: sha512-wALZ0HFoytlyh/1+4wuZ9FJCD/leWHQzzrxJ8+rebyReSLk7LApMyd3WJaLVoN+D5+WIdJyDK1c6JnE65V4Zyg==}
    engines: {node: '>=4'}
    peerDependencies:
      '@typescript-eslint/parser': '*'
      eslint: '*'
      eslint-import-resolver-node: '*'
      eslint-import-resolver-typescript: '*'
      eslint-import-resolver-webpack: '*'
    peerDependenciesMeta:
      '@typescript-eslint/parser':
        optional: true
      eslint:
        optional: true
      eslint-import-resolver-node:
        optional: true
      eslint-import-resolver-typescript:
        optional: true
      eslint-import-resolver-webpack:
        optional: true

  eslint-plugin-import@2.31.0:
    resolution: {integrity: sha512-ixmkI62Rbc2/w8Vfxyh1jQRTdRTF52VxwRVHl/ykPAmqG+Nb7/kNn+byLP0LxPgI7zWA16Jt82SybJInmMia3A==}
    engines: {node: '>=4'}
    peerDependencies:
      '@typescript-eslint/parser': '*'
      eslint: ^2 || ^3 || ^4 || ^5 || ^6 || ^7.2.0 || ^8 || ^9
    peerDependenciesMeta:
      '@typescript-eslint/parser':
        optional: true

  eslint-plugin-prettier@5.4.0:
    resolution: {integrity: sha512-BvQOvUhkVQM1i63iMETK9Hjud9QhqBnbtT1Zc642p9ynzBuCe5pybkOnvqZIBypXmMlsGcnU4HZ8sCTPfpAexA==}
    engines: {node: ^14.18.0 || >=16.0.0}
    peerDependencies:
      '@types/eslint': '>=8.0.0'
      eslint: '>=8.0.0'
      eslint-config-prettier: '>= 7.0.0 <10.0.0 || >=10.1.0'
      prettier: '>=3.0.0'
    peerDependenciesMeta:
      '@types/eslint':
        optional: true
      eslint-config-prettier:
        optional: true

  eslint-scope@8.3.0:
    resolution: {integrity: sha512-pUNxi75F8MJ/GdeKtVLSbYg4ZI34J6C0C7sbL4YOp2exGwen7ZsuBqKzUhXd0qMQ362yET3z+uPwKeg/0C2XCQ==}
    engines: {node: ^18.18.0 || ^20.9.0 || >=21.1.0}

  eslint-visitor-keys@3.4.3:
    resolution: {integrity: sha512-wpc+LXeiyiisxPlEkUzU6svyS1frIO3Mgxj1fdy7Pm8Ygzguax2N3Fa/D/ag1WqbOprdI+uY6wMUl8/a2G+iag==}
    engines: {node: ^12.22.0 || ^14.17.0 || >=16.0.0}

  eslint-visitor-keys@4.2.0:
    resolution: {integrity: sha512-UyLnSehNt62FFhSwjZlHmeokpRK59rcz29j+F1/aDgbkbRTk7wIc9XzdoasMUbRNKDM0qQt/+BJ4BrpFeABemw==}
    engines: {node: ^18.18.0 || ^20.9.0 || >=21.1.0}

  eslint@9.26.0:
    resolution: {integrity: sha512-Hx0MOjPh6uK9oq9nVsATZKE/Wlbai7KFjfCuw9UHaguDW3x+HF0O5nIi3ud39TWgrTjTO5nHxmL3R1eANinWHQ==}
    engines: {node: ^18.18.0 || ^20.9.0 || >=21.1.0}
    hasBin: true
    peerDependencies:
      jiti: '*'
    peerDependenciesMeta:
      jiti:
        optional: true

  espree@10.3.0:
    resolution: {integrity: sha512-0QYC8b24HWY8zjRnDTL6RiHfDbAWn63qb4LMj1Z4b076A4une81+z03Kg7l7mn/48PUTqoLptSXez8oknU8Clg==}
    engines: {node: ^18.18.0 || ^20.9.0 || >=21.1.0}

  esquery@1.6.0:
    resolution: {integrity: sha512-ca9pw9fomFcKPvFLXhBKUK90ZvGibiGOvRJNbjljY7s7uq/5YO4BOzcYtJqExdx99rF6aAcnRxHmcUHcz6sQsg==}
    engines: {node: '>=0.10'}

  esrecurse@4.3.0:
    resolution: {integrity: sha512-KmfKL3b6G+RXvP8N1vr3Tq1kL/oCFgn2NYXEtqP8/L3pKapUA4G8cFVaoF3SU323CD4XypR/ffioHmkti6/Tag==}
    engines: {node: '>=4.0'}

  estraverse@5.3.0:
    resolution: {integrity: sha512-MMdARuVEQziNTeJD8DgMqmhwR11BRQ/cBP+pLtYdSTnf3MIO8fFeiINEbX36ZdNlfU/7A9f3gUw49B3oQsvwBA==}
    engines: {node: '>=4.0'}

  esutils@2.0.3:
    resolution: {integrity: sha512-kVscqXk4OCp68SZ0dkgEKVi6/8ij300KBWTJq32P/dYeWTSwK41WyTxalN1eRmA5Z9UU/LX9D7FWSmV9SAYx6g==}
    engines: {node: '>=0.10.0'}

  etag@1.8.1:
    resolution: {integrity: sha512-aIL5Fx7mawVa300al2BnEE4iNvo1qETxLrPI/o05L7z6go7fCw1J6EQmbK4FmJ2AS7kgVF/KEZWufBfdClMcPg==}
    engines: {node: '>= 0.6'}

  event-stream@4.0.1:
    resolution: {integrity: sha512-qACXdu/9VHPBzcyhdOWR5/IahhGMf0roTeZJfzz077GwylcDd90yOHLouhmv7GJ5XzPi6ekaQWd8AvPP2nOvpA==}

  event-target-shim@5.0.1:
    resolution: {integrity: sha512-i/2XbnSz/uxRCU6+NdVJgKWDTM427+MqYbkQzD321DuCQJUqOuJKIA0IM2+W2xtYHdKOmZ4dR6fExsd4SXL+WQ==}
    engines: {node: '>=6'}

  eventemitter3@4.0.7:
    resolution: {integrity: sha512-8guHBZCwKnFhYdHr2ysuRWErTwhoN2X8XELRlrRwpmfeY2jjuUN4taQMsULKUVo1K4DvZl+0pgfyoysHxvmvEw==}

  events@3.3.0:
    resolution: {integrity: sha512-mQw+2fkQbALzQ7V0MY0IqdnXNOeTtP4r0lN9z7AAawCXgqea7bDii20AYrIBrFd/Hx0M2Ocz6S111CaFkUcb0Q==}
    engines: {node: '>=0.8.x'}

  eventsource-parser@3.0.1:
    resolution: {integrity: sha512-VARTJ9CYeuQYb0pZEPbzi740OWFgpHe7AYJ2WFZVnUDUQp5Dk2yJUgF36YsZ81cOyxT0QxmXD2EQpapAouzWVA==}
    engines: {node: '>=18.0.0'}

  eventsource@3.0.7:
    resolution: {integrity: sha512-CRT1WTyuQoD771GW56XEZFQ/ZoSfWid1alKGDYMmkt2yl8UXrVR4pspqWNEcqKvVIzg6PAltWjxcSSPrboA4iA==}
    engines: {node: '>=18.0.0'}

  execa@5.1.1:
    resolution: {integrity: sha512-8uSpZZocAZRBAPIEINJj3Lo9HyGitllczc27Eh5YYojjMFMn8yHMDMaUHE2Jqfq05D/wucwI4JGURyXt1vchyg==}
    engines: {node: '>=10'}

  exif-parser@0.1.12:
    resolution: {integrity: sha512-c2bQfLNbMzLPmzQuOr8fy0csy84WmwnER81W88DzTp9CYNPJ6yzOj2EZAh9pywYpqHnshVLHQJ8WzldAyfY+Iw==}

  exponential-backoff@3.1.2:
    resolution: {integrity: sha512-8QxYTVXUkuy7fIIoitQkPwGonB8F3Zj8eEO8Sqg9Zv/bkI7RJAzowee4gr81Hak/dUTpA2Z7VfQgoijjPNlUZA==}

  express-rate-limit@7.5.0:
    resolution: {integrity: sha512-eB5zbQh5h+VenMPM3fh+nw1YExi5nMr6HUCR62ELSP11huvxm/Uir1H1QEyTkk5QX6A58pX6NmaTMceKZ0Eodg==}
    engines: {node: '>= 16'}
    peerDependencies:
      express: ^4.11 || 5 || ^5.0.0-beta.1

  express@5.1.0:
    resolution: {integrity: sha512-DT9ck5YIRU+8GYzzU5kT3eHGA5iL+1Zd0EutOmTE9Dtk+Tvuzd23VBU+ec7HPNSTxXYO55gPV/hq4pSBJDjFpA==}
    engines: {node: '>= 18'}

  extract-zip@2.0.1:
    resolution: {integrity: sha512-GDhU9ntwuKyGXdZBUgTIe+vXnWj0fppUEtMDL0+idd5Sta8TGpHssn/eusA9mrPr9qNDym6SxAYZjNvCn/9RBg==}
    engines: {node: '>= 10.17.0'}
    hasBin: true

  extsprintf@1.4.1:
    resolution: {integrity: sha512-Wrk35e8ydCKDj/ArClo1VrPVmN8zph5V4AtHwIuHhvMXsKf73UT3BOD+azBIW+3wOJ4FhEH7zyaJCFvChjYvMA==}
    engines: {'0': node >=0.6.0}

  fancy-regex@0.5.4:
    resolution: {integrity: sha512-O6qfjtMnrPRs+3XOavCxGQDFaMS9K1vEsQMhPowqx2P/h1fDCvK5RUyeWeyDusMH2FkSHAsRE3IbSBMMg53fmw==}

  fast-average-color@9.5.0:
    resolution: {integrity: sha512-nC6x2YIlJ9xxgkMFMd1BNoM1ctMjNoRKfRliPmiEWW3S6rLTHiQcy9g3pt/xiKv/D0NAAkhb9VyV+WJFvTqMGg==}
    engines: {node: '>= 12'}

  fast-deep-equal@3.1.3:
    resolution: {integrity: sha512-f3qQ9oQy9j2AhBe/H9VC91wLmKBCCU/gDOnKNAYG5hswO7BLKj09Hc5HYNz9cGI++xlpDCIgDaitVs03ATR84Q==}

  fast-diff@1.3.0:
    resolution: {integrity: sha512-VxPP4NqbUjj6MaAOafWeUn2cXWLcCtljklUtZf0Ind4XQ+QPtmA0b18zZy0jIQx+ExRVCR/ZQpBmik5lXshNsw==}

  fast-equals@5.2.2:
    resolution: {integrity: sha512-V7/RktU11J3I36Nwq2JnZEM7tNm17eBJz+u25qdxBZeCKiX6BkVSZQjwWIr+IobgnZy+ag73tTZgZi7tr0LrBw==}
    engines: {node: '>=6.0.0'}

  fast-glob@3.3.3:
    resolution: {integrity: sha512-7MptL8U0cqcFdzIzwOTHoilX9x5BrNqye7Z/LuC7kCMRio1EMSyqRK3BEAUD7sXRq4iT4AzTVuZdhgQ2TCvYLg==}
    engines: {node: '>=8.6.0'}

  fast-json-stable-stringify@2.1.0:
    resolution: {integrity: sha512-lhd/wF+Lk98HZoTCtlVraHtfh5XYijIjalXck7saUtuanSDyLMxnHhSXEDJqHxD7msR8D0uCmqlkwjCV8xvwHw==}

  fast-levenshtein@2.0.6:
    resolution: {integrity: sha512-DCXu6Ifhqcks7TZKY3Hxp3y6qphY5SJZmrWMDrKcERSOXWQdMhU9Ig/PYrzyw/ul9jOIyh0N4M0tbC5hodg8dw==}

  fast-uri@3.0.6:
    resolution: {integrity: sha512-Atfo14OibSv5wAp4VWNsFYE1AchQRTv9cBGWET4pZWHzYshFSS9NQI6I57rdKn9croWVMbYFbLhJ+yJvmZIIHw==}

  fastq@1.19.1:
    resolution: {integrity: sha512-GwLTyxkCXjXbxqIhTsMI2Nui8huMPtnxg7krajPJAjnEG/iiOS7i+zCtWGZR9G0NBKbXKh6X9m9UIsYX/N6vvQ==}

  fd-slicer@1.1.0:
    resolution: {integrity: sha512-cE1qsB/VwyQozZ+q1dGxR8LBYNZeofhEdUNGSMbQD3Gw2lAzX9Zb3uIU6Ebc/Fmyjo9AWWfnn0AUCHqtevs/8g==}

  fdir@6.4.4:
    resolution: {integrity: sha512-1NZP+GK4GfuAv3PqKvxQRDMjdSRZjnkq7KfhlNrCNNlZ0ygQFpebfrnfnq/W7fpUnAv9aGWmY1zKx7FYL3gwhg==}
    peerDependencies:
      picomatch: ^3 || ^4
    peerDependenciesMeta:
      picomatch:
        optional: true

  fetch-blob@3.2.0:
    resolution: {integrity: sha512-7yAQpD2UMJzLi1Dqv7qFYnPbaPx7ZfFK6PiIxQ4PfkGPyNyl2Ugx+a/umUonmKqjhM4DnfbMvdX6otXq83soQQ==}
    engines: {node: ^12.20 || >= 14.13}

  file-entry-cache@8.0.0:
    resolution: {integrity: sha512-XXTUwCvisa5oacNGRP9SfNtYBNAMi+RPwBFmblZEF7N7swHYQS6/Zfk7SRwx4D5j3CH211YNRco1DEMNVfZCnQ==}
    engines: {node: '>=16.0.0'}

  file-type@16.5.4:
    resolution: {integrity: sha512-/yFHK0aGjFEgDJjEKP0pWCplsPFPhwyfwevf/pVxiN0tmE4L9LmwWxWukdJSHdoCli4VgQLehjJtwQBnqmsKcw==}
    engines: {node: '>=10'}

  filelist@1.0.4:
    resolution: {integrity: sha512-w1cEuf3S+DrLCQL7ET6kz+gmlJdbq9J7yXCSjK/OZCPA+qEN1WyF4ZAf0YYJa4/shHJra2t/d/r8SV4Ji+x+8Q==}

  filename-reserved-regex@3.0.0:
    resolution: {integrity: sha512-hn4cQfU6GOT/7cFHXBqeBg2TbrMBgdD0kcjLhvSQYYwm3s4B6cjvBfb7nBALJLAXqmU5xajSa7X2NnUud/VCdw==}
    engines: {node: ^12.20.0 || ^14.13.1 || >=16.0.0}

  filenamify@6.0.0:
    resolution: {integrity: sha512-vqIlNogKeyD3yzrm0yhRMQg8hOVwYcYRfjEoODd49iCprMn4HL85gK3HcykQE53EPIpX3HcAbGA5ELQv216dAQ==}
    engines: {node: '>=16'}

  fill-range@7.1.1:
    resolution: {integrity: sha512-YsGpe3WHLK8ZYi4tWDg2Jy3ebRz2rXowDxnld4bkQB00cc/1Zw9AWnC0i9ztDJitivtQvaI9KaLyKrc+hBW0yg==}
    engines: {node: '>=8'}

  finalhandler@2.1.0:
    resolution: {integrity: sha512-/t88Ty3d5JWQbWYgaOGCCYfXRwV1+be02WqYYlL6h0lEiUAMPM8o8qKGO01YIkOHzka2up08wvgYD0mDiI+q3Q==}
    engines: {node: '>= 0.8'}

  find-up@5.0.0:
    resolution: {integrity: sha512-78/PXT1wlLLDgTzDs7sjq9hzz0vXD+zn+7wypEe4fXQxCmdmqfGsEPQxmiCSQI3ajFV91bVSsvNtrJRiW6nGng==}
    engines: {node: '>=10'}

  flat-cache@4.0.1:
    resolution: {integrity: sha512-f7ccFPK3SXFHpx15UIGyRJ/FJQctuKZ0zVuN3frBo4HnK3cay9VEW0R6yPYFHC0AgqhukPzKjq22t5DmAyqGyw==}
    engines: {node: '>=16'}

  flatted@3.3.3:
    resolution: {integrity: sha512-GX+ysw4PBCz0PzosHDepZGANEuFCMLrnRTiEy9McGjmkCQYwRq4A/X786G/fjM/+OjsWSU1ZrY5qyARZmO/uwg==}

  for-each@0.3.5:
    resolution: {integrity: sha512-dKx12eRCVIzqCxFGplyFKJMPvLEWgmNtUrpTiJIR5u97zEhRG8ySrtboPHZXx7daLxQVrl643cTzbab2tkQjxg==}
    engines: {node: '>= 0.4'}

  foreground-child@3.3.1:
    resolution: {integrity: sha512-gIXjKqtFuWEgzFRJA9WCQeSJLZDjgJUOMCMzxtvFq/37KojM1BFGufqsCy0r4qSQmYLsZYMeyRqzIWOMup03sw==}
    engines: {node: '>=14'}

  form-data@4.0.2:
    resolution: {integrity: sha512-hGfm/slu0ZabnNt4oaRZ6uREyfCj6P4fT/n6A1rGV+Z0VdGXjfOhVUpkn6qVQONHGIFwmveGXyDs75+nr6FM8w==}
    engines: {node: '>= 6'}

  formdata-polyfill@4.0.10:
    resolution: {integrity: sha512-buewHzMvYL29jdeQTVILecSaZKnt/RJWjoZCF5OW60Z67/GmSLBkOFM7qh1PI3zFNtJbaZL5eQu1vLfazOwj4g==}
    engines: {node: '>=12.20.0'}

  forwarded@0.2.0:
    resolution: {integrity: sha512-buRG0fpBtRHSTCOASe6hD258tEubFoRLb4ZNA6NxMVHNw2gOcwHo9wyablzMzOA5z9xA9L1KNjk/Nt6MT9aYow==}
    engines: {node: '>= 0.6'}

  fresh@2.0.0:
    resolution: {integrity: sha512-Rx/WycZ60HOaqLKAi6cHRKKI7zxWbJ31MhntmtwMoaTeF7XFH9hhBp8vITaMidfljRQ6eYWCKkaTK+ykVJHP2A==}
    engines: {node: '>= 0.8'}

  from@0.1.7:
    resolution: {integrity: sha512-twe20eF1OxVxp/ML/kq2p1uc6KvFK/+vs8WjEbeKmV2He22MKm7YF2ANIt+EOqhJ5L3K/SuuPhk0hWQDjOM23g==}

  fs-extra@10.1.0:
    resolution: {integrity: sha512-oRXApq54ETRj4eMiFzGnHWGy+zo5raudjuxN0b8H7s/RU2oW0Wvsx9O0ACRN/kRq9E8Vu/ReskGB5o3ji+FzHQ==}
    engines: {node: '>=12'}

  fs-extra@11.3.0:
    resolution: {integrity: sha512-Z4XaCL6dUDHfP/jT25jJKMmtxvuwbkrD1vNSMFlo9lNLY2c5FHYSQgHPRZUjAB26TpDEoW9HCOgplrdbaPV/ew==}
    engines: {node: '>=14.14'}

  fs-extra@7.0.1:
    resolution: {integrity: sha512-YJDaCJZEnBmcbw13fvdAM9AwNOJwOzrE4pqMqBq5nFiEqXUqHwlK4B+3pUw6JNvfSPtX05xFHtYy/1ni01eGCw==}
    engines: {node: '>=6 <7 || >=8'}

  fs-extra@8.1.0:
    resolution: {integrity: sha512-yhlQgA6mnOJUKOsRUFsgJdQCvkKhcz8tlZG5HBQfReYZy46OwLcY+Zia0mtdHsOo9y/hP+CxMN0TU9QxoOtG4g==}
    engines: {node: '>=6 <7 || >=8'}

  fs-extra@9.1.0:
    resolution: {integrity: sha512-hcg3ZmepS30/7BSFqRvoo3DOMQu7IjqxO5nCDt+zM9XWjb33Wg7ziNT+Qvqbuc3+gWpzO02JubVyk2G4Zvo1OQ==}
    engines: {node: '>=10'}

  fs-minipass@2.1.0:
    resolution: {integrity: sha512-V/JgOLFCS+R6Vcq0slCuaeWEdNC3ouDlJMNIsacH2VtALiu9mV4LPrHc5cDl8k5aw6J8jwgWWpiTo5RYhmIzvg==}
    engines: {node: '>= 8'}

  fs-minipass@3.0.3:
    resolution: {integrity: sha512-XUBA9XClHbnJWSfBzjkm6RvPsyg3sryZt06BEQoXcF7EK/xpGaQYJgQKDJSUH5SGZ76Y7pFx1QBnXz09rU5Fbw==}
    engines: {node: ^14.17.0 || ^16.13.0 || >=18.0.0}

  fs.realpath@1.0.0:
    resolution: {integrity: sha512-OO0pH2lK6a0hZnAdau5ItzHPI6pUlvI7jMVnxUQRtw4owF2wk8lOSabtGDCTP4Ggrg2MbGnWO9X8K1t4+fGMDw==}

  fsevents@2.3.2:
    resolution: {integrity: sha512-xiqMQR4xAeHTuB9uWm+fFRcIOgKBMiOBP+eXiyT7jsgVCq1bkVygt00oASowB7EdtpOHaaPgKt812P9ab+DDKA==}
    engines: {node: ^8.16.0 || ^10.6.0 || >=11.0.0}
    os: [darwin]

  fsevents@2.3.3:
    resolution: {integrity: sha512-5xoDfX+fL7faATnagmWPpbFtwh/R77WmMMqqHGS65C3vvB0YHrgF+B1YmZ3441tMj5n63k0212XNoJwzlhffQw==}
    engines: {node: ^8.16.0 || ^10.6.0 || >=11.0.0}
    os: [darwin]

  function-bind@1.1.2:
    resolution: {integrity: sha512-7XHNxH7qX9xG5mIwxkhumTox/MIRNcOgDrxWsMt2pAr23WHp6MrRlN7FBSFpCpr+oVO0F744iUgR82nJMfG2SA==}

  function.prototype.name@1.1.8:
    resolution: {integrity: sha512-e5iwyodOHhbMr/yNrc7fDYG4qlbIvI5gajyzPnb5TCwyhjApznQh1BMFou9b30SevY43gCJKXycoCBjMbsuW0Q==}
    engines: {node: '>= 0.4'}

  functions-have-names@1.2.3:
    resolution: {integrity: sha512-xckBUXyTIqT97tq2x2AMb+g163b5JFysYk0x4qxNFwbfQkmNZoiRHb6sPzI9/QV33WeuvVYBUIiD4NzNIyqaRQ==}

  gensync@1.0.0-beta.2:
    resolution: {integrity: sha512-3hN7NaskYvMDLQY55gnW3NQ+mesEAepTqlg+VEbj7zzqEMBVNhzcGYYeqFo/TlYz6eQiFcp1HcsCZO+nGgS8zg==}
    engines: {node: '>=6.9.0'}

  get-caller-file@2.0.5:
    resolution: {integrity: sha512-DyFP3BM/3YHTQOCUL/w0OZHR0lpKeGrxotcHWcqNEdnltqFwXVfhEBQ94eIo34AfQpo0rGki4cyIiftY06h2Fg==}
    engines: {node: 6.* || 8.* || >= 10.*}

  get-intrinsic@1.3.0:
    resolution: {integrity: sha512-9fSjSaos/fRIVIp+xSJlE6lfwhES7LNtKaCBIamHsjr2na1BiABJPo0mOjjz8GJDURarmCPGqaiVg5mfjb98CQ==}
    engines: {node: '>= 0.4'}

  get-proto@1.0.1:
    resolution: {integrity: sha512-sTSfBjoXBp89JvIKIefqw7U2CCebsc74kiY6awiGogKtoSGbgjYE/G/+l9sF3MWFPNc9IcoOC4ODfKHfxFmp0g==}
    engines: {node: '>= 0.4'}

  get-stream@5.2.0:
    resolution: {integrity: sha512-nBF+F1rAZVCu/p7rjzgA+Yb4lfYXrpl7a6VmJrU8wF9I1CKvP/QwPNZHnOlwbTkY6dvtFIzFMSyQXbLoTQPRpA==}
    engines: {node: '>=8'}

  get-stream@6.0.1:
    resolution: {integrity: sha512-ts6Wi+2j3jQjqi70w5AlN8DFnkSwC+MqmxEzdEALB2qXZYV3X/b1CTfgPLGJNMeAWxdPfU8FO1ms3NUfaHCPYg==}
    engines: {node: '>=10'}

  get-symbol-description@1.1.0:
    resolution: {integrity: sha512-w9UMqWwJxHNOvoNzSJ2oPF5wvYcvP7jUvYzhp67yEhTi17ZDBBC1z9pTdGuzjD+EFIqLSYRweZjqfiPzQ06Ebg==}
    engines: {node: '>= 0.4'}

  get-tsconfig@4.10.0:
    resolution: {integrity: sha512-kGzZ3LWWQcGIAmg6iWvXn0ei6WDtV26wzHRMwDSzmAbcXrTEXxHy6IehI6/4eT6VRKyMP1eF1VqwrVUmE/LR7A==}

  gifwrap@0.10.1:
    resolution: {integrity: sha512-2760b1vpJHNmLzZ/ubTtNnEx5WApN/PYWJvXvgS+tL1egTTthayFYIQQNi136FLEDcN/IyEY2EcGpIITD6eYUw==}

  glob-parent@5.1.2:
    resolution: {integrity: sha512-AOIgSQCepiJYwP3ARnGx+5VnTu2HBYdzbGP45eLw1vr3zB3vZLeyed1sC9hnbcOc9/SrMyM5RPQrkGz4aS9Zow==}
    engines: {node: '>= 6'}

  glob-parent@6.0.2:
    resolution: {integrity: sha512-XxwI8EOhVQgWp6iDL+3b0r86f4d6AX6zSU55HfB4ydCEuXLXc5FcYeOu+nnGftS4TEju/11rt4KJPTMgbfmv4A==}
    engines: {node: '>=10.13.0'}

  glob@10.4.5:
    resolution: {integrity: sha512-7Bv8RF0k6xjo7d4A/PxYLbUCfb6c+Vpd2/mB2yRDlew7Jb5hEXiCD9ibfO7wpk8i4sevK6DFny9h7EYbM3/sHg==}
    hasBin: true

  glob@11.0.2:
    resolution: {integrity: sha512-YT7U7Vye+t5fZ/QMkBFrTJ7ZQxInIUjwyAjVj84CYXqgBdv30MFUPGnBR6sQaVq6Is15wYJUsnzTuWaGRBhBAQ==}
    engines: {node: 20 || >=22}
    hasBin: true

  glob@7.2.3:
    resolution: {integrity: sha512-nFR0zLpU2YCaRxwoCJvL6UvCH2JFyFVIvwTLsIf21AuHlMskA1hhTdk+LlYJtOlYt9v6dvszD2BGRqBL+iQK9Q==}
    deprecated: Glob versions prior to v9 are no longer supported

  glob@8.1.0:
    resolution: {integrity: sha512-r8hpEjiQEYlF2QU0df3dS+nxxSIreXQS1qRhMJM0Q5NDdR386C7jb7Hwwod8Fgiuex+k0GFjgft18yvxm5XoCQ==}
    engines: {node: '>=12'}
    deprecated: Glob versions prior to v9 are no longer supported

  global-agent@3.0.0:
    resolution: {integrity: sha512-PT6XReJ+D07JvGoxQMkT6qji/jVNfX/h364XHZOWeRzy64sSFr+xJ5OX7LI3b4MPQzdL4H8Y8M0xzPpsVMwA8Q==}
    engines: {node: '>=10.0'}

  globals@11.12.0:
    resolution: {integrity: sha512-WOBp/EEGUiIsJSp7wcv/y6MO+lV9UoncWqxuFfm8eBwzWNgyfBd6Gz+IeKQ9jCmyhoH99g15M3T+QaVHFjizVA==}
    engines: {node: '>=4'}

  globals@14.0.0:
    resolution: {integrity: sha512-oahGvuMGQlPw/ivIYBjVSrWAfWLBeku5tpPE2fOPLi+WHffIWbuh2tCjhyQhTBPMf5E9jDEH4FOmTYgYwbKwtQ==}
    engines: {node: '>=18'}

  globalthis@1.0.4:
    resolution: {integrity: sha512-DpLKbNU4WylpxJykQujfCcwYWiV/Jhm50Goo0wrVILAv5jOr9d+H+UR3PhSCD2rCCEIg0uc+G+muBTwD54JhDQ==}
    engines: {node: '>= 0.4'}

  globby@14.1.0:
    resolution: {integrity: sha512-0Ia46fDOaT7k4og1PDW4YbodWWr3scS2vAr2lTbsplOt2WkKp0vQbkI9wKis/T5LV/dqPjO3bpS/z6GTJB82LA==}
    engines: {node: '>=18'}

  goober@2.1.16:
    resolution: {integrity: sha512-erjk19y1U33+XAMe1VTvIONHYoSqE4iS7BYUZfHaqeohLmnC0FdxEh7rQU+6MZ4OajItzjZFSRtVANrQwNq6/g==}
    peerDependencies:
      csstype: ^3.0.10

  gopd@1.2.0:
    resolution: {integrity: sha512-ZUKRh6/kUFoAiTAtTYPZJ3hw9wNxx+BIBOijnlG9PnrJsCcSjs1wyyD6vJpaYtgnzDrKYRSqf3OO6Rfa93xsRg==}
    engines: {node: '>= 0.4'}

  got@11.8.6:
    resolution: {integrity: sha512-6tfZ91bOr7bOXnK7PRDCGBLa1H4U080YHNaAQ2KsMGlLEzRbk44nsZF2E1IeRc3vtJHPVbKCYgdFbaGO2ljd8g==}
    engines: {node: '>=10.19.0'}

  graceful-fs@4.2.11:
    resolution: {integrity: sha512-RbJ5/jmFcNNCcDV5o9eTnBLJ/HszWV0P73bc+Ff4nS/rJj+YaS6IGyiOL0VoBYX+l1Wrl3k63h/KrH+nhJ0XvQ==}

  graphemer@1.4.0:
    resolution: {integrity: sha512-EtKwoO6kxCL9WO5xipiHTZlSzBm7WLT627TqC/uVRd0HKmq8NXyebnNYxDoBi7wt8eTWrUrKXCOVaFq9x1kgag==}

  hanja@1.1.4:
    resolution: {integrity: sha512-O8K0+9jyibUlmLd/WAXCQ+8XGersUm9PloQuEXFPRfiUztFHRz4WaELXij0iejtl8AN85FxWQYSNmAuoXLircA==}

  happy-dom@17.4.7:
    resolution: {integrity: sha512-NZypxadhCiV5NT4A+Y86aQVVKQ05KDmueja3sz008uJfDRwz028wd0aTiJPwo4RQlvlz0fznkEEBBCHVNWc08g==}
    engines: {node: '>=18.0.0'}

  has-bigints@1.1.0:
    resolution: {integrity: sha512-R3pbpkcIqv2Pm3dUwgjclDRVmWpTJW2DcMzcIhEXEx1oh/CEMObMm3KLmRJOdvhM7o4uQBnwr8pzRK2sJWIqfg==}
    engines: {node: '>= 0.4'}

  has-flag@4.0.0:
    resolution: {integrity: sha512-EykJT/Q1KjTWctppgIAgfSO0tKVuZUjhgMr17kqTumMl6Afv3EISleU7qZUzoXDFTAHTDC4NOoG/ZxU3EvlMPQ==}
    engines: {node: '>=8'}

  has-property-descriptors@1.0.2:
    resolution: {integrity: sha512-55JNKuIW+vq4Ke1BjOTjM2YctQIvCT7GFzHwmfZPGo5wnrgkid0YQtnAleFSqumZm4az3n2BS+erby5ipJdgrg==}

  has-proto@1.2.0:
    resolution: {integrity: sha512-KIL7eQPfHQRC8+XluaIw7BHUwwqL19bQn4hzNgdr+1wXoU0KKj6rufu47lhY7KbJR2C6T6+PfyN0Ea7wkSS+qQ==}
    engines: {node: '>= 0.4'}

  has-symbols@1.1.0:
    resolution: {integrity: sha512-1cDNdwJ2Jaohmb3sg4OmKaMBwuC48sYni5HUw2DvsC8LjGTLK9h+eb1X6RyuOHe4hT0ULCW68iomhjUoKUqlPQ==}
    engines: {node: '>= 0.4'}

  has-tostringtag@1.0.2:
    resolution: {integrity: sha512-NqADB8VjPFLM2V0VvHUewwwsw0ZWBaIdgo+ieHtK3hasLz4qeCRjYcqfB6AQrBggRKppKF8L52/VqdVsO47Dlw==}
    engines: {node: '>= 0.4'}

  hasown@2.0.2:
    resolution: {integrity: sha512-0hJU9SCPvmMzIBdZFqNPXWa6dqh7WdH0cII9y+CyS8rG3nL48Bclra9HmKhVVUHyPWNH5Y7xDwAB7bfgSjkUMQ==}
    engines: {node: '>= 0.4'}

  he@1.2.0:
    resolution: {integrity: sha512-F/1DnUGPopORZi0ni+CvrCgHQ5FyEAHRLSApuYWMmrbSwoN2Mn/7k+Gl38gJnR7yyDZk6WLXwiGod1JOWNDKGw==}
    hasBin: true

  hono@4.7.9:
    resolution: {integrity: sha512-/EsCoR5h7N4yu01TDu9GMCCJa6ZLk5ZJIWFFGNawAXmd1Tp53+Wir4xm0D2X19bbykWUlzQG0+BvPAji6p9E8Q==}
    engines: {node: '>=16.9.0'}

  hosted-git-info@4.1.0:
    resolution: {integrity: sha512-kyCuEOWjJqZuDbRHzL8V93NzQhwIB71oFWSyzVo+KPZI+pnQPPxucdkrOZvkLRnrf5URsQM+IJ09Dw29cRALIA==}
    engines: {node: '>=10'}

  howler@2.2.4:
    resolution: {integrity: sha512-iARIBPgcQrwtEr+tALF+rapJ8qSc+Set2GJQl7xT1MQzWaVkFebdJhR3alVlSiUf5U7nAANKuj3aWpwerocD5w==}

  html-entities@2.3.3:
    resolution: {integrity: sha512-DV5Ln36z34NNTDgnz0EWGBLZENelNAtkiFA4kyNOG2tDI6Mz1uSWiq1wAKdyjnJwyDiDO7Fa2SO1CTxPXL8VxA==}

  html-to-text@9.0.5:
    resolution: {integrity: sha512-qY60FjREgVZL03vJU6IfMV4GDjGBIoOyvuFdpBDIX9yTlDw0TjxVBQp+P8NvpdIXNJvfWBTNul7fsAQJq2FNpg==}
    engines: {node: '>=14'}

  htmlparser2@8.0.2:
    resolution: {integrity: sha512-GYdjWKDkbRLkZ5geuHs5NY1puJ+PXwP7+fHPRz06Eirsb9ugf6d8kkXav6ADhcODhFFPMIXyxkxSuMf3D6NCFA==}

  http-cache-semantics@4.2.0:
    resolution: {integrity: sha512-dTxcvPXqPvXBQpq5dUr6mEMJX4oIEFv6bwom3FDwKRDsuIjjJGANqhBuoAn9c1RQJIdAKav33ED65E2ys+87QQ==}

  http-errors@2.0.0:
    resolution: {integrity: sha512-FtwrG/euBzaEjYeRqOgly7G0qviiXoJWnvEH2Z1plBdXgbyjv34pHTSb9zoeHMyDy33+DWy5Wt9Wo+TURtOYSQ==}
    engines: {node: '>= 0.8'}

  http-proxy-agent@5.0.0:
    resolution: {integrity: sha512-n2hY8YdoRE1i7r6M0w9DIw5GgZN0G25P8zLCRQ8rjXtTU3vsNFBI/vWK/UIeE6g5MUUz6avwAPXmL6Fy9D/90w==}
    engines: {node: '>= 6'}

  http-proxy-agent@7.0.2:
    resolution: {integrity: sha512-T1gkAiYYDWYx3V5Bmyu7HcfcvL7mUrTWiM6yOfa3PIphViJ/gFPbvidQ+veqSOHci/PxBcDabeUNCzpOODJZig==}
    engines: {node: '>= 14'}

  http2-wrapper@1.0.3:
    resolution: {integrity: sha512-V+23sDMr12Wnz7iTcDeJr3O6AIxlnvT/bmaAAAP/Xda35C90p9599p0F1eHR/N1KILWSoWVAiOMFjBBXaXSMxg==}
    engines: {node: '>=10.19.0'}

  https-proxy-agent@5.0.1:
    resolution: {integrity: sha512-dFcAjpTQFgoLMzC2VwU+C/CbS7uRL0lWmxDITmqm7C+7F0Odmj6s9l6alZc6AELXhrnggM2CeWSXHGOdX2YtwA==}
    engines: {node: '>= 6'}

  https-proxy-agent@7.0.6:
    resolution: {integrity: sha512-vK9P5/iUfdl95AI+JVyUuIcVtd4ofvtrOr3HNtM2yxC9bnMbEdp3x01OhQNnjb8IJYi38VlTE3mBXwcfvywuSw==}
    engines: {node: '>= 14'}

  human-signals@2.1.0:
    resolution: {integrity: sha512-B4FFZ6q/T2jhhksgkbEW3HBvWIfDW85snkQgawt07S7J5QXTk6BkNV+0yAeZrM5QpMAdYlocGoljn0sJ/WQkFw==}
    engines: {node: '>=10.17.0'}

  humanize-ms@1.2.1:
    resolution: {integrity: sha512-Fl70vYtsAFb/C06PTS9dZBo7ihau+Tu/DNCk/OyHhea07S+aeMWpFFkUaXRa8fI+ScZbEI8dfSxwY7gxZ9SAVQ==}

  i18next@25.1.2:
    resolution: {integrity: sha512-SP63m8LzdjkrAjruH7SCI3ndPSgjt4/wX7ouUUOzCW/eY+HzlIo19IQSfYA9X3qRiRP1SYtaTsg/Oz/PGsfD8w==}
    peerDependencies:
      typescript: ^5
    peerDependenciesMeta:
      typescript:
        optional: true

  iconv-corefoundation@1.1.7:
    resolution: {integrity: sha512-T10qvkw0zz4wnm560lOEg0PovVqUXuOFhhHAkixw8/sycy7TJt7v/RrkEKEQnAw2viPSJu6iAkErxnzR0g8PpQ==}
    engines: {node: ^8.11.2 || >=10}
    os: [darwin]

  iconv-lite@0.6.2:
    resolution: {integrity: sha512-2y91h5OpQlolefMPmUlivelittSWy0rP+oYVpn6A7GwVHNE8AWzoYOBNmlwks3LobaJxgHCYZAnyNo2GgpNRNQ==}
    engines: {node: '>=0.10.0'}

  iconv-lite@0.6.3:
    resolution: {integrity: sha512-4fCk79wshMdzMp2rH06qWrJE4iolqLhCUH+OiuIgU++RB0+94NlDL81atO7GX55uUKueo0txHNtvEyI6D7WdMw==}
    engines: {node: '>=0.10.0'}

  ieee754@1.2.1:
    resolution: {integrity: sha512-dcyqhDvX1C46lXZcVqCpK+FtMRQVdIMN6/Df5js2zouUsqG7I6sFxitIC+7KYK29KdXOLHdu9zL4sFnoVQnqaA==}

  ignore@5.3.2:
    resolution: {integrity: sha512-hsBTNUqQTDwkWtcdYI2i06Y/nUBEsNEDJKjWdigLvegy8kDuJAS8uRlpkkcQpyEXL0Z/pjDy5HBmMjRCJ2gq+g==}
    engines: {node: '>= 4'}

  ignore@7.0.4:
    resolution: {integrity: sha512-gJzzk+PQNznz8ysRrC0aOkBNVRBDtE1n53IqyqEf3PXrYwomFs5q4pGMizBMJF+ykh03insJ27hB8gSrD2Hn8A==}
    engines: {node: '>= 4'}

  image-q@4.0.0:
    resolution: {integrity: sha512-PfJGVgIfKQJuq3s0tTDOKtztksibuUEbJQIYT3by6wctQo+Rdlh7ef4evJ5NCdxY4CfMbvFkocEwbl4BF8RlJw==}

  immediate@3.0.6:
    resolution: {integrity: sha512-XXOFtyqDjNDAQxVfYxuF7g9Il/IbWmmlQg2MYKOH8ExIT1qg6xc4zyS3HaEEATgs1btfzxq15ciUiY7gjSXRGQ==}

  import-fresh@3.3.1:
    resolution: {integrity: sha512-TR3KfrTZTYLPB6jUjfx6MF9WcWrHL9su5TObK4ZkYgBdWKPOFoSoQIdEuTuR82pmtxH2spWG9h6etwfr1pLBqQ==}
    engines: {node: '>=6'}

  imurmurhash@0.1.4:
    resolution: {integrity: sha512-JmXMZ6wuvDmLiHEml9ykzqO6lwFbof0GG4IkcGaENdCRDDmMVnny7s5HsIgHCbaq0w2MyPhDqkhTUgS2LU2PHA==}
    engines: {node: '>=0.8.19'}

  indent-string@4.0.0:
    resolution: {integrity: sha512-EdDDZu4A2OyIK7Lr/2zG+w5jmbuk1DVBnEwREQvBzspBJkCEbRa8GxU1lghYcaGJCnRWibjDXlq779X1/y5xwg==}
    engines: {node: '>=8'}

  infer-owner@1.0.4:
    resolution: {integrity: sha512-IClj+Xz94+d7irH5qRyfJonOdfTzuDaifE6ZPWfx0N0+/ATZCbuTPq2prFl526urkQd90WyUKIh1DfBQ2hMz9A==}

  inflight@1.0.6:
    resolution: {integrity: sha512-k92I/b08q4wvFscXCLvqfsHCrjrF7yiXsQuIVvVE7N82W3+aqpzuUdBbfhWcy/FZR3/4IgflMgKLOsvPDrGCJA==}
    deprecated: This module is not supported, and leaks memory. Do not use it. Check out lru-cache if you want a good and tested way to coalesce async requests by a key value, which is much more comprehensive and powerful.

  inherits@2.0.4:
    resolution: {integrity: sha512-k/vGaX4/Yla3WzyMCvTQOXYeIHvqOKtnqBduzTHpzpQZzAskKMhZ2K+EnBiSM9zGSoIFeMpXKxa4dYeZIQqewQ==}

  ini@1.3.8:
    resolution: {integrity: sha512-JV/yugV2uzW5iMRSiZAyDtQd+nxtUnjeLt0acNdw98kKLrvuRVyB80tsREOE7yvGVgalhZ6RNXCmEHkUKBKxew==}

  internal-slot@1.1.0:
    resolution: {integrity: sha512-4gd7VpWNQNB4UKKCFFVcp1AVv+FMOgs9NKzjHKusc8jTMhd5eL1NqQqOpE0KzMds804/yHlglp3uxgluOqAPLw==}
    engines: {node: '>= 0.4'}

  ip-address@9.0.5:
    resolution: {integrity: sha512-zHtQzGojZXTwZTHQqra+ETKd4Sn3vgi7uBmlPoXVWZqYvuKmtI0l/VZTjqGmJY9x88GGOaZ9+G9ES8hC4T4X8g==}
    engines: {node: '>= 12'}

  ipaddr.js@1.9.1:
    resolution: {integrity: sha512-0KI/607xoxSToH7GjN1FfSbLoU0+btTicjsQSWQlh/hZykN8KpmMf7uYwPW3R+akZ6R/w18ZlXSHBYXiYUPO3g==}
    engines: {node: '>= 0.10'}

  is-arguments@1.2.0:
    resolution: {integrity: sha512-7bVbi0huj/wrIAOzb8U1aszg9kdi3KN/CyU19CTI7tAoZYEZoL9yCDXpbXN+uPsuWnP02cyug1gleqq+TU+YCA==}
    engines: {node: '>= 0.4'}

  is-array-buffer@3.0.5:
    resolution: {integrity: sha512-DDfANUiiG2wC1qawP66qlTugJeL5HyzMpfr8lLK+jMQirGzNod0B12cFB/9q838Ru27sBwfw78/rdoU7RERz6A==}
    engines: {node: '>= 0.4'}

  is-arrayish@0.2.1:
    resolution: {integrity: sha512-zz06S8t0ozoDXMG+ube26zeCTNXcKIPJZJi8hBrF4idCLms4CG9QtK7qBl1boi5ODzFpjswb5JPmHCbMpjaYzg==}

  is-async-function@2.1.1:
    resolution: {integrity: sha512-9dgM/cZBnNvjzaMYHVoxxfPj2QXt22Ev7SuuPrs+xav0ukGB0S6d4ydZdEiM48kLx5kDV+QBPrpVnFyefL8kkQ==}
    engines: {node: '>= 0.4'}

  is-bigint@1.1.0:
    resolution: {integrity: sha512-n4ZT37wG78iz03xPRKJrHTdZbe3IicyucEtdRsV5yglwc3GyUfbAfpSeD0FJ41NbUNSt5wbhqfp1fS+BgnvDFQ==}
    engines: {node: '>= 0.4'}

  is-boolean-object@1.2.2:
    resolution: {integrity: sha512-wa56o2/ElJMYqjCjGkXri7it5FbebW5usLw/nPmCMs5DeZ7eziSYZhSmPRn0txqeW4LnAmQQU7FgqLpsEFKM4A==}
    engines: {node: '>= 0.4'}

  is-bun-module@2.0.0:
    resolution: {integrity: sha512-gNCGbnnnnFAUGKeZ9PdbyeGYJqewpmc2aKHUEMO5nQPWU9lOmv7jcmQIv+qHD8fXW6W7qfuCwX4rY9LNRjXrkQ==}

  is-callable@1.2.7:
    resolution: {integrity: sha512-1BC0BVFhS/p0qtw6enp8e+8OD0UrK0oFLztSjNzhcKA3WDuJxxAPXzPuPtKkjEY9UUoEWlX/8fgKeu2S8i9JTA==}
    engines: {node: '>= 0.4'}

  is-ci@3.0.1:
    resolution: {integrity: sha512-ZYvCgrefwqoQ6yTyYUbQu64HsITZ3NfKX1lzaEYdkTDcfKzzCI/wthRRYKkdjHKFVgNiXKAKm65Zo1pk2as/QQ==}
    hasBin: true

  is-core-module@2.16.1:
    resolution: {integrity: sha512-UfoeMA6fIJ8wTYFEUjelnaGI67v6+N7qXJEvQuIGa99l4xsCruSYOVSQ0uPANn4dAzm8lkYPaKLrrijLq7x23w==}
    engines: {node: '>= 0.4'}

  is-data-view@1.0.2:
    resolution: {integrity: sha512-RKtWF8pGmS87i2D6gqQu/l7EYRlVdfzemCJN/P3UOs//x1QE7mfhvzHIApBTRf7axvT6DMGwSwBXYCT0nfB9xw==}
    engines: {node: '>= 0.4'}

  is-date-object@1.1.0:
    resolution: {integrity: sha512-PwwhEakHVKTdRNVOw+/Gyh0+MzlCl4R6qKvkhuvLtPMggI1WAHt9sOwZxQLSGpUaDnrdyDsomoRgNnCfKNSXXg==}
    engines: {node: '>= 0.4'}

  is-docker@2.2.1:
    resolution: {integrity: sha512-F+i2BKsFrH66iaUFc0woD8sLy8getkwTwtOBjvs56Cx4CgJDeKQeqfz8wAYiSb8JOprWhHH5p77PbmYCvvUuXQ==}
    engines: {node: '>=8'}
    hasBin: true

  is-docker@3.0.0:
    resolution: {integrity: sha512-eljcgEDlEns/7AXFosB5K/2nCM4P7FQPkGc/DWLy5rmFEWvZayGrik1d9/QIY5nJ4f9YsVvBkA6kJpHn9rISdQ==}
    engines: {node: ^12.20.0 || ^14.13.1 || >=16.0.0}
    hasBin: true

  is-extglob@2.1.1:
    resolution: {integrity: sha512-SbKbANkN603Vi4jEZv49LeVJMn4yGwsbzZworEoyEiutsN3nJYdbO36zfhGJ6QEDpOZIFkDtnq5JRxmvl3jsoQ==}
    engines: {node: '>=0.10.0'}

  is-finalizationregistry@1.1.1:
    resolution: {integrity: sha512-1pC6N8qWJbWoPtEjgcL2xyhQOP491EQjeUo3qTKcmV8YSDDJrOepfG8pcC7h/QgnQHYSv0mJ3Z/ZWxmatVrysg==}
    engines: {node: '>= 0.4'}

  is-fullwidth-code-point@3.0.0:
    resolution: {integrity: sha512-zymm5+u+sCsSWyD9qNaejV3DFvhCKclKdizYaJUuHA83RLjb7nSuGnddCHGv0hk+KY7BMAlsWeK4Ueg6EV6XQg==}
    engines: {node: '>=8'}

  is-generator-function@1.1.0:
    resolution: {integrity: sha512-nPUB5km40q9e8UfN/Zc24eLlzdSf9OfKByBw9CIdw4H1giPMeA0OIJvbchsCu4npfI2QcMVBsGEBHKZ7wLTWmQ==}
    engines: {node: '>= 0.4'}

  is-glob@4.0.3:
    resolution: {integrity: sha512-xelSayHH36ZgE7ZWhli7pW34hNbNl8Ojv5KVmkJD4hBdD3th8Tfk9vYasLM+mXWOZhFkgZfxhLSnrwRr4elSSg==}
    engines: {node: '>=0.10.0'}

  is-inside-container@1.0.0:
    resolution: {integrity: sha512-KIYLCCJghfHZxqjYBE7rEy0OBuTd5xCHS7tHVgvCLkx7StIoaxwNW3hCALgEUjFfeRk+MG/Qxmp/vtETEF3tRA==}
    engines: {node: '>=14.16'}
    hasBin: true

  is-interactive@1.0.0:
    resolution: {integrity: sha512-2HvIEKRoqS62guEC+qBjpvRubdX910WCMuJTZ+I9yvqKU2/12eSL549HMwtabb4oupdj2sMP50k+XJfB/8JE6w==}
    engines: {node: '>=8'}

  is-lambda@1.0.1:
    resolution: {integrity: sha512-z7CMFGNrENq5iFB9Bqo64Xk6Y9sg+epq1myIcdHaGnbMTYOxvzsEtdYqQUylB7LxfkvgrrjP32T6Ywciio9UIQ==}

  is-map@2.0.3:
    resolution: {integrity: sha512-1Qed0/Hr2m+YqxnM09CjA2d/i6YZNfF6R2oRAOj36eUdS6qIV/huPJNSEpKbupewFs+ZsJlxsjjPbc0/afW6Lw==}
    engines: {node: '>= 0.4'}

  is-number-object@1.1.1:
    resolution: {integrity: sha512-lZhclumE1G6VYD8VHe35wFaIif+CTy5SJIi5+3y4psDgWu4wPDoBhF8NxUOinEc7pHgiTsT6MaBb92rKhhD+Xw==}
    engines: {node: '>= 0.4'}

  is-number@7.0.0:
    resolution: {integrity: sha512-41Cifkg6e8TylSpdtTpeLVMqvSBEVzTttHvERD741+pnZ8ANv0004MRL43QKPDlK9cGvNp6NZWZUBlbGXYxxng==}
    engines: {node: '>=0.12.0'}

  is-path-cwd@3.0.0:
    resolution: {integrity: sha512-kyiNFFLU0Ampr6SDZitD/DwUo4Zs1nSdnygUBqsu3LooL00Qvb5j+UnvApUn/TTj1J3OuE6BTdQ5rudKmU2ZaA==}
    engines: {node: ^12.20.0 || ^14.13.1 || >=16.0.0}

  is-path-inside@4.0.0:
    resolution: {integrity: sha512-lJJV/5dYS+RcL8uQdBDW9c9uWFLLBNRyFhnAKXw5tVqLlKZ4RMGZKv+YQ/IA3OhD+RpbJa1LLFM1FQPGyIXvOA==}
    engines: {node: '>=12'}

  is-port-reachable@4.0.0:
    resolution: {integrity: sha512-9UoipoxYmSk6Xy7QFgRv2HDyaysmgSG75TFQs6S+3pDM7ZhKTF/bskZV+0UlABHzKjNVhPjYCLfeZUEg1wXxig==}
    engines: {node: ^12.20.0 || ^14.13.1 || >=16.0.0}

  is-promise@4.0.0:
    resolution: {integrity: sha512-hvpoI6korhJMnej285dSg6nu1+e6uxs7zG3BYAm5byqDsgJNWwxzM6z6iZiAgQR4TJ30JmBTOwqZUw3WlyH3AQ==}

  is-regex@1.2.1:
    resolution: {integrity: sha512-MjYsKHO5O7mCsmRGxWcLWheFqN9DJ/2TmngvjKXihe6efViPqc274+Fx/4fYj/r03+ESvBdTXK0V6tA3rgez1g==}
    engines: {node: '>= 0.4'}

  is-set@2.0.3:
    resolution: {integrity: sha512-iPAjerrse27/ygGLxw+EBR9agv9Y6uLeYVJMu+QNCoouJ1/1ri0mGrcWpfCqFZuzzx3WjtwxG098X+n4OuRkPg==}
    engines: {node: '>= 0.4'}

  is-shared-array-buffer@1.0.4:
    resolution: {integrity: sha512-ISWac8drv4ZGfwKl5slpHG9OwPNty4jOWPRIhBpxOoD+hqITiwuipOQ2bNthAzwA3B4fIjO4Nln74N0S9byq8A==}
    engines: {node: '>= 0.4'}

  is-stream@2.0.1:
    resolution: {integrity: sha512-hFoiJiTl63nn+kstHGBtewWSKnQLpyb155KHheA1l39uvtO9nWIop1p3udqPcUd/xbF1VLMO4n7OI6p7RbngDg==}
    engines: {node: '>=8'}

  is-string@1.1.1:
    resolution: {integrity: sha512-BtEeSsoaQjlSPBemMQIrY1MY0uM6vnS1g5fmufYOtnxLGUZM2178PKbhsk7Ffv58IX+ZtcvoGwccYsh0PglkAA==}
    engines: {node: '>= 0.4'}

  is-symbol@1.1.1:
    resolution: {integrity: sha512-9gGx6GTtCQM73BgmHQXfDmLtfjjTUDSyoxTCbp5WtoixAhfgsDirWIcVQ/IHpvI5Vgd5i/J5F7B9cN/WlVbC/w==}
    engines: {node: '>= 0.4'}

  is-typed-array@1.1.15:
    resolution: {integrity: sha512-p3EcsicXjit7SaskXHs1hA91QxgTw46Fv6EFKKGS5DRFLD8yKnohjF3hxoju94b/OcMZoQukzpPpBE9uLVKzgQ==}
    engines: {node: '>= 0.4'}

  is-unicode-supported@0.1.0:
    resolution: {integrity: sha512-knxG2q4UC3u8stRGyAVJCOdxFmv5DZiRcdlIaAQXAbSfJya+OhopNotLQrstBhququ4ZpuKbDc/8S6mgXgPFPw==}
    engines: {node: '>=10'}

  is-url@1.2.4:
    resolution: {integrity: sha512-ITvGim8FhRiYe4IQ5uHSkj7pVaPDrCTkNd3yq3cV7iZAcJdHTUMPMEHcqSOy9xZ9qFenQCvi+2wjH9a1nXqHww==}

  is-weakmap@2.0.2:
    resolution: {integrity: sha512-K5pXYOm9wqY1RgjpL3YTkF39tni1XajUIkawTLUo9EZEVUFga5gSQJF8nNS7ZwJQ02y+1YCNYcMh+HIf1ZqE+w==}
    engines: {node: '>= 0.4'}

  is-weakref@1.1.1:
    resolution: {integrity: sha512-6i9mGWSlqzNMEqpCp93KwRS1uUOodk2OJ6b+sq7ZPDSy2WuI5NFIxp/254TytR8ftefexkWn5xNiHUNpPOfSew==}
    engines: {node: '>= 0.4'}

  is-weakset@2.0.4:
    resolution: {integrity: sha512-mfcwb6IzQyOKTs84CQMrOwW4gQcaTOAWJ0zzJCl2WSPDrWk/OzDaImWFH3djXhb24g4eudZfLRozAvPGw4d9hQ==}
    engines: {node: '>= 0.4'}

  is-what@4.1.16:
    resolution: {integrity: sha512-ZhMwEosbFJkA0YhFnNDgTM4ZxDRsS6HqTo7qsZM08fehyRYIYa0yHu5R6mgo1n/8MgaPBXiPimPD77baVFYg+A==}
    engines: {node: '>=12.13'}

  is-wsl@2.2.0:
    resolution: {integrity: sha512-fKzAra0rGJUUBwGBgNkHZuToZcn+TtXHpeCgmkMJMMYx1sQDYaCSyjJBSCa2nH1DGm7s3n1oBnohoVTBaN7Lww==}
    engines: {node: '>=8'}

  is-wsl@3.1.0:
    resolution: {integrity: sha512-UcVfVfaK4Sc4m7X3dUSoHoozQGBEFeDC+zVo06t98xe8CzHSZZBekNXH+tu0NalHolcJ/QAGqS46Hef7QXBIMw==}
    engines: {node: '>=16'}

  isarray@1.0.0:
    resolution: {integrity: sha512-VLghIWNM6ELQzo7zwmcg0NmTVyWKYjvIeM83yjp0wRDTmUnrM678fQbcKBo6n2CJEF0szoG//ytg+TKla89ALQ==}

  isarray@2.0.5:
    resolution: {integrity: sha512-xHjhDr3cNBK0BzdUJSPXZntQUx/mwMS5Rw4A7lPJ90XGAO6ISP/ePDNuo0vhqOZU+UD5JoodwCAAoZQd3FeAKw==}

  isbinaryfile@4.0.10:
    resolution: {integrity: sha512-iHrqe5shvBUcFbmZq9zOQHBoeOhZJu6RQGrDpBgenUm/Am+F3JM2MgQj+rK3Z601fzrL5gLZWtAPH2OBaSVcyw==}
    engines: {node: '>= 8.0.0'}

  isbinaryfile@5.0.4:
    resolution: {integrity: sha512-YKBKVkKhty7s8rxddb40oOkuP0NbaeXrQvLin6QMHL7Ypiy2RW9LwOVrVgZRyOrhQlayMd9t+D8yDy8MKFTSDQ==}
    engines: {node: '>= 18.0.0'}

  isexe@2.0.0:
    resolution: {integrity: sha512-RHxMLp9lnKHGHRng9QFhRCMbYAcVpn69smSGcq3f36xjgVVWThj4qqLbTLlq7Ssj8B+fIQ1EuCEGI2lKsyQeIw==}

  isexe@3.1.1:
    resolution: {integrity: sha512-LpB/54B+/2J5hqQ7imZHfdU31OlgQqx7ZicVlkm9kzg9/w8GKLEcFfJl/t7DCEDueOyBAD6zCCwTO6Fzs0NoEQ==}
    engines: {node: '>=16'}

  jackspeak@3.4.3:
    resolution: {integrity: sha512-OGlZQpz2yfahA/Rd1Y8Cd9SIEsqvXkLVoSw/cgwhnhFMDbsQFeZYoJJ7bIZBS9BcamUW96asq/npPWugM+RQBw==}

  jackspeak@4.1.0:
    resolution: {integrity: sha512-9DDdhb5j6cpeitCbvLO7n7J4IxnbM6hoF6O1g4HQ5TfhvvKN8ywDM7668ZhMHRqVmxqhps/F6syWK2KcPxYlkw==}
    engines: {node: 20 || >=22}

  jake@10.9.2:
    resolution: {integrity: sha512-2P4SQ0HrLQ+fw6llpLnOaGAvN2Zu6778SJMrCUwns4fOoG9ayrTiZk3VV8sCPkVZF8ab0zksVpS8FDY5pRCNBA==}
    engines: {node: '>=10'}
    hasBin: true

  jimp@1.6.0:
    resolution: {integrity: sha512-YcwCHw1kiqEeI5xRpDlPPBGL2EOpBKLwO4yIBJcXWHPj5PnA5urGq0jbyhM5KoNpypQ6VboSoxc9D8HyfvngSg==}
    engines: {node: '>=18'}

  jintr@3.3.1:
    resolution: {integrity: sha512-nnOzyhf0SLpbWuZ270Omwbj5LcXUkTcZkVnK8/veJXtSZOiATM5gMZMdmzN75FmTyj+NVgrGaPdH12zIJ24oIA==}

  jpeg-js@0.4.4:
    resolution: {integrity: sha512-WZzeDOEtTOBK4Mdsar0IqEU5sMr3vSV2RqkAIzUEV2BHnUfKGyswWFPFwK5EeDo93K3FohSHbLAjj0s1Wzd+dg==}

  js-tokens@4.0.0:
    resolution: {integrity: sha512-RdJUflcE3cUzKiMqQgsCu06FPu9UdIJO0beYbPhHN4k6apgJtifcoCtT9bcxOpYBtpD2kCM6Sbzg4CausW/PKQ==}

  js-yaml@4.1.0:
    resolution: {integrity: sha512-wpxZs9NoxZaJESJGIZTyDEaYpl0FKSA+FB9aJiyemKhMwkxQg63h4T1KJgUGHpTqPDNRcmmYLugrRjJlBtWvRA==}
    hasBin: true

  jsbi@4.3.2:
    resolution: {integrity: sha512-9fqMSQbhJykSeii05nxKl4m6Eqn2P6rOlYiS+C5Dr/HPIU/7yZxu5qzbs40tgaFORiw2Amd0mirjxatXYMkIew==}

  jsbn@1.1.0:
    resolution: {integrity: sha512-4bYVV3aAMtDTTu4+xsDYa6sy9GyJ69/amsu9sYF2zqjiEoZA5xJi3BrfX3uY+/IekIu7MwdObdbDWpoZdBv3/A==}

  jsesc@3.1.0:
    resolution: {integrity: sha512-/sM3dO2FOzXjKQhJuo0Q173wf2KOo8t4I8vHy6lF9poUp7bKT0/NHE8fPX23PwfhnykfqnC2xRxOnVw5XuGIaA==}
    engines: {node: '>=6'}
    hasBin: true

  json-buffer@3.0.1:
    resolution: {integrity: sha512-4bV5BfR2mqfQTJm+V5tPPdf+ZpuhiIvTuAB5g8kcrXOZpTT/QwwVRWBywX1ozr6lEuPdbHxwaJlm9G6mI2sfSQ==}

  json-parse-even-better-errors@2.3.1:
    resolution: {integrity: sha512-xyFwyhro/JEof6Ghe2iz2NcXoj2sloNsWr/XsERDK/oiPCfaNhl5ONfp+jQdAZRQQ0IJWNzH9zIZF7li91kh2w==}

  json-schema-traverse@0.4.1:
    resolution: {integrity: sha512-xbbCH5dCYU5T8LcEhhuh7HJ88HXuW3qsI3Y0zOZFKfZEHcpWiHU/Jxzk629Brsab/mMiHQti9wMP+845RPe3Vg==}

  json-schema-traverse@1.0.0:
    resolution: {integrity: sha512-NM8/P9n3XjXhIZn1lLhkFaACTOURQXjWhV4BA/RnOv8xvgqtqpAX9IO4mRQxSx1Rlo4tqzeqb0sOlruaOy3dug==}

  json-schema-typed@8.0.1:
    resolution: {integrity: sha512-XQmWYj2Sm4kn4WeTYvmpKEbyPsL7nBsb647c7pMe6l02/yx2+Jfc4dT6UZkEXnIUb5LhD55r2HPsJ1milQ4rDg==}

  json-stable-stringify-without-jsonify@1.0.1:
    resolution: {integrity: sha512-Bdboy+l7tA3OGW6FjyFHWkP5LuByj1Tk33Ljyq0axyzdk9//JSi2u3fP1QSmd1KNwq6VOKYGlAu87CisVir6Pw==}

  json-stringify-safe@5.0.1:
    resolution: {integrity: sha512-ZClg6AaYvamvYEE82d3Iyd3vSSIjQ+odgjaTzRuO3s7toCdFKczob2i0zCh7JE8kWn17yvAWhUVxvqGwUalsRA==}

  json5@1.0.2:
    resolution: {integrity: sha512-g1MWMLBiz8FKi1e4w0UyVL3w+iJceWAFBAaBnnGKOpNa5f8TLktkbre1+s6oICydWAm+HRUGTmI+//xv2hvXYA==}
    hasBin: true

  json5@2.2.3:
    resolution: {integrity: sha512-XmOWe7eyHYH14cLdVPoyg+GOH3rYX++KpzrylJwSW98t3Nk+U8XOl8FWKOgwtzdb8lXGf6zYwDUzeHMWfxasyg==}
    engines: {node: '>=6'}
    hasBin: true

  jsonfile@4.0.0:
    resolution: {integrity: sha512-m6F1R3z8jjlf2imQHS2Qez5sjKWQzbuuhuJ/FKYFRZvPE3PuHcSMVZzfsLhGVOkfd20obL5SWEBew5ShlquNxg==}

  jsonfile@6.1.0:
    resolution: {integrity: sha512-5dgndWOriYSm5cnYaJNhalLNDKOqFwyDB/rr1E9ZsGciGvKPs8R2xYGCacuf3z6K1YKDz182fd+fY3cn3pMqXQ==}

  jszip@3.10.1:
    resolution: {integrity: sha512-xXDvecyTpGLrqFrvkrUSoxxfJI5AH7U8zxxtVclpsUtMCq4JQ290LY8AW5c7Ggnr/Y/oK+bQMbqK2qmtk3pN4g==}

  keyboardevent-from-electron-accelerator@2.0.0:
    resolution: {integrity: sha512-iQcmNA0M4ETMNi0kG/q0h/43wZk7rMeKYrXP7sqKIJbHkTU8Koowgzv+ieR/vWJbOwxx5nDC3UnudZ0aLSu4VA==}

  keyboardevents-areequal@0.2.2:
    resolution: {integrity: sha512-Nv+Kr33T0mEjxR500q+I6IWisOQ0lK1GGOncV0kWE6n4KFmpcu7RUX5/2B0EUtX51Cb0HjZ9VJsSY3u4cBa0kw==}

  keypress@0.1.0:
    resolution: {integrity: sha512-x0yf9PL/nx9Nw9oLL8ZVErFAk85/lslwEP7Vz7s5SI1ODXZIgit3C5qyWjw4DxOuO/3Hb4866SQh28a1V1d+WA==}

  keyv@4.5.4:
    resolution: {integrity: sha512-oxVHkHR/EJf2CNXnWxRLW6mg7JyCCUcG0DtEGmL2ctUo1PNTin1PUil+r/+4r5MpVgC/fn1kjsx7mjSujKqIpw==}

  kuromoji@0.1.2:
    resolution: {integrity: sha512-V0dUf+C2LpcPEXhoHLMAop/bOht16Dyr+mDiIE39yX3vqau7p80De/koFqpiTcL1zzdZlc3xuHZ8u5gjYRfFaQ==}

  kuroshiro-analyzer-kuromoji@1.1.0:
    resolution: {integrity: sha512-BSJFhpsQdPwfFLfjKxfLA9iL+/PC6LCR9vgwgb5Jc7jZwk9ilX8SAV6CwhAQZY611tiuhbB52ONYKDO8hgY1bA==}

  kuroshiro@1.2.0:
    resolution: {integrity: sha512-yBGCK9oDOY3LGZ/KXaN9m7ADcAuSczOR2FoMRYwHLUlis3/o/uxdMVROAjENFO0NQJgALhIdWxI/vIBVrMCk9w==}
    engines: {node: '>=6.5.0'}

  lazy-val@1.0.5:
    resolution: {integrity: sha512-0/BnGCCfyUMkBpeDgWihanIAF9JmZhHBgUhEqzvf+adhNGLoP6TaiI5oF8oyb3I45P+PcnrqihSf01M0l0G5+Q==}

  lazy-var@2.2.2:
    resolution: {integrity: sha512-158qpmga63PQS6ZmnmrASQ/I+L7ACqczyR6vt61UHBlcVVMddPQIKgG8i63QRgLh98FLawo8qXkJS0gAJi39gQ==}

  leac@0.6.0:
    resolution: {integrity: sha512-y+SqErxb8h7nE/fiEX07jsbuhrpO9lL8eca7/Y1nuWV2moNlXhyd59iDGcRf6moVyDMbmTNzL40SUyrFU/yDpg==}

  levn@0.4.1:
    resolution: {integrity: sha512-+bT2uH4E5LGE7h/n3evcS/sQlJXCpIp6ym8OWJ5eV6+67Dsql/LaaT7qJBAt2rzfoa/5QBGBhxDix1dMt2kQKQ==}
    engines: {node: '>= 0.8.0'}

  lib-esm@0.4.2:
    resolution: {integrity: sha512-VGqaEGuryUbT7FLGxXg46nrSzkhLzyk+JQjYoYEORH5UtdIu3yf6DCOqh65FOR3bWOHHGINQH/vR5YGGIFBgJw==}

  lie@3.3.0:
    resolution: {integrity: sha512-UaiMJzeWRlEujzAuw5LokY1L5ecNQYZKfmyZ9L7wDHb/p5etKaxXhohBcrw0EYby+G/NA52vRSN4N39dxHAIwQ==}

  lines-and-columns@1.2.4:
    resolution: {integrity: sha512-7ylylesZQ/PV29jhEDl3Ufjo6ZX7gCqJr5F7PKrqc93v7fzSymt1BpwEU8nAUXs8qzzvqhbjhK5QZg6Mt/HkBg==}

  locate-path@6.0.0:
    resolution: {integrity: sha512-iPZK6eYjbxRu3uB4/WZ3EsEIMJFMqAoopl3R+zuq0UjcAm/MO6KCweDgPfP3elTztoKP3KtnVHxTn2NHBSDVUw==}
    engines: {node: '>=10'}

  lodash.debounce@4.0.8:
    resolution: {integrity: sha512-FT1yDzDYEoYWhnSGnpE/4Kj1fLZkDFyqRb7fNt6FdYOSxlUWAtp42Eh6Wb0rGIv/m9Bgo7x4GhQbm5Ys4SG5ow==}

  lodash.escaperegexp@4.1.2:
    resolution: {integrity: sha512-TM9YBvyC84ZxE3rgfefxUWiQKLilstD6k7PTGt6wfbtXF8ixIJLOL3VYyV/z+ZiPLsVxAsKAFVwWlWeb2Y8Yyw==}

  lodash.isequal@4.5.0:
    resolution: {integrity: sha512-pDo3lu8Jhfjqls6GkMgpahsF9kCyayhgykjyLMNFTKWrpVdAQtYyB4muAMWozBB4ig/dtWAmsMxLEI8wuz+DYQ==}
    deprecated: This package is deprecated. Use require('node:util').isDeepStrictEqual instead.

  lodash.merge@4.6.2:
    resolution: {integrity: sha512-0KpjqXRVvrYyCsX1swR/XTK0va6VQkQM6MNo7PqW77ByjAhoARA8EfrP1N4+KlKj8YS0ZUCtRT/YUuhyYDujIQ==}

  lodash@4.17.21:
    resolution: {integrity: sha512-v2kDEe57lecTulaDIuNTPy3Ry4gLGJ6Z1O3vE1krgXZNrsQ+LFTGHVxVjcXPs17LhbZVGedAJv8XZ1tvj5FvSg==}

  log-symbols@4.1.0:
    resolution: {integrity: sha512-8XPvpAA8uyhfteu8pIvQxpJZ7SYYdpUivZpGy6sFsBuKRY/7rQGavedeB8aK+Zkyq6upMFVL/9AW6vOYzfRyLg==}
    engines: {node: '>=10'}

  long@4.0.0:
    resolution: {integrity: sha512-XsP+KhQif4bjX1kbuSiySJFNAehNxgLb6hPRGJ9QsUr8ajHkuXGdrHmFUTUUXhDwVX2R5bY4JNZEwbUiMhV+MA==}

  lowercase-keys@2.0.0:
    resolution: {integrity: sha512-tqNXrS78oMOE73NMxK4EMLQsQowWf8jKooH9g7xPavRT706R6bkQJ6DY2Te7QukaZsulxa30wQ7bk0pm4XiHmA==}
    engines: {node: '>=8'}

  lru-cache@10.4.3:
    resolution: {integrity: sha512-JNAzZcXrCt42VGLuYz0zfAzDfAvJWW6AfYlDBQyDV5DClI2m5sAmK+OIO7s59XfsRsWHp02jAJrRadPRGTt6SQ==}

  lru-cache@11.1.0:
    resolution: {integrity: sha512-QIXZUBJUx+2zHUdQujWejBkcD9+cs94tLn0+YL8UrCh+D5sCXZ4c7LaEH48pNwRY3MLDgqUFyhlCyjJPf1WP0A==}
    engines: {node: 20 || >=22}

  lru-cache@5.1.1:
    resolution: {integrity: sha512-KpNARQA3Iwv+jTA0utUVVbrh+Jlrr1Fv0e56GGzAFOXN7dk/FviaDW8LHmK52DlcH4WP2n6gI8vN1aesBFgo9w==}

  lru-cache@6.0.0:
    resolution: {integrity: sha512-Jo6dJ04CmSjuznwJSS3pUeWmd/H0ffTlkXXgwZi+eq1UCmqQwCh+eLsYOYCwY991i2Fah4h1BEMCx4qThGbsiA==}
    engines: {node: '>=10'}

  lru-cache@7.18.3:
    resolution: {integrity: sha512-jumlc0BIUrS3qJGgIkWZsyfAM7NCWiBcCDhnd+3NNM5KbBmLTgHVfWBcg6W+rLUsIpzpERPsvwUP7CckAQSOoA==}
    engines: {node: '>=12'}

  magic-bytes.js@1.12.1:
    resolution: {integrity: sha512-ThQLOhN86ZkJ7qemtVRGYM+gRgR8GEXNli9H/PMvpnZsE44Xfh3wx9kGJaldg314v85m+bFW6WBMaVHJc/c3zA==}

  magic-string@0.30.17:
    resolution: {integrity: sha512-sNPKHvyjVf7gyjwS4xGTaW/mCnF8wnjtifKBEhxfZ7E/S8tQ0rssrwGNn6q8JH/ohItJfSQp9mBtQYuTlH5QnA==}

  make-fetch-happen@10.2.1:
    resolution: {integrity: sha512-NgOPbRiaQM10DYXvN3/hhGVI2M5MtITFryzBGxHM5p4wnFxsVCbxkrBrDsk+EZ5OB4jEOT7AjDxtdF+KVEFT7w==}
    engines: {node: ^12.13.0 || ^14.15.0 || >=16.0.0}

  make-fetch-happen@14.0.3:
    resolution: {integrity: sha512-QMjGbFTP0blj97EeidG5hk/QhKQ3T4ICckQGLgz38QF7Vgbk6e6FTARN8KhKxyBbWn8R0HU+bnw8aSoFPD4qtQ==}
    engines: {node: ^18.17.0 || >=20.5.0}

  map-stream@0.0.7:
    resolution: {integrity: sha512-C0X0KQmGm3N2ftbTGBhSyuydQ+vV1LC3f3zPvT3RXHXNZrvfPZcoXp/N5DOa8vedX/rTMm2CjTtivFg2STJMRQ==}

  matcher@3.0.0:
    resolution: {integrity: sha512-OkeDaAZ/bQCxeFAozM55PKcKU0yJMPGifLwV4Qgjitu+5MoAfSQN4lsLJeXZ1b8w0x+/Emda6MZgXS1jvsapng==}
    engines: {node: '>=10'}

  math-intrinsics@1.1.0:
    resolution: {integrity: sha512-/IXtbwEk5HTPyEwyKX6hGkYXxM9nbj64B+ilVJnC/R6B0pH5G4V3b0pVbL7DBj4tkhBAppbQUlf6F6Xl9LHu1g==}
    engines: {node: '>= 0.4'}

  media-typer@1.1.0:
    resolution: {integrity: sha512-aisnrDP4GNe06UcKFnV5bfMNPBUw4jsLGaWwWfnH3v02GnBuXX2MCVn5RbrWo0j3pczUilYblq7fQ7Nw2t5XKw==}
    engines: {node: '>= 0.8'}

  meow@13.2.0:
    resolution: {integrity: sha512-pxQJQzB6djGPXh08dacEloMFopsOqGVRKFPYvPOt9XDZ1HasbgDZA74CJGreSU4G3Ak7EFJGoiH2auq+yXISgA==}
    engines: {node: '>=18'}

  merge-anything@5.1.7:
    resolution: {integrity: sha512-eRtbOb1N5iyH0tkQDAoQ4Ipsp/5qSR79Dzrz8hEPxRX10RWWR/iQXdoKmBSRCThY1Fh5EhISDtpSc93fpxUniQ==}
    engines: {node: '>=12.13'}

  merge-descriptors@2.0.0:
    resolution: {integrity: sha512-Snk314V5ayFLhp3fkUREub6WtjBfPdCPY1Ln8/8munuLuiYhsABgBVWsozAG+MWMbVEvcdcpbi9R7ww22l9Q3g==}
    engines: {node: '>=18'}

  merge-stream@2.0.0:
    resolution: {integrity: sha512-abv/qOcuPfk3URPfDzmZU1LKmuw8kT+0nIHvKrKgFrwifol/doWcdA4ZqsWQ8ENrFKkd67Mfpo/LovbIUsbt3w==}

  merge2@1.4.1:
    resolution: {integrity: sha512-8q7VEgMJW4J8tcfVPy8g09NcQwZdbwFEqhe/WZkoIzjn/3TGDwtOCYtXGxA3O8tPzpczCCDgv+P2P5y00ZJOOg==}
    engines: {node: '>= 8'}

  micromatch@4.0.8:
    resolution: {integrity: sha512-PXwfBhYu0hBCPw8Dn0E+WDYb7af3dSLVWKi3HGv84IdF4TyFoC0ysxFd0Goxw7nSv4T/PzEJQxsYsEiFCKo2BA==}
    engines: {node: '>=8.6'}

  mime-db@1.33.0:
    resolution: {integrity: sha512-BHJ/EKruNIqJf/QahvxwQZXKygOQ256myeN/Ew+THcAa5q+PjyTTMMeNQC4DZw5AwfvelsUrA6B67NKMqXDbzQ==}
    engines: {node: '>= 0.6'}

  mime-db@1.52.0:
    resolution: {integrity: sha512-sPU4uV7dYlvtWJxwwxHD0PuihVNiE7TyAbQ5SWxDCB9mUYvOgroQOwYQQOKPJ8CIbE+1ETVlOoK1UC2nU3gYvg==}
    engines: {node: '>= 0.6'}

  mime-db@1.54.0:
    resolution: {integrity: sha512-aU5EJuIN2WDemCcAp2vFBfp/m4EAhWJnUNSSw0ixs7/kXbd6Pg64EmwJkNdFhB8aWt1sH2CTXrLxo/iAGV3oPQ==}
    engines: {node: '>= 0.6'}

  mime-types@2.1.18:
    resolution: {integrity: sha512-lc/aahn+t4/SWV/qcmumYjymLsWfN3ELhpmVuUFjgsORruuZPVSwAQryq+HHGvO/SI2KVX26bx+En+zhM8g8hQ==}
    engines: {node: '>= 0.6'}

  mime-types@2.1.35:
    resolution: {integrity: sha512-ZDY+bPm5zTTF+YpCrAU9nK0UgICYPT0QtT1NZWFv4s++TNkcgVaT0g6+4R2uI4MjQjzysHB1zxuWL50hzaeXiw==}
    engines: {node: '>= 0.6'}

  mime-types@3.0.1:
    resolution: {integrity: sha512-xRc4oEhT6eaBpU1XF7AjpOFD+xQmXNB5OVKwp4tqCuBpHLS/ZbBDrc07mYTDqVMg6PfxUjjNp85O6Cd2Z/5HWA==}
    engines: {node: '>= 0.6'}

  mime@2.6.0:
    resolution: {integrity: sha512-USPkMeET31rOMiarsBNIHZKLGgvKc/LrjofAnBlOttf5ajRvqiRA8QsenbcooctK6d6Ts6aqZXBA+XbkKthiQg==}
    engines: {node: '>=4.0.0'}
    hasBin: true

  mime@3.0.0:
    resolution: {integrity: sha512-jSCU7/VB1loIWBZe14aEYHU/+1UMEHoaO7qxCOVJOw9GgH72VAWppxNcjU+x9a2k3GSIBXNKxXQFqRvvZ7vr3A==}
    engines: {node: '>=10.0.0'}
    hasBin: true

  mimic-fn@2.1.0:
    resolution: {integrity: sha512-OqbOk5oEQeAZ8WXWydlu9HJjz9WVdEIvamMCcXmuqUYjTknH/sqsWvhQ3vgwKFRR1HpjvNBKQ37nbJgYzGqGcg==}
    engines: {node: '>=6'}

  mimic-function@5.0.1:
    resolution: {integrity: sha512-VP79XUPxV2CigYP3jWwAUFSku2aKqBH7uTAapFWCBqutsbmDo96KY5o8uh6U+/YSIn5OxJnXp73beVkpqMIGhA==}
    engines: {node: '>=18'}

  mimic-response@1.0.1:
    resolution: {integrity: sha512-j5EctnkH7amfV/q5Hgmoal1g2QHFJRraOtmx0JpIqkxhBhI/lJSl1nMpQ45hVarwNETOoWEimndZ4QK0RHxuxQ==}
    engines: {node: '>=4'}

  mimic-response@3.1.0:
    resolution: {integrity: sha512-z0yWI+4FDrrweS8Zmt4Ej5HdJmky15+L2e6Wgn3+iK5fWzb6T3fhNFq2+MeTRb064c6Wr4N/wv0DzQTjNzHNGQ==}
    engines: {node: '>=10'}

  minimatch@10.0.1:
    resolution: {integrity: sha512-ethXTt3SGGR+95gudmqJ1eNhRO7eGEGIgYA9vnPatK4/etz2MEVDno5GMCibdMTuBMyElzIlgxMna3K94XDIDQ==}
    engines: {node: 20 || >=22}

  minimatch@3.1.2:
    resolution: {integrity: sha512-J7p63hRiAjw1NDEww1W7i37+ByIrOWO5XQQAzZ3VOcL0PNybwpfmV/N05zFAzwQ9USyEcX6t3UO+K5aqBQOIHw==}

  minimatch@5.1.6:
    resolution: {integrity: sha512-lKwV/1brpG6mBUFHtb7NUmtABCb2WZZmm2wNiOA5hAb8VdCS4B3dtMWyvcoViccwAW/COERjXLt0zP1zXUN26g==}
    engines: {node: '>=10'}

  minimatch@9.0.5:
    resolution: {integrity: sha512-G6T0ZX48xgozx7587koeX9Ys2NYy6Gmv//P89sEte9V9whIapMNF4idKxnW2QtCcLiTWlb/wfCabAtAFWhhBow==}
    engines: {node: '>=16 || 14 >=14.17'}

  minimist@1.2.8:
    resolution: {integrity: sha512-2yyAR8qBkN3YuheJanUpWC5U3bb5osDywNB8RzDVlDwDHbocAJveqqj1u8+SVD7jkWT4yvsHCpWqqWqAxb0zCA==}

  minipass-collect@1.0.2:
    resolution: {integrity: sha512-6T6lH0H8OG9kITm/Jm6tdooIbogG9e0tLgpY6mphXSm/A9u8Nq1ryBG+Qspiub9LjWlBPsPS3tWQ/Botq4FdxA==}
    engines: {node: '>= 8'}

  minipass-collect@2.0.1:
    resolution: {integrity: sha512-D7V8PO9oaz7PWGLbCACuI1qEOsq7UKfLotx/C0Aet43fCUB/wfQ7DYeq2oR/svFJGYDHPr38SHATeaj/ZoKHKw==}
    engines: {node: '>=16 || 14 >=14.17'}

  minipass-fetch@2.1.2:
    resolution: {integrity: sha512-LT49Zi2/WMROHYoqGgdlQIZh8mLPZmOrN2NdJjMXxYe4nkN6FUyuPuOAOedNJDrx0IRGg9+4guZewtp8hE6TxA==}
    engines: {node: ^12.13.0 || ^14.15.0 || >=16.0.0}

  minipass-fetch@4.0.1:
    resolution: {integrity: sha512-j7U11C5HXigVuutxebFadoYBbd7VSdZWggSe64NVdvWNBqGAiXPL2QVCehjmw7lY1oF9gOllYbORh+hiNgfPgQ==}
    engines: {node: ^18.17.0 || >=20.5.0}

  minipass-flush@1.0.5:
    resolution: {integrity: sha512-JmQSYYpPUqX5Jyn1mXaRwOda1uQ8HP5KAT/oDSLCzt1BYRhQU0/hDtsB1ufZfEEzMZ9aAVmsBw8+FWsIXlClWw==}
    engines: {node: '>= 8'}

  minipass-pipeline@1.2.4:
    resolution: {integrity: sha512-xuIq7cIOt09RPRJ19gdi4b+RiNvDFYe5JH+ggNvBqGqpQXcru3PcRmOZuHBKWK1Txf9+cQ+HMVN4d6z46LZP7A==}
    engines: {node: '>=8'}

  minipass-sized@1.0.3:
    resolution: {integrity: sha512-MbkQQ2CTiBMlA2Dm/5cY+9SWFEN8pzzOXi6rlM5Xxq0Yqbda5ZQy9sU75a673FE9ZK0Zsbr6Y5iP6u9nktfg2g==}
    engines: {node: '>=8'}

  minipass@3.3.6:
    resolution: {integrity: sha512-DxiNidxSEK+tHG6zOIklvNOwm3hvCrbUrdtzY74U6HKTJxvIDfOUL5W5P2Ghd3DTkhhKPYGqeNUIh5qcM4YBfw==}
    engines: {node: '>=8'}

  minipass@5.0.0:
    resolution: {integrity: sha512-3FnjYuehv9k6ovOEbyOswadCDPX1piCfhV8ncmYtHOjuPwylVWsghTLo7rabjC3Rx5xD4HDx8Wm1xnMF7S5qFQ==}
    engines: {node: '>=8'}

  minipass@7.1.2:
    resolution: {integrity: sha512-qOOzS1cBTWYF4BH8fVePDBOO9iptMnGUEZwNc/cMWnTV2nVLZ7VoNWEPHkYczZA0pdoA7dl6e7FL659nX9S2aw==}
    engines: {node: '>=16 || 14 >=14.17'}

  minizlib@2.1.2:
    resolution: {integrity: sha512-bAxsR8BVfj60DWXHE3u30oHzfl4G7khkSuPW+qvpd7jFRHm7dLxOjUk1EHACJ/hxLY8phGJ0YhYHZo7jil7Qdg==}
    engines: {node: '>= 8'}

  minizlib@3.0.2:
    resolution: {integrity: sha512-oG62iEk+CYt5Xj2YqI5Xi9xWUeZhDI8jjQmC5oThVH5JGCTgIjr7ciJDzC7MBzYd//WvR1OTmP5Q38Q8ShQtVA==}
    engines: {node: '>= 18'}

  mkdirp@0.5.6:
    resolution: {integrity: sha512-FP+p8RB8OWpF3YZBCrP5gtADmtXApB5AMLn+vdyA+PyxCjrCs00mjyUozssO33cwDeT3wNGdLxJ5M//YqtHAJw==}
    hasBin: true

  mkdirp@1.0.4:
    resolution: {integrity: sha512-vVqVZQyf3WLx2Shd0qJ9xuvqgAyKPLAiqITEtqW0oIUjzo3PePDd6fW9iFz30ef7Ysp/oiWqbhszeGWW2T6Gzw==}
    engines: {node: '>=10'}
    hasBin: true

  mkdirp@3.0.1:
    resolution: {integrity: sha512-+NsyUUAZDmo6YVHzL/stxSu3t9YS1iljliy3BSDrXJ/dkn1KYdmtZODGGjLcc9XLgVVpH4KshHB8XmZgMhaBXg==}
    engines: {node: '>=10'}
    hasBin: true

  mrmime@2.0.1:
    resolution: {integrity: sha512-Y3wQdFg2Va6etvQ5I82yUhGdsKrcYox6p7FfL1LbK2J4V01F9TGlepTIhnK24t7koZibmg82KGglhA1XK5IsLQ==}
    engines: {node: '>=10'}

  ms@2.0.0:
    resolution: {integrity: sha512-Tpp60P6IUJDTuOq/5Z8cdskzJujfwqfOTkrwIwj7IRISpnkJnT6SyJ4PCPnGMoFjC9ddhal5KVIYtAt97ix05A==}

  ms@2.1.3:
    resolution: {integrity: sha512-6FlzubTLZG3J2a/NVCAleEhjzq5oxgHyaCU9yYXvcLsvoVaHJq/s5xXI6/XXP6tz7R9xAOtHnSO/tXtF3WRTlA==}

  nanoid@3.3.11:
    resolution: {integrity: sha512-N8SpfPUnUp1bK+PMYW8qSWdl9U+wwNWI4QKxOYDy9JAro3WMX7p2OeVRF9v+347pnakNevPmiHhNmZ2HbFA76w==}
    engines: {node: ^10 || ^12 || ^13.7 || ^14 || >=15.0.1}
    hasBin: true

  napi-postinstall@0.2.4:
    resolution: {integrity: sha512-ZEzHJwBhZ8qQSbknHqYcdtQVr8zUgGyM/q6h6qAyhtyVMNrSgDhrC4disf03dYW0e+czXyLnZINnCTEkWy0eJg==}
    engines: {node: ^12.20.0 || ^14.18.0 || >=16.0.0}
    hasBin: true

  natural-compare@1.4.0:
    resolution: {integrity: sha512-OWND8ei3VtNC9h7V60qff3SVobHr996CTwgxubgyQYEpg290h9J0buyECNNJexkFm5sOajh5G116RYA1c8ZMSw==}

  negotiator@0.6.3:
    resolution: {integrity: sha512-+EUsqGPLsM+j/zdChZjsnX51g4XrHFOIXwfnCVPGlQk/k5giakcKsuxCObBRu6DSm9opw/O6slWbJdghQM4bBg==}
    engines: {node: '>= 0.6'}

  negotiator@0.6.4:
    resolution: {integrity: sha512-myRT3DiWPHqho5PrJaIRyaMv2kgYf0mUVgBNOYMuCH5Ki1yEiQaf/ZJuQ62nvpc44wL5WDbTX7yGJi1Neevw8w==}
    engines: {node: '>= 0.6'}

  negotiator@1.0.0:
    resolution: {integrity: sha512-8Ofs/AUQh8MaEcrlq5xOX0CQ9ypTF5dl78mjlMNfOK08fzpgTHQRQPBxcPlEtIw0yRpws+Zo/3r+5WRby7u3Gg==}
    engines: {node: '>= 0.6'}

  node-abi@3.75.0:
    resolution: {integrity: sha512-OhYaY5sDsIka7H7AtijtI9jwGYLyl29eQn/W623DiN/MIv5sUqc4g7BIDThX+gb7di9f6xK02nkp8sdfFWZLTg==}
    engines: {node: '>=10'}

  node-addon-api@1.7.2:
    resolution: {integrity: sha512-ibPK3iA+vaY1eEjESkQkM0BbCqFOaZMiXRTtdB0u7b4djtY6JnsjvPdUHVMg6xQt3B8fpTTWHI9A+ADjM9frzg==}

  node-api-version@0.2.1:
    resolution: {integrity: sha512-2xP/IGGMmmSQpI1+O/k72jF/ykvZ89JeuKX3TLJAYPDVLUalrshrLHkeVcCCZqG/eEa635cr8IBYzgnDvM2O8Q==}

  node-domexception@1.0.0:
    resolution: {integrity: sha512-/jKZoMpw0F8GRwl4/eLROPA3cfcXtLApP0QzLmUT/HuPCZWyB7IY9ZrMeKw2O/nFIqPQB3PVM9aYm0F312AXDQ==}
    engines: {node: '>=10.5.0'}
    deprecated: Use your platform's native DOMException instead

  node-fetch@3.3.2:
    resolution: {integrity: sha512-dRB78srN/l6gqWulah9SrxeYnxeddIG30+GOqK/9OlLVyLg3HPnr6SqOWTWOXKRwC2eGYCkZ59NNuSgvSrpgOA==}
    engines: {node: ^12.20.0 || ^14.13.1 || >=16.0.0}

  node-gyp-build@4.8.4:
    resolution: {integrity: sha512-LA4ZjwlnUblHVgq0oBF3Jl/6h/Nvs5fzBLwdEF4nuxnFdsfajde4WfxtJr3CaiH+F6ewcIB/q4jQ4UzPyid+CQ==}
    hasBin: true

  node-gyp@11.2.0:
    resolution: {integrity: sha512-T0S1zqskVUSxcsSTkAsLc7xCycrRYmtDHadDinzocrThjyQCn5kMlEBSj6H4qDbgsIOSLmmlRIeb0lZXj+UArA==}
    engines: {node: ^18.17.0 || >=20.5.0}
    hasBin: true

  node-html-parser@7.0.1:
    resolution: {integrity: sha512-KGtmPY2kS0thCWGK0VuPyOS+pBKhhe8gXztzA2ilAOhbUbxa9homF1bOyKvhGzMLXUoRds9IOmr/v5lr/lqNmA==}

  node-id3@0.2.9:
    resolution: {integrity: sha512-dSxhuxrkkGVRgUhDHFxdY0pilzOREcodO01HcZWfaRkCaPWGmo0dOgD8ygyL6ln4Iv4cmfRxAWn1WD9bIB9Bhw==}

  node-releases@2.0.19:
    resolution: {integrity: sha512-xxOWJsBKtzAq7DY0J+DTzuz58K8e7sJbdgwkbMWQe8UYB6ekmsQ45q0M/tJDsGaZmbC+l7n57UV8Hl5tHxO9uw==}

  nopt@6.0.0:
    resolution: {integrity: sha512-ZwLpbTgdhuZUnZzjd7nb1ZV+4DoiC6/sfiVKok72ym/4Tlf+DFdlHYmT2JPmcNNWV6Pi3SDf1kT+A4r9RTuT9g==}
    engines: {node: ^12.13.0 || ^14.15.0 || >=16.0.0}
    hasBin: true

  nopt@8.1.0:
    resolution: {integrity: sha512-ieGu42u/Qsa4TFktmaKEwM6MQH0pOWnaB3htzh0JRtx84+Mebc0cbZYN5bC+6WTZ4+77xrL9Pn5m7CV6VIkV7A==}
    engines: {node: ^18.17.0 || >=20.5.0}
    hasBin: true

  normalize-url@6.1.0:
    resolution: {integrity: sha512-DlL+XwOy3NxAQ8xuC0okPgK46iuVNAK01YN7RueYBqqFeGsBjV9XmCAzAdgt+667bCl5kPh9EqKKDwnaPG1I7A==}
    engines: {node: '>=10'}

  npm-run-path@4.0.1:
    resolution: {integrity: sha512-S48WzZW777zhNIrn7gxOlISNAqi9ZC/uQFnRdbeIHhZhCA6UqpkOT8T1G7BvfdgP4Er8gF4sUbaS0i7QvIfCWw==}
    engines: {node: '>=8'}

  nth-check@2.1.1:
    resolution: {integrity: sha512-lqjrjmaOoAnWfMmBPL+XNnynZh2+swxiX3WUE0s4yEHI6m+AwrK2UZOimIRl3X/4QctVqS8AiZjFqyOGrMXb/w==}

  object-assign@4.1.1:
    resolution: {integrity: sha512-rJgTQnkUnH1sFw8yT6VSU3zD3sWmu6sZhIseY8VX+GRu3P6F7Fu+JNDoXfklElbLJSnc3FUQHVe4cU5hj+BcUg==}
    engines: {node: '>=0.10.0'}

  object-inspect@1.13.4:
    resolution: {integrity: sha512-W67iLl4J2EXEGTbfeHCffrjDfitvLANg0UlX3wFUUSTx92KXRFegMHUVgSqE+wvhAbi4WqjGg9czysTV2Epbew==}
    engines: {node: '>= 0.4'}

  object-is@1.1.6:
    resolution: {integrity: sha512-F8cZ+KfGlSGi09lJT7/Nd6KJZ9ygtvYC0/UYYLI9nmQKLMnydpB9yvbv9K1uSkEu7FU9vYPmVwLg328tX+ot3Q==}
    engines: {node: '>= 0.4'}

  object-keys@1.1.1:
    resolution: {integrity: sha512-NuAESUOUMrlIXOfHKzD6bpPu3tYt3xvjNdRIQ+FeT0lNb4K8WR70CaDxhuNguS2XG+GjkyMwOzsN5ZktImfhLA==}
    engines: {node: '>= 0.4'}

  object.assign@4.1.7:
    resolution: {integrity: sha512-nK28WOo+QIjBkDduTINE4JkF/UJJKyf2EJxvJKfblDpyg0Q+pkOHNTL0Qwy6NP6FhE/EnzV73BxxqcJaXY9anw==}
    engines: {node: '>= 0.4'}

  object.fromentries@2.0.8:
    resolution: {integrity: sha512-k6E21FzySsSK5a21KRADBd/NGneRegFO5pLHfdQLpRDETUNJueLXs3WCzyQ3tFRDYgbq3KHGXfTbi2bs8WQ6rQ==}
    engines: {node: '>= 0.4'}

  object.groupby@1.0.3:
    resolution: {integrity: sha512-+Lhy3TQTuzXI5hevh8sBGqbmurHbbIjAi0Z4S63nthVLmLxfbj4T54a4CfZrXIrt9iP4mVAPYMo/v99taj3wjQ==}
    engines: {node: '>= 0.4'}

  object.values@1.2.1:
    resolution: {integrity: sha512-gXah6aZrcUxjWg2zR2MwouP2eHlCBzdV4pygudehaKXSGW4v2AsRQUK+lwwXhii6KFZcunEnmSUoYp5CXibxtA==}
    engines: {node: '>= 0.4'}

  ohash@2.0.11:
    resolution: {integrity: sha512-RdR9FQrFwNBNXAr4GixM8YaRZRJ5PUWbKYbE5eOsrwAjJW0q2REGcf79oYPsLyskQCZG1PLN+S/K1V00joZAoQ==}

  omggif@1.0.10:
    resolution: {integrity: sha512-LMJTtvgc/nugXj0Vcrrs68Mn2D1r0zf630VNtqtpI1FEO7e+O9FP4gqs9AcnBaSEeoHIPm28u6qgPR0oyEpGSw==}

  on-finished@2.4.1:
    resolution: {integrity: sha512-oVlzkg3ENAhCk2zdv7IJwd/QUD4z2RxRwpkcGY8psCVcCYZNq4wYnVWALHM+brtuJjePWiYF/ClmuDr8Ch5+kg==}
    engines: {node: '>= 0.8'}

  on-headers@1.0.2:
    resolution: {integrity: sha512-pZAE+FJLoyITytdqK0U5s+FIpjN0JP3OzFi/u8Rx+EV5/W+JTWGXG8xFzevE7AjBfDqHv/8vL8qQsIhHnqRkrA==}
    engines: {node: '>= 0.8'}

  once@1.4.0:
    resolution: {integrity: sha512-lNaJgI+2Q5URQBkccEKHTQOPaXdUxnZZElQTZY0MFUAuaEqe1E+Nyvgdz/aIyNi6Z9MzO5dv1H8n58/GELp3+w==}

  onetime@5.1.2:
    resolution: {integrity: sha512-kbpaSSGJTWdAY5KPVeMOKXSrPtr8C8C7wodJbcsd51jRnmD+GZu8Y0VoU6Dm5Z4vWr0Ig/1NKuWRKf7j5aaYSg==}
    engines: {node: '>=6'}

  open@10.1.2:
    resolution: {integrity: sha512-cxN6aIDPz6rm8hbebcP7vrQNhvRcveZoJU72Y7vskh4oIm+BZwBECnx5nTmrlres1Qapvx27Qo1Auukpf8PKXw==}
    engines: {node: '>=18'}

  openapi3-ts@4.4.0:
    resolution: {integrity: sha512-9asTNB9IkKEzWMcHmVZE7Ts3kC9G7AFHfs8i7caD8HbI76gEjdkId4z/AkP83xdZsH7PLAnnbl47qZkXuxpArw==}

  optionator@0.9.4:
    resolution: {integrity: sha512-6IpQ7mKUxRcZNLIObR0hz7lxsapSSIYNZJwXPGeF0mTVqGKFIXj1DQcMoT22S3ROcLyY/rz0PWaWZ9ayWmad9g==}
    engines: {node: '>= 0.8.0'}

  ora@5.4.1:
    resolution: {integrity: sha512-5b6Y85tPxZZ7QytO+BQzysW31HJku27cRIlkbAXaNx+BdcVi+LlRFmVXzeF6a7JCwJpyw5c4b+YSVImQIrBpuQ==}
    engines: {node: '>=10'}

  os-homedir@1.0.2:
    resolution: {integrity: sha512-B5JU3cabzk8c67mRRd3ECmROafjYMXbuzlwtqdM8IbS8ktlTix8aFGb2bAGKrSRIlnfKwovGUUr72JUPyOb6kQ==}
    engines: {node: '>=0.10.0'}

  own-keys@1.0.1:
    resolution: {integrity: sha512-qFOyK5PjiWZd+QQIh+1jhdb9LpxTF0qs7Pm8o5QHYZ0M3vKqSqzsZaEB6oWlxZ+q2sJBMI/Ktgd2N5ZwQoRHfg==}
    engines: {node: '>= 0.4'}

  p-cancelable@2.1.1:
    resolution: {integrity: sha512-BZOr3nRQHOntUjTrH8+Lh54smKHoHyur8We1V8DSMVrl5A2malOOwuJRnKRDjSnkoeBh4at6BwEnb5I7Jl31wg==}
    engines: {node: '>=8'}

  p-limit@3.1.0:
    resolution: {integrity: sha512-TYOanM3wGwNGsZN2cVTYPArw454xnXj5qmWF1bEoAc4+cU/ol7GVh7odevjp1FNHduHc3KZMcFduxU5Xc6uJRQ==}
    engines: {node: '>=10'}

  p-locate@5.0.0:
    resolution: {integrity: sha512-LaNjtRWUBY++zB5nE/NwcaoMylSPk+S+ZHNB1TzdbMJMny6dynpAGt7X/tl/QYq3TIeE6nxHppbo2LGymrG5Pw==}
    engines: {node: '>=10'}

  p-map@4.0.0:
    resolution: {integrity: sha512-/bjOqmgETBYB5BoEeGVea8dmvHb2m9GLy1E9W43yeyfP6QQCZGFNa+XRceJEuDB6zqr+gKpIAmlLebMpykw/MQ==}
    engines: {node: '>=10'}

  p-map@7.0.3:
    resolution: {integrity: sha512-VkndIv2fIB99swvQoA65bm+fsmt6UNdGeIB0oxBs+WhAhdh08QA04JXpI7rbB9r08/nkbysKoya9rtDERYOYMA==}
    engines: {node: '>=18'}

  package-json-from-dist@1.0.1:
    resolution: {integrity: sha512-UEZIS3/by4OC8vL3P2dTXRETpebLI2NiI5vIrjaD/5UtrkFX/tNbwjTSRAGC/+7CAo2pIcBaRgWmcBBHcsaCIw==}

  pako@1.0.11:
    resolution: {integrity: sha512-4hLB8Py4zZce5s4yd9XzopqwVv/yGNhV1Bl8NTmCq1763HeK2+EwVTv+leGeL13Dnh2wfbqowVPXCIO0z4taYw==}

  parent-module@1.0.1:
    resolution: {integrity: sha512-GQ2EWRpQV8/o+Aw8YqtfZZPfNRWZYkbidE9k5rpl/hC3vtHHBfGm2Ifi6qWV+coDGkrUKZAxE3Lot5kcsRlh+g==}
    engines: {node: '>=6'}

  parse-bmfont-ascii@1.0.6:
    resolution: {integrity: sha512-U4RrVsUFCleIOBsIGYOMKjn9PavsGOXxbvYGtMOEfnId0SVNsgehXh1DxUdVPLoxd5mvcEtvmKs2Mmf0Mpa1ZA==}

  parse-bmfont-binary@1.0.6:
    resolution: {integrity: sha512-GxmsRea0wdGdYthjuUeWTMWPqm2+FAd4GI8vCvhgJsFnoGhTrLhXDDupwTo7rXVAgaLIGoVHDZS9p/5XbSqeWA==}

  parse-bmfont-xml@1.1.6:
    resolution: {integrity: sha512-0cEliVMZEhrFDwMh4SxIyVJpqYoOWDJ9P895tFuS+XuNzI5UBmBk5U5O4KuJdTnZpSBI4LFA2+ZiJaiwfSwlMA==}

  parse-json@5.2.0:
    resolution: {integrity: sha512-ayCKvm/phCGxOkYRSCM82iDwct8/EonSEgCSxWxD7ve6jHggsFl4fZVQBPRNgQoKiuV/odhFrGzQXZwbifC8Rg==}
    engines: {node: '>=8'}

  parse5@7.3.0:
    resolution: {integrity: sha512-IInvU7fabl34qmi9gY8XOVxhYyMyuH2xUNpb2q8/Y+7552KlejkRvqvD19nMoUW/uQGGbqNpA6Tufu5FL5BZgw==}

  parseley@0.12.1:
    resolution: {integrity: sha512-e6qHKe3a9HWr0oMRVDTRhKce+bRO8VGQR3NyVwcjwrbhMmFCX9KszEV35+rn4AdilFAq9VPxP/Fe1wC9Qjd2lw==}

  parseurl@1.3.3:
    resolution: {integrity: sha512-CiyeOxFT/JZyN5m0z9PfXw4SCBJ6Sygz1Dpl0wqjlhDEGGBP1GnsUVEL0p63hoG1fcj3fHynXi9NYO4nWOL+qQ==}
    engines: {node: '>= 0.8'}

  path-browserify@1.0.1:
    resolution: {integrity: sha512-b7uo2UCUOYZcnF/3ID0lulOJi/bafxa1xPe7ZPsammBSpjSWQkjNxlt635YGS2MiR9GjvuXCtz2emr3jbsz98g==}

  path-exists@4.0.0:
    resolution: {integrity: sha512-ak9Qy5Q7jYb2Wwcey5Fpvg2KoAc/ZIhLSLOSBmRmygPsGwkVVt0fZa0qrtMz+m6tJTAHfZQ8FnmB4MG4LWy7/w==}
    engines: {node: '>=8'}

  path-is-absolute@1.0.1:
    resolution: {integrity: sha512-AVbw3UJ2e9bq64vSaS9Am0fje1Pa8pbGqTTsmXfaIiMpnr5DlDhfJOuLj9Sf95ZPVDAUerDfEk88MPmPe7UCQg==}
    engines: {node: '>=0.10.0'}

  path-is-inside@1.0.2:
    resolution: {integrity: sha512-DUWJr3+ULp4zXmol/SZkFf3JGsS9/SIv+Y3Rt93/UjPpDpklB5f1er4O3POIbUuUJ3FXgqte2Q7SrU6zAqwk8w==}

  path-key@3.1.1:
    resolution: {integrity: sha512-ojmeN0qd+y0jszEtoY48r0Peq5dwMEkIlCOu6Q5f41lfkswXuKtYrhgoTpLnyIcHm24Uhqx+5Tqm2InSwLhE6Q==}
    engines: {node: '>=8'}

  path-parse@1.0.7:
    resolution: {integrity: sha512-LDJzPVEEEPR+y48z93A0Ed0yXb8pAByGWo/k5YYdYgpY2/2EsOsksJrq7lOHxryrVOn1ejG6oAp8ahvOIQD8sw==}

  path-scurry@1.11.1:
    resolution: {integrity: sha512-Xa4Nw17FS9ApQFJ9umLiJS4orGjm7ZzwUrwamcGQuHSzDyth9boKDaycYdDcZDuqYATXw4HFXgaqWTctW/v1HA==}
    engines: {node: '>=16 || 14 >=14.18'}

  path-scurry@2.0.0:
    resolution: {integrity: sha512-ypGJsmGtdXUOeM5u93TyeIEfEhM6s+ljAhrk5vAvSx8uyY/02OvrZnA0YNGUrPXfpJMgI1ODd3nwz8Npx4O4cg==}
    engines: {node: 20 || >=22}

  path-to-regexp@3.3.0:
    resolution: {integrity: sha512-qyCH421YQPS2WFDxDjftfc1ZR5WKQzVzqsp4n9M2kQhVOo/ByahFoUNJfl58kOcEGfQ//7weFTDhm+ss8Ecxgw==}

  path-to-regexp@8.2.0:
    resolution: {integrity: sha512-TdrF7fW9Rphjq4RjrW0Kp2AW0Ahwu9sRGTkS6bvDi0SCwZlEZYmcfDbEsTz8RVk0EHIS/Vd1bv3JhG+1xZuAyQ==}
    engines: {node: '>=16'}

  path-type@4.0.0:
    resolution: {integrity: sha512-gDKb8aZMDeD/tZWs9P6+q0J9Mwkdl6xMV8TjnGP3qJVJ06bdMgkbBlLU8IdfOsIsFz2BW1rNVT3XuNEl8zPAvw==}
    engines: {node: '>=8'}

  path-type@6.0.0:
    resolution: {integrity: sha512-Vj7sf++t5pBD637NSfkxpHSMfWaeig5+DKWLhcqIYx6mWQz5hdJTGDVMQiJcw1ZYkhs7AazKDGpRVji1LJCZUQ==}
    engines: {node: '>=18'}

  pathe@2.0.3:
    resolution: {integrity: sha512-WUjGcAqP1gQacoQe+OBJsFA7Ld4DyXuUIjZ5cc75cLHvJ7dtNsTugphxIADwspS+AraAUePCKrSVtPLFj/F88w==}

  pause-stream@0.0.11:
    resolution: {integrity: sha512-e3FBlXLmN/D1S+zHzanP4E/4Z60oFAa3O051qt1pxa7DEJWKAyil6upYVXCWadEnuoqa4Pkc9oUx9zsxYeRv8A==}

  pe-library@0.4.1:
    resolution: {integrity: sha512-eRWB5LBz7PpDu4PUlwT0PhnQfTQJlDDdPa35urV4Osrm0t0AqQFGn+UIkU3klZvwJ8KPO3VbBFsXquA6p6kqZw==}
    engines: {node: '>=12', npm: '>=6'}

  peberminta@0.9.0:
    resolution: {integrity: sha512-XIxfHpEuSJbITd1H3EeQwpcZbTLHc+VVr8ANI9t5sit565tsI4/xK3KWTUFE2e6QiangUkh3B0jihzmGnNrRsQ==}

  peek-readable@4.1.0:
    resolution: {integrity: sha512-ZI3LnwUv5nOGbQzD9c2iDG6toheuXSZP5esSHBjopsXH4dg19soufvpUGA3uohi5anFtGb2lhAVdHzH6R/Evvg==}
    engines: {node: '>=8'}

  peerjs-js-binarypack@2.1.0:
    resolution: {integrity: sha512-YIwCC+pTzp3Bi8jPI9UFKO0t0SLo6xALnHkiNt/iUFmUUZG0fEEmEyFKvjsDKweiFitzHRyhuh6NvyJZ4nNxMg==}
    engines: {node: '>= 14.0.0'}

  peerjs@1.5.4:
    resolution: {integrity: sha512-yFsoLMnurJKlQbx6kVSBpOp+AlNldY1JQS2BrSsHLKCZnq6t7saHleuHM5svuLNbQkUJXHLF3sKOJB1K0xulOw==}
    engines: {node: '>= 14'}

  pend@1.2.0:
    resolution: {integrity: sha512-F3asv42UuXchdzt+xXqfW1OGlVBe+mxa2mqI0pg5yAHZPvFmY3Y6drSf/GQ1A86WgWEN9Kzh/WrgKa6iGcHXLg==}

  perfect-debounce@1.0.0:
    resolution: {integrity: sha512-xCy9V055GLEqoFaHoC1SoLIaLmWctgCUaBaWxDZ7/Zx4CTyX7cJQLJOok/orfjZAh9kEYpjJa4d0KcJmCbctZA==}

  picocolors@1.1.1:
    resolution: {integrity: sha512-xceH2snhtb5M9liqDsmEw56le376mTZkEX/jEb/RxNFyegNul7eNslCXP9FDj/Lcu0X8KEyMceP2ntpaHrDEVA==}

  picomatch@2.3.1:
    resolution: {integrity: sha512-JU3teHTNjmE2VCGFzuY8EXzCDVwEqB2a8fsIvwaStHhAWJEeVd1o1QD80CU6+ZdEXXSLbSsuLwJjkCBWqRQUVA==}
    engines: {node: '>=8.6'}

  picomatch@4.0.2:
    resolution: {integrity: sha512-M7BAV6Rlcy5u+m6oPhAPFgJTzAioX/6B0DxyvDlo9l8+T3nLKbrczg2WLUyzd45L8RqfUMyGPzekbMvX2Ldkwg==}
    engines: {node: '>=12'}

  pinyin@4.0.0-alpha.2:
    resolution: {integrity: sha512-SED2wWr1X0QwH6rXIDgg20zS1mAk0AVMO8eM3KomUlOYzC8mNMWZnspZWhhI0M8MBIbF2xwa+5r30jTSjAqNsg==}
    engines: {install-node: ^18.0.0}
    hasBin: true
    peerDependencies:
      '@node-rs/jieba': ^1.6.0
      nodejieba: 2.5.2
      segmentit: ^2.0.3
    peerDependenciesMeta:
      '@node-rs/jieba':
        optional: true
      nodejieba:
        optional: true
      segmentit:
        optional: true

  pixelmatch@5.3.0:
    resolution: {integrity: sha512-o8mkY4E/+LNUf6LzX96ht6k6CEDi65k9G2rjMtBe9Oo+VPKSvl+0GKHuH/AlG+GA5LPG/i5hrekkxUc3s2HU+Q==}
    hasBin: true

  pkce-challenge@5.0.0:
    resolution: {integrity: sha512-ueGLflrrnvwB3xuo/uGob5pd5FN7l0MsLf0Z87o/UQmRtwjvfylfc9MurIxRAWywCYTgrvpXBcqjV4OfCYGCIQ==}
    engines: {node: '>=16.20.0'}

  playwright-core@1.52.0:
    resolution: {integrity: sha512-l2osTgLXSMeuLZOML9qYODUQoPPnUsKsb5/P6LJ2e6uPKXUdPK5WYhN4z03G+YNbWmGDY4YENauNu4ZKczreHg==}
    engines: {node: '>=18'}
    hasBin: true

  playwright@1.52.0:
    resolution: {integrity: sha512-JAwMNMBlxJ2oD1kce4KPtMkDeKGHQstdpFPcPH3maElAXon/QZeTvtsfXmTMRyO9TslfoYOXkSsvao2nE1ilTw==}
    engines: {node: '>=18'}
    hasBin: true

  plist@3.1.0:
    resolution: {integrity: sha512-uysumyrvkUX0rX/dEVqt8gC3sTBzd4zoWfLeS29nb53imdaXVvLINYXTI2GNqzaMuvacNx4uJQ8+b3zXR0pkgQ==}
    engines: {node: '>=10.4.0'}

  pngjs@6.0.0:
    resolution: {integrity: sha512-TRzzuFRRmEoSW/p1KVAmiOgPco2Irlah+bGFCeNfJXxxYGwSw7YwAOAcd7X28K/m5bjBWKsC29KyoMfHbypayg==}
    engines: {node: '>=12.13.0'}

  pngjs@7.0.0:
    resolution: {integrity: sha512-LKWqWJRhstyYo9pGvgor/ivk2w94eSjE3RGVuzLGlr3NmD8bf7RcYGze1mNdEHRP6TRP6rMuDHk5t44hnTRyow==}
    engines: {node: '>=14.19.0'}

  possible-typed-array-names@1.1.0:
    resolution: {integrity: sha512-/+5VFTchJDoVj3bhoqi6UeymcD00DAwb1nJwamzPvHEszJ4FpF6SNNbUbOS8yI56qHzdV8eK0qEfOSiodkTdxg==}
    engines: {node: '>= 0.4'}

  postcss@8.5.3:
    resolution: {integrity: sha512-dle9A3yYxlBSrt8Fu+IpjGT8SY8hN0mlaA6GY8t0P5PjIOZemULz/E2Bnm/2dcUOena75OTNkHI76uZBNUUq3A==}
    engines: {node: ^10 || ^12 || >=14}

  postject@1.0.0-alpha.6:
    resolution: {integrity: sha512-b9Eb8h2eVqNE8edvKdwqkrY6O7kAwmI8kcnBv1NScolYJbo59XUF0noFq+lxbC1yN20bmC0WBEbDC5H/7ASb0A==}
    engines: {node: '>=14.0.0'}
    hasBin: true

  prelude-ls@1.2.1:
    resolution: {integrity: sha512-vkcDPrRZo1QZLbn5RLGPpg/WmIQ65qoWWhcGKf/b5eplkkarX0m9z8ppCat4mlOqUsWpyNuYgO3VRyrYHSzX5g==}
    engines: {node: '>= 0.8.0'}

  prettier-linter-helpers@1.0.0:
    resolution: {integrity: sha512-GbK2cP9nraSSUF9N2XwUwqfzlAFlMNYYl+ShE/V+H8a9uNl/oUqB1w2EL54Jh0OlyRSd8RfWYJ3coVS4TROP2w==}
    engines: {node: '>=6.0.0'}

  prettier@3.5.3:
    resolution: {integrity: sha512-QQtaxnoDJeAkDvDKWCLiwIXkTgRhwYDEQCghU9Z6q03iyek/rxRh/2lC3HB7P8sWT2xC/y5JDctPLBIGzHKbhw==}
    engines: {node: '>=14'}
    hasBin: true

  preval.macro@4.0.0:
    resolution: {integrity: sha512-sJJnE71X+MPr64CVD2AurmUj4JEDqbudYbStav3L9Xjcqm4AR0ymMm6sugw1mUmfI/7gw4JWA4JXo/k6w34crw==}

  proc-log@2.0.1:
    resolution: {integrity: sha512-Kcmo2FhfDTXdcbfDH76N7uBYHINxc/8GW7UAVuVP9I+Va3uHSerrnKV6dLooga/gh7GlgzuCCr/eoldnL1muGw==}
    engines: {node: ^12.13.0 || ^14.15.0 || >=16.0.0}

  proc-log@5.0.0:
    resolution: {integrity: sha512-Azwzvl90HaF0aCz1JrDdXQykFakSSNPaPoiZ9fm5qJIMHioDZEi7OAdRwSm6rSoPtY3Qutnm3L7ogmg3dc+wbQ==}
    engines: {node: ^18.17.0 || >=20.5.0}

  process-nextick-args@2.0.1:
    resolution: {integrity: sha512-3ouUOpQhtgrbOa17J7+uxOTpITYWaGP7/AhoR3+A+/1e9skrzelGi/dXzEYyvbxubEF6Wn2ypscTKiKJFFn1ag==}

  process@0.11.10:
    resolution: {integrity: sha512-cdGef/drWFoydD1JsMzuFf8100nZl+GT+yacc2bEced5f9Rjk4z+WtFUTBu9PhOi9j/jfmBPu0mMEY4wIdAF8A==}
    engines: {node: '>= 0.6.0'}

  progress@2.0.3:
    resolution: {integrity: sha512-7PiHtLll5LdnKIMw100I+8xJXR5gW2QwWYkT6iJva0bXitZKa/XMrSbdmg3r2Xnaidz9Qumd0VPaMrZlF9V9sA==}
    engines: {node: '>=0.4.0'}

  promise-inflight@1.0.1:
    resolution: {integrity: sha512-6zWPyEOFaQBJYcGMHBKTKJ3u6TBsnMFOIZSa6ce1e/ZrrsOlnHRHbabMjLiBYKp+n44X9eUI6VUPaukCXHuG4g==}
    peerDependencies:
      bluebird: '*'
    peerDependenciesMeta:
      bluebird:
        optional: true

  promise-retry@2.0.1:
    resolution: {integrity: sha512-y+WKFlBR8BGXnsNlIHFGPZmyDf3DFMoLhaflAnyZgV6rG6xu+JwesTo2Q9R6XwYmtmwAFCkAk3e35jEdoeh/3g==}
    engines: {node: '>=10'}

  proxy-addr@2.0.7:
    resolution: {integrity: sha512-llQsMLSUDUPT44jdrU/O37qlnifitDP+ZwrmmZcoSKyLKvtZxpyV0n2/bD/N4tBAAZ/gJEdZU7KMraoK1+XYAg==}
    engines: {node: '>= 0.10'}

  pump@3.0.2:
    resolution: {integrity: sha512-tUPXtzlGM8FE3P0ZL6DVs/3P58k9nk8/jZeQCurTJylQA8qFYzHFfhBJkuqyE0FifOsQ0uKWekiZ5g8wtr28cw==}

  punycode@2.3.1:
    resolution: {integrity: sha512-vYt7UD1U9Wg6138shLtLOvdAu+8DsC/ilFtEVHcH+wydcSpNE20AfSOduf6MkRFahL5FY7X1oU7nKVZFtfq8Fg==}
    engines: {node: '>=6'}

  qs@6.14.0:
    resolution: {integrity: sha512-YWWTjgABSKcvs/nWBi9PycY/JiPJqOD4JA6o9Sej2AtvSGarXxKC3OQSk4pAarbdQlKAh5D4FCQkJNkW+GAn3w==}
    engines: {node: '>=0.6'}

  queue-microtask@1.2.3:
    resolution: {integrity: sha512-NuaNSa6flKT5JaSYQzJok04JzTL1CA6aGhv5rfLW3PgqA+M2ChpZQnAC8h8i4ZFkBS8X5RqkDBHA7r4hej3K9A==}

  quick-lru@5.1.1:
    resolution: {integrity: sha512-WuyALRjWPDGtt/wzJiadO5AXY+8hZ80hVpe6MyivgraREW751X3SbhRvG3eLKOYN+8VEvqLcf3wdnt44Z4S4SA==}
    engines: {node: '>=10'}

  range-parser@1.2.0:
    resolution: {integrity: sha512-kA5WQoNVo4t9lNx2kQNFCxKeBl5IbbSNBl1M/tLkw9WCn+hxNBAW5Qh8gdhs63CJnhjJ2zQWFoqPJP2sK1AV5A==}
    engines: {node: '>= 0.6'}

  range-parser@1.2.1:
    resolution: {integrity: sha512-Hrgsx+orqoygnmhFbKaHE6c296J+HTAQXoxEF6gNupROmmGJRoyzfG3ccAveqCBrwr/2yxQ5BVd/GTl5agOwSg==}
    engines: {node: '>= 0.6'}

  raw-body@3.0.0:
    resolution: {integrity: sha512-RmkhL8CAyCRPXCE28MMH0z2PNWQBNk2Q09ZdxM9IOOXwxwZbN+qbWaatPkdkWIKL2ZVDImrN/pK5HTRz2PcS4g==}
    engines: {node: '>= 0.8'}

  rc@1.2.8:
    resolution: {integrity: sha512-y3bGgqKj3QBdxLbLkomlohkvsA8gdAiUQlSBJnBhfn+BPxg4bc62d8TcBW15wavDfgexCgccckhcZvywyQYPOw==}
    hasBin: true

  read-binary-file-arch@1.0.6:
    resolution: {integrity: sha512-BNg9EN3DD3GsDXX7Aa8O4p92sryjkmzYYgmgTAc6CA4uGLEDzFfxOxugu21akOxpcXHiEgsYkC6nPsQvLLLmEg==}
    hasBin: true

  readable-stream@2.3.8:
    resolution: {integrity: sha512-8p0AUk4XODgIewSi0l8Epjs+EVnWiK7NoDIEGU0HhE7+ZyY8D1IMY7odu5lRrFXGg71L15KG8QrPmum45RTtdA==}

  readable-stream@3.6.2:
    resolution: {integrity: sha512-9u/sniCrY3D5WdsERHzHE4G2YCXqoG5FTHUiCC4SIbr6XcLZBY05ya9EKjYek9O5xOAwjGq+1JdGBAS7Q9ScoA==}
    engines: {node: '>= 6'}

  readable-stream@4.7.0:
    resolution: {integrity: sha512-oIGGmcpTLwPga8Bn6/Z75SVaH1z5dUut2ibSyAMVhmUggWpmDn2dapB0n7f8nwaSiRtepAsfJyfXIO5DCVAODg==}
    engines: {node: ^12.22.0 || ^14.17.0 || >=16.0.0}

  readable-web-to-node-stream@3.0.4:
    resolution: {integrity: sha512-9nX56alTf5bwXQ3ZDipHJhusu9NTQJ/CVPtb/XHAJCXihZeitfJvIRS4GqQ/mfIoOE3IelHMrpayVrosdHBuLw==}
    engines: {node: '>=8'}

  reflect.getprototypeof@1.0.10:
    resolution: {integrity: sha512-00o4I+DVrefhv+nX0ulyi3biSHCPDe+yLv5o/p6d/UVlirijB8E16FtfwSAi4g3tcqrQ4lRAqQSoFEZJehYEcw==}
    engines: {node: '>= 0.4'}

  regenerator-runtime@0.13.11:
    resolution: {integrity: sha512-kY1AZVr2Ra+t+piVaJ4gxaFaReZVH40AKNo7UCX6W+dEwBo/2oZJzqfuN1qLq1oL45o56cPaTXELwrTh8Fpggg==}

  regexp.prototype.flags@1.5.4:
    resolution: {integrity: sha512-dYqgNSZbDwkaJ2ceRd9ojCGjBq+mOm9LmtXnAnEGyHhN/5R7iDW2TRw3h+o/jCFxus3P2LfWIIiwowAjANm7IA==}
    engines: {node: '>= 0.4'}

  registry-auth-token@3.3.2:
    resolution: {integrity: sha512-JL39c60XlzCVgNrO+qq68FoNb56w/m7JYvGR2jT5iR1xBrUA3Mfx5Twk5rqTThPmQKMWydGmq8oFtDlxfrmxnQ==}

  registry-url@3.1.0:
    resolution: {integrity: sha512-ZbgR5aZEdf4UKZVBPYIgaglBmSF2Hi94s2PcIHhRGFjKYu+chjJdYfHn4rt3hB6eCKLJ8giVIIfgMa1ehDfZKA==}
    engines: {node: '>=0.10.0'}

  require-directory@2.1.1:
    resolution: {integrity: sha512-fGxEI7+wsG9xrvdjsrlmL22OMTTiHRwAMroiEeMgq8gzoLC/PQr7RsRDSTLUg/bZAZtF+TVIkHc6/4RIKrui+Q==}
    engines: {node: '>=0.10.0'}

  require-from-string@2.0.2:
    resolution: {integrity: sha512-Xf0nWe6RseziFMu+Ap9biiUbmplq6S9/p+7w7YXP/JBHhrUDDUhwa+vANyubuqfZWTveU//DYVGsDG7RKL/vEw==}
    engines: {node: '>=0.10.0'}

  resedit@1.7.2:
    resolution: {integrity: sha512-vHjcY2MlAITJhC0eRD/Vv8Vlgmu9Sd3LX9zZvtGzU5ZImdTN3+d6e/4mnTyV8vEbyf1sgNIrWxhWlrys52OkEA==}
    engines: {node: '>=12', npm: '>=6'}

  resolve-alpn@1.2.1:
    resolution: {integrity: sha512-0a1F4l73/ZFZOakJnQ3FvkJ2+gSTQWz/r2KE5OdDY0TxPm5h4GkqkWWfM47T7HsbnOtcJVEF4epCVy6u7Q3K+g==}

  resolve-from@4.0.0:
    resolution: {integrity: sha512-pb/MYmXstAkysRFx8piNI1tGFNQIFA3vkE3Gq4EuA1dF6gHp/+vgZqsCGJapvy8N3Q+4o7FwvquPJcnZ7RYy4g==}
    engines: {node: '>=4'}

  resolve-pkg-maps@1.0.0:
    resolution: {integrity: sha512-seS2Tj26TBVOC2NIc2rOe2y2ZO7efxITtLZcGSOnHHNOQ7CkiUBfw0Iw2ck6xkIhPwLhKNLS8BO+hEpngQlqzw==}

  resolve.exports@2.0.3:
    resolution: {integrity: sha512-OcXjMsGdhL4XnbShKpAcSqPMzQoYkYyhbEaeSko47MjRP9NfEQMhZkXL1DoFlt9LWQn4YttrdnV6X2OiyzBi+A==}
    engines: {node: '>=10'}

  resolve@1.22.10:
    resolution: {integrity: sha512-NPRy+/ncIMeDlTAsuqwKIiferiawhefFJtkNSW0qZJEqMEb+qBt/77B/jGeeek+F0uOeN05CDa6HXbbIgtVX4w==}
    engines: {node: '>= 0.4'}
    hasBin: true

  responselike@2.0.1:
    resolution: {integrity: sha512-4gl03wn3hj1HP3yzgdI7d3lCkF95F21Pz4BPGvKHinyQzALR5CapwC8yIi0Rh58DEMQ/SguC03wFj2k0M/mHhw==}

  restore-cursor@3.1.0:
    resolution: {integrity: sha512-l+sSefzHpj5qimhFSE5a8nufZYAM3sBSVMAPtYkmC+4EH2anSGaEMXSD0izRQbu9nfyQ9y5JrVmp7E8oZrUjvA==}
    engines: {node: '>=8'}

  retry@0.12.0:
    resolution: {integrity: sha512-9LkiTwjUh6rT555DtE9rTX+BKByPfrMzEAtnlEtdEwr3Nkffwiihqe2bWADg+OQRjt9gl6ICdmB/ZFDCGAtSow==}
    engines: {node: '>= 4'}

  reusify@1.1.0:
    resolution: {integrity: sha512-g6QUff04oZpHs0eG5p83rFLhHeV00ug/Yf9nZM6fLeUrPguBTkTQOdpAWWspMh55TZfVQDPaN3NQJfbVRAxdIw==}
    engines: {iojs: '>=1.0.0', node: '>=0.10.0'}

  rimraf@2.6.3:
    resolution: {integrity: sha512-mwqeW5XsA2qAejG46gYdENaxXjx9onRNCfn7L0duuP4hCuTIi/QO7PDK07KJfp1d+izWPrzEJDcSqBa0OZQriA==}
    deprecated: Rimraf versions prior to v4 are no longer supported
    hasBin: true

  rimraf@3.0.2:
    resolution: {integrity: sha512-JZkJMZkAGFFPP2YqXZXPbMlMBgsxzE8ILs4lMIX/2o0L9UBw9O/Y3o6wFw/i9YLapcUJWwqbi3kdxIPdC62TIA==}
    deprecated: Rimraf versions prior to v4 are no longer supported
    hasBin: true

  roarr@2.15.4:
    resolution: {integrity: sha512-CHhPh+UNHD2GTXNYhPWLnU8ONHdI+5DI+4EYIAOaiD63rHeYlZvyh8P+in5999TTSFgUYuKUAjzRI4mdh/p+2A==}
    engines: {node: '>=8.0'}

  rollup@4.40.2:
    resolution: {integrity: sha512-tfUOg6DTP4rhQ3VjOO6B4wyrJnGOX85requAXvqYTHsOgb2TFJdZ3aWpT8W2kPoypSGP7dZUyzxJ9ee4buM5Fg==}
    engines: {node: '>=18.0.0', npm: '>=8.0.0'}
    hasBin: true

  router@2.2.0:
    resolution: {integrity: sha512-nLTrUKm2UyiL7rlhapu/Zl45FwNgkZGaCpZbIHajDYgwlJCOzLSk+cIPAnsEqV955GjILJnKbdQC1nVPz+gAYQ==}
    engines: {node: '>= 18'}

  run-applescript@7.0.0:
    resolution: {integrity: sha512-9by4Ij99JUr/MCFBUkDKLWK3G9HVXmabKz9U5MlIAIuvuzkiOicRYs8XJLxX+xahD+mLiiCYDqF9dKAgtzKP1A==}
    engines: {node: '>=18'}

  run-parallel@1.2.0:
    resolution: {integrity: sha512-5l4VyZR86LZ/lDxZTR6jqL8AFE2S0IFLMP26AbjsLVADxHdhB/c0GUsH+y39UfCi3dzz8OlQuPmnaJOMoDHQBA==}

  safe-array-concat@1.1.3:
    resolution: {integrity: sha512-AURm5f0jYEOydBj7VQlVvDrjeFgthDdEF5H1dP+6mNpoXOMo1quQqJ4wvJDyRZ9+pO3kGWoOdmV08cSv2aJV6Q==}
    engines: {node: '>=0.4'}

  safe-buffer@5.1.2:
    resolution: {integrity: sha512-Gd2UZBJDkXlY7GbJxfsE8/nvKkUEU1G38c1siN6QP6a9PT9MmHB8GnpscSmMJSoF8LOIrt8ud/wPtojys4G6+g==}

  safe-buffer@5.2.1:
    resolution: {integrity: sha512-rp3So07KcdmmKbGvgaNxQSJr7bGVSVk5S9Eq1F+ppbRo70+YeaDxkw5Dd8NPN+GD6bjnYm2VuPuCXmpuYvmCXQ==}

  safe-push-apply@1.0.0:
    resolution: {integrity: sha512-iKE9w/Z7xCzUMIZqdBsp6pEQvwuEebH4vdpjcDWnyzaI6yl6O9FHvVpmGelvEHNsoY6wGblkxR6Zty/h00WiSA==}
    engines: {node: '>= 0.4'}

  safe-regex-test@1.1.0:
    resolution: {integrity: sha512-x/+Cz4YrimQxQccJf5mKEbIa1NzeCRNI5Ecl/ekmlYaampdNLPalVyIcCZNNH3MvmqBugV5TMYZXv0ljslUlaw==}
    engines: {node: '>= 0.4'}

  safer-buffer@2.1.2:
    resolution: {integrity: sha512-YZo3K82SD7Riyi0E1EQPojLz7kpepnSQI9IyPbHHg1XXXevb5dJI7tpyN2ADxGcQbHG7vcyRHk0cbwqcQriUtg==}

  sanitize-filename@1.6.3:
    resolution: {integrity: sha512-y/52Mcy7aw3gRm7IrcGDFx/bCk4AhRh2eI9luHOQM86nZsqwiRkkq2GekHXBBD+SmPidc8i2PqtYZl+pWJ8Oeg==}

  sax@1.4.1:
    resolution: {integrity: sha512-+aWOz7yVScEGoKNd4PA10LZ8sk0A/z5+nXQG5giUO5rprX9jgYsTdov9qCchZiPIZezbZH+jRut8nPodFAX4Jg==}

  sdp@3.2.0:
    resolution: {integrity: sha512-d7wDPgDV3DDiqulJjKiV2865wKsJ34YI+NDREbm+FySq6WuKOikwyNQcm+doLAZ1O6ltdO0SeKle2xMpN3Brgw==}

  segmentit@2.0.3:
    resolution: {integrity: sha512-7mn2XL3OdTUQ+AhHz7SbgyxLTaQRzTWQNVwiK+UlTO8aePGbSwvKUzTwE4238+OUY9MoR6ksAg35zl8sfTunQQ==}

  selderee@0.11.0:
    resolution: {integrity: sha512-5TF+l7p4+OsnP8BCCvSyZiSPc4x4//p5uPwK8TCnVPJYRmU2aYKMpOXvw8zM5a5JvuuCGN1jmsMwuU2W02ukfA==}

  semver-compare@1.0.0:
    resolution: {integrity: sha512-YM3/ITh2MJ5MtzaM429anh+x2jiLVjqILF4m4oyQB18W7Ggea7BfqdH/wGMK7dDiMghv/6WG7znWMwUDzJiXow==}

  semver@5.7.2:
    resolution: {integrity: sha512-cBznnQ9KjJqU67B52RMC65CMarK2600WFnbkcaiwWq3xy/5haFJlshgnpjovMVJ+Hff49d8GEn0b87C5pDQ10g==}
    hasBin: true

  semver@6.3.1:
    resolution: {integrity: sha512-BR7VvDCVHO+q2xBEWskxS6DJE1qRnb7DxzUrogb71CWoSficBxYsiAGd+Kl0mmq/MprG9yArRkyrQxTO6XjMzA==}
    hasBin: true

  semver@7.7.1:
    resolution: {integrity: sha512-hlq8tAfn0m/61p4BVRcPzIGr6LKiMwo4VM6dGi6pt4qcRkmNzTcWq6eCEjEh+qXjkMDvPlOFFSGwQjoEa6gyMA==}
    engines: {node: '>=10'}
    hasBin: true

  send@1.2.0:
    resolution: {integrity: sha512-uaW0WwXKpL9blXE2o0bRhoL2EGXIrZxQ2ZQ4mgcfoBxdFmQold+qWsD2jLrfZ0trjKL6vOw0j//eAwcALFjKSw==}
    engines: {node: '>= 18'}

  serialize-error@7.0.1:
    resolution: {integrity: sha512-8I8TjW5KMOKsZQTvoxjuSIa7foAwPWGOts+6o7sgjz41/qMD9VQHEDxi6PBvK2l0MXUmqZyNpUK+T2tQaaElvw==}
    engines: {node: '>=10'}

  serialize-error@8.1.0:
    resolution: {integrity: sha512-3NnuWfM6vBYoy5gZFvHiYsVbafvI9vZv/+jlIigFn4oP4zjNPK3LhcY0xSCgeb1a5L8jO71Mit9LlNoi2UfDDQ==}
    engines: {node: '>=10'}

  seroval-plugins@1.3.1:
    resolution: {integrity: sha512-dOlUoiI3fgZbQIcj6By+l865pzeWdP3XCSLdI3xlKnjCk5983yLWPsXytFOUI0BUZKG9qwqbj78n9yVcVwUqaQ==}
    engines: {node: '>=10'}
    peerDependencies:
      seroval: ^1.0

  seroval@1.3.1:
    resolution: {integrity: sha512-F+T9EQPdLzgdewgxnBh4mSc+vde+EOkU6dC9BDuu/bfGb+UyUlqM6t8znFCTPQSuai/ZcfFg0gu79h+bVW2O0w==}
    engines: {node: '>=10'}

  serve-handler@6.1.6:
    resolution: {integrity: sha512-x5RL9Y2p5+Sh3D38Fh9i/iQ5ZK+e4xuXRd/pGbM4D13tgo/MGwbttUk8emytcr1YYzBYs+apnUngBDFYfpjPuQ==}

  serve-static@2.2.0:
    resolution: {integrity: sha512-61g9pCh0Vnh7IutZjtLGGpTA355+OPn2TyDv/6ivP2h/AdAVX9azsoxmg2/M6nZeQZNYBEwIcsne1mJd9oQItQ==}
    engines: {node: '>= 18'}

  serve@14.2.4:
    resolution: {integrity: sha512-qy1S34PJ/fcY8gjVGszDB3EXiPSk5FKhUa7tQe0UPRddxRidc2V6cNHPNewbE1D7MAkgLuWEt3Vw56vYy73tzQ==}
    engines: {node: '>= 14'}
    hasBin: true

  set-function-length@1.2.2:
    resolution: {integrity: sha512-pgRc4hJ4/sNjWCSS9AmnS40x3bNMDTknHgL5UaMBTMyJnU90EgWh1Rz+MC9eFu4BuN/UwZjKQuY/1v3rM7HMfg==}
    engines: {node: '>= 0.4'}

  set-function-name@2.0.2:
    resolution: {integrity: sha512-7PGFlmtwsEADb0WYyvCMa1t+yke6daIG4Wirafur5kcf+MhUnPms1UeR0CKQdTZD81yESwMHbtn+TR+dMviakQ==}
    engines: {node: '>= 0.4'}

  set-proto@1.0.0:
    resolution: {integrity: sha512-RJRdvCo6IAnPdsvP/7m6bsQqNnn1FCBX5ZNtFL98MmFF/4xAIJTIg1YbHW5DC2W5SKZanrC6i4HsJqlajw/dZw==}
    engines: {node: '>= 0.4'}

  setimmediate@1.0.5:
    resolution: {integrity: sha512-MATJdZp8sLqDl/68LfQmbP8zKPLQNV6BIZoIgrscFDQ+RsvK/BxeDQOgyxKKoh0y/8h3BqVFnCqQ/gd+reiIXA==}

  setprototypeof@1.2.0:
    resolution: {integrity: sha512-E5LDX7Wrp85Kil5bhZv46j8jOeboKq5JMmYM3gVGdGH8xFpPWXUMsNrlODCrkoxMEeNi/XZIwuRvY4XNwYMJpw==}

  shebang-command@2.0.0:
    resolution: {integrity: sha512-kHxr2zZpYtdmrN1qDjrrX/Z1rR1kG8Dx+gkpK1G4eXmvXswmcE1hTWBWYUzlraYw1/yZp6YuDY77YtvbN0dmDA==}
    engines: {node: '>=8'}

  shebang-regex@3.0.0:
    resolution: {integrity: sha512-7++dFhtcx3353uBaq8DDR4NuxBetBzC7ZQOhmTQInHEd6bSrXdiEyzCvG07Z44UYdLShWUyXt5M/yhz8ekcb1A==}
    engines: {node: '>=8'}

  side-channel-list@1.0.0:
    resolution: {integrity: sha512-FCLHtRD/gnpCiCHEiJLOwdmFP+wzCmDEkc9y7NsYxeF4u7Btsn1ZuwgwJGxImImHicJArLP4R0yX4c2KCrMrTA==}
    engines: {node: '>= 0.4'}

  side-channel-map@1.0.1:
    resolution: {integrity: sha512-VCjCNfgMsby3tTdo02nbjtM/ewra6jPHmpThenkTYh8pG9ucZ/1P8So4u4FGBek/BjpOVsDCMoLA/iuBKIFXRA==}
    engines: {node: '>= 0.4'}

  side-channel-weakmap@1.0.2:
    resolution: {integrity: sha512-WPS/HvHQTYnHisLo9McqBHOJk2FkHO/tlpvldyrnem4aeQp4hai3gythswg6p01oSoTl58rcpiFAjF2br2Ak2A==}
    engines: {node: '>= 0.4'}

  side-channel@1.1.0:
    resolution: {integrity: sha512-ZX99e6tRweoUXqR+VBrslhda51Nh5MTQwou5tnUDgbtyM0dBgmhEDtWGP/xbKn6hqfPRHujUNwz5fy/wbbhnpw==}
    engines: {node: '>= 0.4'}

  signal-exit@3.0.7:
    resolution: {integrity: sha512-wnD2ZE+l+SPC/uoS0vXeE9L1+0wuaMqKlfz9AMUo38JsyLSBWSFcHR1Rri62LZc12vLr1gb3jl7iwQhgwpAbGQ==}

  signal-exit@4.1.0:
    resolution: {integrity: sha512-bzyZ1e88w9O1iNJbKnOlvYTrWPDl46O1bG0D3XInv+9tkPrxrN8jUUTiFlDkkmKWgn1M6CfIA13SuGqOa9Korw==}
    engines: {node: '>=14'}

  simple-update-notifier@2.0.0:
    resolution: {integrity: sha512-a2B9Y0KlNXl9u/vsW6sTIu9vGEpfKu2wRV6l1H3XEas/0gUIzGzBoP/IouTcUQbm9JWZLH3COxyn03TYlFax6w==}
    engines: {node: '>=10'}

  simple-xml-to-json@1.2.3:
    resolution: {integrity: sha512-kWJDCr9EWtZ+/EYYM5MareWj2cRnZGF93YDNpH4jQiHB+hBIZnfPFSQiVMzZOdk+zXWqTZ/9fTeQNu2DqeiudA==}
    engines: {node: '>=20.12.2'}

  simple-youtube-age-restriction-bypass@https://codeload.github.com/organization/Simple-YouTube-Age-Restriction-Bypass/tar.gz/4e2db89ccb2fb880c5110add9ff3f1dfb78d0ff6:
    resolution: {tarball: https://codeload.github.com/organization/Simple-YouTube-Age-Restriction-Bypass/tar.gz/4e2db89ccb2fb880c5110add9ff3f1dfb78d0ff6}
    version: 2.5.9
    engines: {node: '>=18.0.0', npm: '>=7.0.0'}

  sirv@3.0.1:
    resolution: {integrity: sha512-FoqMu0NCGBLCcAkS1qA+XJIQTR6/JHfQXl+uGteNCQ76T91DMUjPa9xfmeqMY3z80nLSg9yQmNjK0Px6RWsH/A==}
    engines: {node: '>=18'}

  slash@5.1.0:
    resolution: {integrity: sha512-ZA6oR3T/pEyuqwMgAKT0/hAv8oAXckzbkmR0UkUosQ+Mc4RxGoJkRmwHgHufaenlyAgE1Mxgpdcrf75y6XcnDg==}
    engines: {node: '>=14.16'}

  slice-ansi@3.0.0:
    resolution: {integrity: sha512-pSyv7bSTC7ig9Dcgbw9AuRNUb5k5V6oDudjZoMBSr13qpLBG7tB+zgCkARjq7xIUgdz5P1Qe8u+rSGdouOOIyQ==}
    engines: {node: '>=8'}

  smart-buffer@4.2.0:
    resolution: {integrity: sha512-94hK0Hh8rPqQl2xXc3HsaBoOXKV20MToPkcXvwbISWLEs+64sBq5kFgn2kJDHb1Pry9yrP0dxrCI9RRci7RXKg==}
    engines: {node: '>= 6.0.0', npm: '>= 3.0.0'}

  socks-proxy-agent@7.0.0:
    resolution: {integrity: sha512-Fgl0YPZ902wEsAyiQ+idGd1A7rSFx/ayC1CQVMw5P+EQx2V0SgpGtf6OKFhVjPflPUl9YMmEOnmfjCdMUsygww==}
    engines: {node: '>= 10'}

  socks-proxy-agent@8.0.5:
    resolution: {integrity: sha512-HehCEsotFqbPW9sJ8WVYB6UbmIMv7kUUORIF2Nncq4VQvBfNBLibW9YZR5dlYCSUhwcD628pRllm7n+E+YTzJw==}
    engines: {node: '>= 14'}

  socks@2.8.4:
    resolution: {integrity: sha512-D3YaD0aRxR3mEcqnidIs7ReYJFVzWdd6fXJYUM8ixcQcJRGTka/b3saV0KflYhyVJXKhb947GndU35SxYNResQ==}
    engines: {node: '>= 10.0.0', npm: '>= 3.0.0'}

  solid-floating-ui@0.3.1:
    resolution: {integrity: sha512-o/QmGsWPS2Z3KidAxP0nDvN7alI7Kqy0kU+wd85Fz+au5SYcnYm7I6Fk3M60Za35azsPX0U+5fEtqfOuk6Ao0Q==}
    engines: {node: '>=10'}
    peerDependencies:
      '@floating-ui/dom': ^1.5
      solid-js: ^1.8

  solid-js@1.9.6:
    resolution: {integrity: sha512-PoasAJvLk60hRtOTe9ulvALOdLjjqxuxcGZRolBQqxOnXrBXHGzqMT4ijNhGsDAYdOgEa8ZYaAE94PSldrFSkA==}

  solid-refresh@0.6.3:
    resolution: {integrity: sha512-F3aPsX6hVw9ttm5LYlth8Q15x6MlI/J3Dn+o3EQyRTtTxidepSTwAYdozt01/YA+7ObcciagGEyXIopGZzQtbA==}
    peerDependencies:
      solid-js: ^1.3

  solid-styled-components@0.28.5:
    resolution: {integrity: sha512-vwTcdp76wZNnESIzB6rRZ3U55NgcSAQXCiiRIiEFhxTFqT0bEh/warNT1qaRZu4OkAzrBkViOngF35ktI8sc4A==}
    peerDependencies:
      solid-js: ^1.4.4

  solid-transition-group@0.3.0:
    resolution: {integrity: sha512-gzFbtxkEnA8Hgi7UzmEjPPRl4rodoKLs+AGIXA7kJgjOr4j4qFRw39npu+WpdNSDV7aDKr+K0LFcoT9Kbm5PBA==}
    engines: {node: '>=20.0.0', pnpm: '>=9.0.0'}
    peerDependencies:
      solid-js: ^1.6.12

  source-map-js@1.2.1:
    resolution: {integrity: sha512-UXWMKhLOwVKb728IUtQPXxfYU+usdybtUrK/8uGE8CQMvrhOpwvzDBwj0QhSL7MQc7vIsISBG8VQ8+IDQxpfQA==}
    engines: {node: '>=0.10.0'}

  source-map-support@0.5.21:
    resolution: {integrity: sha512-uBHU3L3czsIyYXKX88fdrGovxdSCoTGDRZ6SYXtSRxLZUzHg5P/66Ht6uoUlHu9EZod+inXhKo3qQgwXUT/y1w==}

  source-map@0.6.1:
    resolution: {integrity: sha512-UjgapumWlbMhkBgzT7Ykc5YXUT46F0iKu8SGXq0bcwP5dz/h0Plj6enJqjz1Zbq2l5WaqYnrVbwWOWMyF3F47g==}
    engines: {node: '>=0.10.0'}

  split@1.0.1:
    resolution: {integrity: sha512-mTyOoPbrivtXnwnIxZRFYRrPNtEFKlpB2fvjSnCQUiAA6qAZzqwna5envK4uk6OIeP17CsdF3rSBGYVBsU0Tkg==}

  sprintf-js@1.1.3:
    resolution: {integrity: sha512-Oo+0REFV59/rz3gfJNKQiBlwfHaSESl1pcGyABQsnnIfWOFt6JNj5gCog2U6MLZ//IGYD+nA8nI+mTShREReaA==}

  ssri@12.0.0:
    resolution: {integrity: sha512-S7iGNosepx9RadX82oimUkvr0Ct7IjJbEbs4mJcTxst8um95J3sDYU1RBEOvdu6oL1Wek2ODI5i4MAw+dZ6cAQ==}
    engines: {node: ^18.17.0 || >=20.5.0}

  ssri@9.0.1:
    resolution: {integrity: sha512-o57Wcn66jMQvfHG1FlYbWeZWW/dHZhJXjpIcTfXldXEk5nz5lStPo3mK0OJQfGR3RbZUlbISexbljkJzuEj/8Q==}
    engines: {node: ^12.13.0 || ^14.15.0 || >=16.0.0}

  stable-hash@0.0.5:
    resolution: {integrity: sha512-+L3ccpzibovGXFK+Ap/f8LOS0ahMrHTf3xu7mMLSpEGU0EO9ucaysSylKo9eRDFNhWve/y275iPmIZ4z39a9iA==}

  stat-mode@1.0.0:
    resolution: {integrity: sha512-jH9EhtKIjuXZ2cWxmXS8ZP80XyC3iasQxMDV8jzhNJpfDb7VbQLVW4Wvsxz9QZvzV+G4YoSfBUVKDOyxLzi/sg==}
    engines: {node: '>= 6'}

  statuses@2.0.1:
    resolution: {integrity: sha512-RwNA9Z/7PrK06rYLIzFMlaF+l73iwpzsqRIFgbMLbTcLD6cOao82TaWefPXQvB2fOC4AjuYSEndS7N/mTCbkdQ==}
    engines: {node: '>= 0.8'}

  stop-iteration-iterator@1.1.0:
    resolution: {integrity: sha512-eLoXW/DHyl62zxY4SCaIgnRhuMr6ri4juEYARS8E6sCEqzKpOiE521Ucofdx+KnDZl5xmvGYaaKCk5FEOxJCoQ==}
    engines: {node: '>= 0.4'}

  stream-combiner@0.2.2:
    resolution: {integrity: sha512-6yHMqgLYDzQDcAkL+tjJDC5nSNuNIx0vZtRZeiPh7Saef7VHX9H5Ijn9l2VIol2zaNYlYEX6KyuT/237A58qEQ==}

  string-width@4.2.3:
    resolution: {integrity: sha512-wKyQRQpjJ0sIp62ErSZdGsjMJWsap5oRNihHhu6G7JVO/9jIB6UyevL+tXuOqrng8j/cxKTWyWUwvSTriiZz/g==}
    engines: {node: '>=8'}

  string-width@5.1.2:
    resolution: {integrity: sha512-HnLOCR3vjcY8beoNLtcjZ5/nxn2afmME6lhrDrebokqMap+XbeW8n9TXpPDOqdGK5qcI3oT0GKTW6wC7EMiVqA==}
    engines: {node: '>=12'}

  string.prototype.trim@1.2.10:
    resolution: {integrity: sha512-Rs66F0P/1kedk5lyYyH9uBzuiI/kNRmwJAR9quK6VOtIpZ2G+hMZd+HQbbv25MgCA6gEffoMZYxlTod4WcdrKA==}
    engines: {node: '>= 0.4'}

  string.prototype.trimend@1.0.9:
    resolution: {integrity: sha512-G7Ok5C6E/j4SGfyLCloXTrngQIQU3PWtXGst3yM7Bea9FRURf1S42ZHlZZtsNque2FN2PoUhfZXYLNWwEr4dLQ==}
    engines: {node: '>= 0.4'}

  string.prototype.trimstart@1.0.8:
    resolution: {integrity: sha512-UXSH262CSZY1tfu3G3Secr6uGLCFVPMhIqHjlgCUtCCcgihYc/xKs9djMTMUOb2j1mVSeU8EU6NWc/iQKU6Gfg==}
    engines: {node: '>= 0.4'}

  string_decoder@1.1.1:
    resolution: {integrity: sha512-n/ShnvDi6FHbbVfviro+WojiFzv+s8MPMHBczVePfUpDJLwoLT0ht1l4YwBCbi8pJAveEEdnkHyPyTP/mzRfwg==}

  string_decoder@1.3.0:
    resolution: {integrity: sha512-hkRX8U1WjJFd8LsDJ2yQ/wWWxaopEsABU1XfkM8A+j0+85JAGppt16cr1Whg6KIbb4okU6Mql6BOj+uup/wKeA==}

  strip-ansi@6.0.1:
    resolution: {integrity: sha512-Y38VPSHcqkFrCpFnQ9vuSXmquuv5oXOKpGeT6aGrr3o3Gc9AlVa6JBfUSOCnbxGGZF+/0ooI7KrPuUSztUdU5A==}
    engines: {node: '>=8'}

  strip-ansi@7.1.0:
    resolution: {integrity: sha512-iq6eVVI64nQQTRYq2KtEg2d2uU7LElhTJwsH4YzIHZshxlgZms/wIc4VoDQTlG/IvVIrBKG06CrZnp0qv7hkcQ==}
    engines: {node: '>=12'}

  strip-bom@3.0.0:
    resolution: {integrity: sha512-vavAMRXOgBVNF6nyEEmL3DBK19iRpDcoIwW+swQ+CbGiu7lju6t+JklA1MHweoWtadgt4ISVUsXLyDq34ddcwA==}
    engines: {node: '>=4'}

  strip-final-newline@2.0.0:
    resolution: {integrity: sha512-BrpvfNAE3dcvq7ll3xVumzjKjZQ5tI1sEUIKr3Uoks0XUl45St3FlatVqef9prk4jRDzhW6WZg+3bk93y6pLjA==}
    engines: {node: '>=6'}

  strip-json-comments@2.0.1:
    resolution: {integrity: sha512-4gB8na07fecVVkOI6Rs4e7T6NOTki5EmL7TUduTs6bu3EdnSycntVJ4re8kgZA+wx9IueI2Y11bfbgwtzuE0KQ==}
    engines: {node: '>=0.10.0'}

  strip-json-comments@3.1.1:
    resolution: {integrity: sha512-6fPc+R4ihwqP6N/aIv2f1gMH8lOVtWQHoqC4yK6oSDVVocumAsfCqjkXnqiYMhmMwS/mEHLp7Vehlt3ql6lEig==}
    engines: {node: '>=8'}

  strtok3@6.3.0:
    resolution: {integrity: sha512-fZtbhtvI9I48xDSywd/somNqgUHl2L2cstmXCCif0itOf96jeW18MBSyrLuNicYQVkvpOxkZtkzujiTJ9LW5Jw==}
    engines: {node: '>=10'}

  stubborn-fs@1.2.5:
    resolution: {integrity: sha512-H2N9c26eXjzL/S/K+i/RHHcFanE74dptvvjM8iwzwbVcWY/zjBbgRqF3K0DY4+OD+uTTASTBvDoxPDaPN02D7g==}

  sumchecker@3.0.1:
    resolution: {integrity: sha512-MvjXzkz/BOfyVDkG0oFOtBxHX2u3gKbMHIF/dXblZsgD3BWOFLmHovIpZY7BykJdAjcqRCBi1WYBNdEC9yI7vg==}
    engines: {node: '>= 8.0'}

  supports-color@7.2.0:
    resolution: {integrity: sha512-qpCAvRl9stuOHveKsn7HncJRvv501qIacKzQlO/+Lwxc9+0q2wLyv4Dfvt80/DPn2pqOBsJdDiogXGR9+OvwRw==}
    engines: {node: '>=8'}

  supports-preserve-symlinks-flag@1.0.0:
    resolution: {integrity: sha512-ot0WnXS9fgdkgIcePe6RHNk1WA8+muPa6cSjeR3V8K27q9BB1rTE3R1p7Hv0z1ZyAc8s6Vvv8DIyWf681MAt0w==}
    engines: {node: '>= 0.4'}

  synckit@0.11.6:
    resolution: {integrity: sha512-2pR2ubZSV64f/vqm9eLPz/KOvR9Dm+Co/5ChLgeHl0yEDRc6h5hXHoxEQH8Y5Ljycozd3p1k5TTSVdzYGkPvLw==}
    engines: {node: ^14.18.0 || >=16.0.0}

  tar@6.2.1:
    resolution: {integrity: sha512-DZ4yORTwrbTj/7MZYq2w+/ZFdI6OZ/f9SFHR+71gIVUZhOQPHzVCLpvRnPgyaMpfWxxk/4ONva3GQSyNIKRv6A==}
    engines: {node: '>=10'}

  tar@7.4.3:
    resolution: {integrity: sha512-5S7Va8hKfV7W5U6g3aYxXmlPoZVAwUMy9AOKyF2fVuZa2UD3qZjg578OrLRt8PcNN1PleVaL/5/yYATNL0ICUw==}
    engines: {node: '>=18'}

  temp-file@3.4.0:
    resolution: {integrity: sha512-C5tjlC/HCtVUOi3KWVokd4vHVViOmGjtLwIh4MuzPo/nMYTV/p1urt3RnMz2IWXDdKEGJH3k5+KPxtqRsUYGtg==}

  temp@0.9.4:
    resolution: {integrity: sha512-yYrrsWnrXMcdsnu/7YMYAofM1ktpL5By7vZhf15CrXijWWrEYZks5AXBudalfSWJLlnen/QUJUB5aoB0kqZUGA==}
    engines: {node: '>=6.0.0'}

  through@2.3.8:
    resolution: {integrity: sha512-w89qg7PI8wAdvX60bMDP+bFoD5Dvhm9oLheFp5O4a2QF0cSBGsBX4qZmadPMvVqlLJBBci+WqGGOAPvcDeNSVg==}

  tiny-async-pool@1.3.0:
    resolution: {integrity: sha512-01EAw5EDrcVrdgyCLgoSPvqznC0sVxDSVeiOz09FUpjh71G79VCqneOr+xvt7T1r76CF6ZZfPjHorN2+d+3mqA==}

  tiny-typed-emitter@2.1.0:
    resolution: {integrity: sha512-qVtvMxeXbVej0cQWKqVSSAHmKZEHAvxdF8HEUBFWts8h+xEo5m/lEiPakuyZ3BnCBjOD8i24kzNOiOLLgsSxhA==}

  tinycolor2@1.6.0:
    resolution: {integrity: sha512-XPaBkWQJdsf3pLKJV9p4qN/S+fm2Oj8AIPo1BTUhg5oxkvm9+SVEGFdhyOz7tTdUTfvxMiAs4sp6/eZO2Ew+pw==}

  tinyglobby@0.2.13:
    resolution: {integrity: sha512-mEwzpUgrLySlveBwEVDMKk5B57bhLPYovRfPAXD5gA/98Opn0rCDj3GtLwFvCvH5RK9uPCExUROW5NjDwvqkxw==}
    engines: {node: '>=12.0.0'}

<<<<<<< HEAD
  tldts-core@6.1.86:
    resolution: {integrity: sha512-Je6p7pkk+KMzMv2XXKmAE3McmolOQFdxkKw0R8EYNr7sELW46JqnNeTX8ybPiQgvg1ymCoF8LXs5fzFaZvJPTA==}

  tldts-core@7.0.7:
    resolution: {integrity: sha512-ECqb8imSroX1UmUuhRBNPkkmtZ8mHEenieim80UVxG0M5wXVjY2Fp2tYXCPvk+nLy1geOhFpeD5YQhM/gF63Jg==}

  tldts-experimental@6.1.86:
    resolution: {integrity: sha512-X3N3+SrwSajvANDyIBFa6tf/nO0VoqaXvvINSnQkZMGbzNlD+9G7Xb24Mtk3ZBVZJRGY7UynAJJL8kRVt6Z46Q==}

=======
  tldts-core@7.0.7:
    resolution: {integrity: sha512-ECqb8imSroX1UmUuhRBNPkkmtZ8mHEenieim80UVxG0M5wXVjY2Fp2tYXCPvk+nLy1geOhFpeD5YQhM/gF63Jg==}

>>>>>>> 88111185
  tldts-experimental@7.0.7:
    resolution: {integrity: sha512-V055ViO8G6PbTBfaiL1Utq/MLUqFZKhJ1c9+T8t+c1uPmVSAl7rR6ib8y0lleN18niKV6f1/zmMlAhpFEaPY9w==}

  tmp-promise@3.0.3:
    resolution: {integrity: sha512-RwM7MoPojPxsOBYnyd2hy0bxtIlVrihNs9pj5SUvY8Zz1sQcQG2tG1hSr8PDxfgEB8RNKDhqbIlroIarSNDNsQ==}

  tmp@0.2.3:
    resolution: {integrity: sha512-nZD7m9iCPC5g0pYmcaxogYKggSfLsdxl8of3Q/oIbqCqLLIO9IAF0GWjX1z9NZRHPiXv8Wex4yDCaZsgEw0Y8w==}
    engines: {node: '>=14.14'}

  to-regex-range@5.0.1:
    resolution: {integrity: sha512-65P7iz6X5yEr1cwcgvQxbbIw7Uk3gOy5dIdtZ4rDveLqhrdJP+Li/Hx6tyK0NEb+2GCyneCMJiGqrADCSNk8sQ==}
    engines: {node: '>=8.0'}

  toidentifier@1.0.1:
    resolution: {integrity: sha512-o5sSPKEkg/DIQNmH43V0/uerLrpzVedkUh8tGNvaeXpfpuwjKenlSox/2O/BTlZUtEe+JG7s5YhEz608PlAHRA==}
    engines: {node: '>=0.6'}

  token-types@4.2.1:
    resolution: {integrity: sha512-6udB24Q737UD/SDsKAHI9FCRP7Bqc9D/MQUV02ORQg5iskjtLJlZJNdN4kKtcdtwCeWIwIHDGaUsTsCCAa8sFQ==}
    engines: {node: '>=10'}

  totalist@3.0.1:
    resolution: {integrity: sha512-sf4i37nQ2LBx4m3wB74y+ubopq6W/dIzXg0FDGjsYnZHVa1Da8FH853wlL2gtUhg+xJXjfk3kUZS3BRoQeoQBQ==}
    engines: {node: '>=6'}

  truncate-utf8-bytes@1.0.2:
    resolution: {integrity: sha512-95Pu1QXQvruGEhv62XCMO3Mm90GscOCClvrIUwCM0PYOXK3kaF3l3sIHxx71ThJfcbM2O5Au6SO3AWCSEfW4mQ==}

  ts-api-utils@2.1.0:
    resolution: {integrity: sha512-CUgTZL1irw8u29bzrOD/nH85jqyc74D6SshFgujOIA7osm2Rz7dYH77agkx7H4FBNxDq7Cjf+IjaX/8zwFW+ZQ==}
    engines: {node: '>=18.12'}
    peerDependencies:
      typescript: '>=4.8.4'

  ts-morph@25.0.1:
    resolution: {integrity: sha512-QJEiTdnz1YjrB3JFhd626gX4rKHDLSjSVMvGGG4v7ONc3RBwa0Eei98G9AT9uNFDMtV54JyuXsFeC+OH0n6bXQ==}

  tsconfig-paths@3.15.0:
    resolution: {integrity: sha512-2Ac2RgzDe/cn48GvOe3M+o82pEFewD3UPbyoUHHdKasHwJKjds4fLXWf/Ux5kATBKN20oaFGu+jbElp1pos0mg==}

  tslib@2.8.1:
    resolution: {integrity: sha512-oJFu94HQb+KVduSUQL7wnpmqnfmLsOA/nAh6b6EH0wCEoK0/mPeXU6c3wKDV83MkOuHPRHtSXKKU99IBazS/2w==}

  type-check@0.4.0:
    resolution: {integrity: sha512-XleUoc9uwGXqjWwXaUTZAmzMcFZ5858QA2vvx1Ur5xIcixXIP+8LnFDgRplU30us6teqdlskFfu+ae4K79Ooew==}
    engines: {node: '>= 0.8.0'}

  type-fest@0.13.1:
    resolution: {integrity: sha512-34R7HTnG0XIJcBSn5XhDd7nNFPRcXYRZrBB2O2jdKqYODldSzBAqzsWoZYYvduky73toYS/ESqxPvkDf/F0XMg==}
    engines: {node: '>=10'}

  type-fest@0.20.2:
    resolution: {integrity: sha512-Ne+eE4r0/iWnpAxD852z3A+N0Bt5RN//NjJwRd2VFHEmrywxf5vsZlh4R6lixl6B+wz/8d+maTSAkN1FIkI3LQ==}
    engines: {node: '>=10'}

  type-fest@2.19.0:
    resolution: {integrity: sha512-RAH822pAdBgcNMAfWnCBU3CFZcfZ/i1eZjwFU/dsLKumyuuP3niueg2UAukXYF0E2AAoc82ZSSf9J0WQBinzHA==}
    engines: {node: '>=12.20'}

  type-fest@4.41.0:
    resolution: {integrity: sha512-TeTSQ6H5YHvpqVwBRcnLDCBnDOHWYu7IvGbHT6N8AOymcr9PJGjc1GTtiWZTYg0NCgYwvnYWEkVChQAr9bjfwA==}
    engines: {node: '>=16'}

  type-is@2.0.1:
    resolution: {integrity: sha512-OZs6gsjF4vMp32qrCbiVSkrFmXtG/AZhY3t0iAMrMBiAZyV9oALtXO8hsrHbMXF9x6L3grlFuwW2oAz7cav+Gw==}
    engines: {node: '>= 0.6'}

  typed-array-buffer@1.0.3:
    resolution: {integrity: sha512-nAYYwfY3qnzX30IkA6AQZjVbtK6duGontcQm1WSG1MD94YLqK0515GNApXkoxKOWMusVssAHWLh9SeaoefYFGw==}
    engines: {node: '>= 0.4'}

  typed-array-byte-length@1.0.3:
    resolution: {integrity: sha512-BaXgOuIxz8n8pIq3e7Atg/7s+DpiYrxn4vdot3w9KbnBhcRQq6o3xemQdIfynqSeXeDrF32x+WvfzmOjPiY9lg==}
    engines: {node: '>= 0.4'}

  typed-array-byte-offset@1.0.4:
    resolution: {integrity: sha512-bTlAFB/FBYMcuX81gbL4OcpH5PmlFHqlCCpAl8AlEzMz5k53oNDvN8p1PNOWLEmI2x4orp3raOFB51tv9X+MFQ==}
    engines: {node: '>= 0.4'}

  typed-array-length@1.0.7:
    resolution: {integrity: sha512-3KS2b+kL7fsuk/eJZ7EQdnEmQoaho/r6KUef7hxvltNA5DR8NAUM+8wJMbJyZ4G9/7i3v5zPBIMN5aybAh2/Jg==}
    engines: {node: '>= 0.4'}

  typescript-eslint@8.32.0:
    resolution: {integrity: sha512-UMq2kxdXCzinFFPsXc9o2ozIpYCCOiEC46MG3yEh5Vipq6BO27otTtEBZA1fQ66DulEUgE97ucQ/3YY66CPg0A==}
    engines: {node: ^18.18.0 || ^20.9.0 || >=21.1.0}
    peerDependencies:
      eslint: ^8.57.0 || ^9.0.0
      typescript: '>=4.8.4 <5.9.0'

  typescript@5.8.3:
    resolution: {integrity: sha512-p1diW6TqL9L07nNxvRMM7hMMw4c5XOo/1ibL4aAIGmSAt9slTE1Xgw5KWuof2uTOvCg9BY7ZRi+GaF+7sfgPeQ==}
    engines: {node: '>=14.17'}
    hasBin: true

  uint8array-extras@1.4.0:
    resolution: {integrity: sha512-ZPtzy0hu4cZjv3z5NW9gfKnNLjoz4y6uv4HlelAjDK7sY/xOkKZv9xK/WQpcsBB3jEybChz9DPC2U/+cusjJVQ==}
    engines: {node: '>=18'}

  unbox-primitive@1.1.0:
    resolution: {integrity: sha512-nWJ91DjeOkej/TA8pXQ3myruKpKEYgqvpw9lz4OPHj/NWFNluYrjbz9j01CJ8yKQd2g4jFoOkINCTW2I5LEEyw==}
    engines: {node: '>= 0.4'}

<<<<<<< HEAD
  undici-types@6.19.8:
    resolution: {integrity: sha512-ve2KP6f/JnbPBFyobGHuerC9g1FYGn/F8n1LWTwNxCEzd6IfqTwUQcNXgEtmmQ6DlRrC1hrSrBnCZPokRrDHjw==}

  undici-types@6.21.0:
    resolution: {integrity: sha512-iwDZqg0QAGrg9Rav5H4n0M64c3mkR59cJ6wQp+7C4nI0gsmExaedaYLNO44eT4AtBBwjbTiGPMlt2Md0T9H9JQ==}
=======
  undici-types@6.20.0:
    resolution: {integrity: sha512-Ny6QZ2Nju20vw1SRHe3d9jVu6gJ+4e3+MMpqu7pqE5HT6WsTSlce++GQmK5UXS8mzV8DSYHrQH+Xrf2jVcuKNg==}
>>>>>>> 88111185

  undici@5.29.0:
    resolution: {integrity: sha512-raqeBD6NQK4SkWhQzeYKd1KmIG6dllBOTt55Rmkt4HtI9mwdWtJljnrXjAFUBLTSN67HWrOIZ3EPF4kjUw80Bg==}
    engines: {node: '>=14.0'}

  undici@6.21.1:
    resolution: {integrity: sha512-q/1rj5D0/zayJB2FraXdaWxbhWiNKDvu8naDT2dl1yTlvJp4BLtOcp2a5BvgGNQpYYJzau7tf1WgKv3b+7mqpQ==}
    engines: {node: '>=18.17'}

  unicorn-magic@0.3.0:
    resolution: {integrity: sha512-+QBBXBCvifc56fsbuxZQ6Sic3wqqc3WWaqxs58gvJrcOuN83HGTCwz3oS5phzU9LthRNE9VrJCFCLUgHeeFnfA==}
    engines: {node: '>=18'}

  unique-filename@2.0.1:
    resolution: {integrity: sha512-ODWHtkkdx3IAR+veKxFV+VBkUMcN+FaqzUUd7IZzt+0zhDZFPFxhlqwPF3YQvMHx1TD0tdgYl+kuPnJ8E6ql7A==}
    engines: {node: ^12.13.0 || ^14.15.0 || >=16.0.0}

  unique-filename@4.0.0:
    resolution: {integrity: sha512-XSnEewXmQ+veP7xX2dS5Q4yZAvO40cBN2MWkJ7D/6sW4Dg6wYBNwM1Vrnz1FhH5AdeLIlUXRI9e28z1YZi71NQ==}
    engines: {node: ^18.17.0 || >=20.5.0}

  unique-slug@3.0.0:
    resolution: {integrity: sha512-8EyMynh679x/0gqE9fT9oilG+qEt+ibFyqjuVTsZn1+CMxH+XLlpvr2UZx4nVcCwTpx81nICr2JQFkM+HPLq4w==}
    engines: {node: ^12.13.0 || ^14.15.0 || >=16.0.0}

  unique-slug@5.0.0:
    resolution: {integrity: sha512-9OdaqO5kwqR+1kVgHAhsp5vPNU0hnxRa26rBFNfNgM7M6pNtgzeBn3s/xbyCQL3dcjzOatcef6UUHpB/6MaETg==}
    engines: {node: ^18.17.0 || >=20.5.0}

  universalify@0.1.2:
    resolution: {integrity: sha512-rBJeI5CXAlmy1pV+617WB9J63U6XcazHHF2f2dbJix4XzpUF0RS3Zbj0FGIOCAva5P/d/GBOYaACQ1w+0azUkg==}
    engines: {node: '>= 4.0.0'}

  universalify@2.0.1:
    resolution: {integrity: sha512-gptHNQghINnc/vTGIk0SOFGFNXw7JVrlRUtConJRlvaw6DuX0wO5Jeko9sWrMBhh+PsYAZ7oXAiOnf/UKogyiw==}
    engines: {node: '>= 10.0.0'}

  unpipe@1.0.0:
    resolution: {integrity: sha512-pjy2bYhSsufwWlKwPc+l3cN7+wuJlK6uz0YdJEOlQDbl6jo/YlPi4mb8agUkVC8BF7V8NuzeyPNqRksA3hztKQ==}
    engines: {node: '>= 0.8'}

  unplugin-utils@0.2.4:
    resolution: {integrity: sha512-8U/MtpkPkkk3Atewj1+RcKIjb5WBimZ/WSLhhR3w6SsIj8XJuKTacSP8g+2JhfSGw0Cb125Y+2zA/IzJZDVbhA==}
    engines: {node: '>=18.12.0'}

  unrs-resolver@1.7.2:
    resolution: {integrity: sha512-BBKpaylOW8KbHsu378Zky/dGh4ckT/4NW/0SHRABdqRLcQJ2dAOjDo9g97p04sWflm0kqPqpUatxReNV/dqI5A==}

  unzip-crx-3@0.2.0:
    resolution: {integrity: sha512-0+JiUq/z7faJ6oifVB5nSwt589v1KCduqIJupNVDoWSXZtWDmjDGO3RAEOvwJ07w90aoXoP4enKsR7ecMrJtWQ==}

  update-browserslist-db@1.1.3:
    resolution: {integrity: sha512-UxhIZQ+QInVdunkDAaiazvvT/+fXL5Osr0JZlJulepYu6Jd7qJtDZjlur0emRlT71EN3ScPoE7gvsuIKKNavKw==}
    hasBin: true
    peerDependencies:
      browserslist: '>= 4.21.0'

  update-check@1.5.4:
    resolution: {integrity: sha512-5YHsflzHP4t1G+8WGPlvKbJEbAJGCgw+Em+dGR1KmBUbr1J36SJBqlHLjR7oob7sco5hWHGQVcr9B2poIVDDTQ==}

  uri-js@4.4.1:
    resolution: {integrity: sha512-7rKUyy33Q1yc98pQ1DAmLtwX109F7TIfWlW1Ydo8Wl1ii1SeHieeh0HHfPeL2fMXK6z0s8ecKs9frCuLJvndBg==}

  utf-8-validate@6.0.5:
    resolution: {integrity: sha512-EYZR+OpIXp9Y1eG1iueg8KRsY8TuT8VNgnanZ0uA3STqhHQTLwbl+WX76/9X5OY12yQubymBpaBSmMPkSTQcKA==}
    engines: {node: '>=6.14.2'}

  utf8-byte-length@1.0.5:
    resolution: {integrity: sha512-Xn0w3MtiQ6zoz2vFyUVruaCL53O/DwUvkEeOvj+uulMm0BkUGYWmBYVyElqZaSLhY6ZD0ulfU3aBra2aVT4xfA==}

  utif2@4.1.0:
    resolution: {integrity: sha512-+oknB9FHrJ7oW7A2WZYajOcv4FcDR4CfoGB0dPNfxbi4GO05RRnFmt5oa23+9w32EanrYcSJWspUiJkLMs+37w==}

  util-deprecate@1.0.2:
    resolution: {integrity: sha512-EPD5q1uXyFxJpCrLnCc1nHnq3gOa6DZBocAIiI2TaSCA7VCJ1UJDMagCzIkXNsUYfD1daK//LTEQ8xiIbrHtcw==}

  uuid@9.0.1:
    resolution: {integrity: sha512-b+1eJOlsR9K8HJpow9Ok3fiWOWSIcIzXodvv0rQjVoOVNpWMpxf1wZNpt4y9h10odCNrqnYp1OBzRktckBe3sA==}
    hasBin: true

  validate-html-nesting@1.2.2:
    resolution: {integrity: sha512-hGdgQozCsQJMyfK5urgFcWEqsSSrK63Awe0t/IMR0bZ0QMtnuaiHzThW81guu3qx9abLi99NEuiaN6P9gVYsNg==}

  vary@1.1.2:
    resolution: {integrity: sha512-BNGbWLfd0eUPabhkXUVm0j8uuvREyTh5ovRa/dyow/BqAbZJyC+5fU+IzQOzmAKzYqYRAISoRhdQr3eIZ/PXqg==}
    engines: {node: '>= 0.8'}

  verror@1.10.1:
    resolution: {integrity: sha512-veufcmxri4e3XSrT0xwfUR7kguIkaxBeosDg00yDWhk49wdwkSUrvvsm7nc75e1PUyvIeZj6nS8VQRYz2/S4Xg==}
    engines: {node: '>=0.6.0'}

  vite-dev-rpc@1.0.7:
    resolution: {integrity: sha512-FxSTEofDbUi2XXujCA+hdzCDkXFG1PXktMjSk1efq9Qb5lOYaaM9zNSvKvPPF7645Bak79kSp1PTooMW2wktcA==}
    peerDependencies:
      vite: 6.3.5

  vite-hot-client@2.0.4:
    resolution: {integrity: sha512-W9LOGAyGMrbGArYJN4LBCdOC5+Zwh7dHvOHC0KmGKkJhsOzaKbpo/jEjpPKVHIW0/jBWj8RZG0NUxfgA8BxgAg==}
    peerDependencies:
      vite: 6.3.5

  vite-plugin-inspect@11.0.1:
    resolution: {integrity: sha512-aABw7eGTr9Cmbn9RAs76e0BztVUFDl6a2R+/IJXpoUZxjx5YHB0P+Em3ZTWzpIPZzuRj28tAMblvcUyhgJc4aQ==}
    engines: {node: '>=14'}
    peerDependencies:
      '@nuxt/kit': '*'
      vite: 6.3.5
    peerDependenciesMeta:
      '@nuxt/kit':
        optional: true

  vite-plugin-resolve@2.5.2:
    resolution: {integrity: sha512-8twv20M+KIMxkZzAoF1eAUxxxB56NxKdYjIJ309A/30lZ3GAqgiAeGFjVVlLLEpeAcbAwfl9p7jztsQEw7C3Jg==}

  vite-plugin-solid@2.11.6:
    resolution: {integrity: sha512-Sl5CTqJTGyEeOsmdH6BOgalIZlwH3t4/y0RQuFLMGnvWMBvxb4+lq7x3BSiAw6etf0QexfNJW7HSOO/Qf7pigg==}
    peerDependencies:
      '@testing-library/jest-dom': ^5.16.6 || ^5.17.0 || ^6.*
      solid-js: ^1.7.2
      vite: 6.3.5
    peerDependenciesMeta:
      '@testing-library/jest-dom':
        optional: true

  vite@6.3.5:
    resolution: {integrity: sha512-cZn6NDFE7wdTpINgs++ZJ4N49W2vRp8LCKrn3Ob1kYNtOo21vfDoaV5GzBfLU4MovSAB8uNRm4jgzVQZ+mBzPQ==}
    engines: {node: ^18.0.0 || ^20.0.0 || >=22.0.0}
    hasBin: true
    peerDependencies:
      '@types/node': ^18.0.0 || ^20.0.0 || >=22.0.0
      jiti: '>=1.21.0'
      less: '*'
      lightningcss: ^1.21.0
      sass: '*'
      sass-embedded: '*'
      stylus: '*'
      sugarss: '*'
      terser: ^5.16.0
      tsx: ^4.8.1
      yaml: ^2.4.2
    peerDependenciesMeta:
      '@types/node':
        optional: true
      jiti:
        optional: true
      less:
        optional: true
      lightningcss:
        optional: true
      sass:
        optional: true
      sass-embedded:
        optional: true
      stylus:
        optional: true
      sugarss:
        optional: true
      terser:
        optional: true
      tsx:
        optional: true
      yaml:
        optional: true

  vitefu@1.0.6:
    resolution: {integrity: sha512-+Rex1GlappUyNN6UfwbVZne/9cYC4+R2XDk9xkNXBKMw6HQagdX9PgZ8V2v1WUSK1wfBLp7qbI1+XSNIlB1xmA==}
    peerDependencies:
      vite: 6.3.5
    peerDependenciesMeta:
      vite:
        optional: true

  vudio@2.1.1:
    resolution: {integrity: sha512-VkFQcFt/b/kpF5Eg5Sq+oXUo1Zp5aRFF4BSmIrOzau5o+5WMWwX9ae/EGJZstCyZFiCTU5iw1Y+u2BCGW6Y6Jw==}

  wcwidth@1.0.1:
    resolution: {integrity: sha512-XHPEwS0q6TaxcvG85+8EYkbiCux2XtWG2mkc47Ng2A77BQu9+DqIOJldST4HgPkuea7dvKSj5VgX3P1d4rW8Tg==}

  web-streams-polyfill@3.3.3:
    resolution: {integrity: sha512-d2JWLCivmZYTSIoge9MsgFCZrt571BikcWGYkjC1khllbTeDlGqZ2D8vD8E/lJa8WGWbb7Plm8/XJYV7IJHZZw==}
    engines: {node: '>= 8'}

  webidl-conversions@7.0.0:
    resolution: {integrity: sha512-VwddBukDzu71offAQR975unBIGqfKZpM+8ZX6ySk8nYhVoo5CYaZyzt3YBvYtRtO+aoGlqxPg/B87NGVZ/fu6g==}
    engines: {node: '>=12'}

  webrtc-adapter@9.0.3:
    resolution: {integrity: sha512-5fALBcroIl31OeXAdd1YUntxiZl1eHlZZWzNg3U4Fn+J9/cGL3eT80YlrsWGvj2ojuz1rZr2OXkgCzIxAZ7vRQ==}
    engines: {node: '>=6.0.0', npm: '>=3.10.0'}

  whatwg-mimetype@3.0.0:
    resolution: {integrity: sha512-nt+N2dzIutVRxARx1nghPKGv1xHikU7HKdfafKkLNLindmPU/ch3U31NOCGGA/dmPcmb1VlofO0vnKAcsm0o/Q==}
    engines: {node: '>=12'}

  when-exit@2.1.4:
    resolution: {integrity: sha512-4rnvd3A1t16PWzrBUcSDZqcAmsUIy4minDXT/CZ8F2mVDgd65i4Aalimgz1aQkRGU0iH5eT5+6Rx2TK8o443Pg==}

  which-boxed-primitive@1.1.1:
    resolution: {integrity: sha512-TbX3mj8n0odCBFVlY8AxkqcHASw3L60jIuF8jFP78az3C2YhmGvqbHBpAjTRH2/xqYunrJ9g1jSyjCjpoWzIAA==}
    engines: {node: '>= 0.4'}

  which-builtin-type@1.2.1:
    resolution: {integrity: sha512-6iBczoX+kDQ7a3+YJBnh3T+KZRxM/iYNPXicqk66/Qfm1b93iu+yOImkg0zHbj5LNOcNv1TEADiZ0xa34B4q6Q==}
    engines: {node: '>= 0.4'}

  which-collection@1.0.2:
    resolution: {integrity: sha512-K4jVyjnBdgvc86Y6BkaLZEN933SwYOuBFkdmBu9ZfkcAbdVbpITnDmjvZ/aQjRXQrv5EPkTnD1s39GiiqbngCw==}
    engines: {node: '>= 0.4'}

  which-typed-array@1.1.19:
    resolution: {integrity: sha512-rEvr90Bck4WZt9HHFC4DJMsjvu7x+r6bImz0/BrbWb7A2djJ8hnZMrWnHo9F8ssv0OMErasDhftrfROTyqSDrw==}
    engines: {node: '>= 0.4'}

  which@2.0.2:
    resolution: {integrity: sha512-BLI3Tl1TW3Pvl70l3yq3Y64i+awpwXqsGBYWkkqMtnbXgrMD+yj7rhW0kuEDxzJaYXGjEW5ogapKNMEKNMjibA==}
    engines: {node: '>= 8'}
    hasBin: true

  which@5.0.0:
    resolution: {integrity: sha512-JEdGzHwwkrbWoGOlIHqQ5gtprKGOenpDHpxE9zVR1bWbOtYRyPPHMe9FaP6x61CmNaTThSkb0DAJte5jD+DmzQ==}
    engines: {node: ^18.17.0 || >=20.5.0}
    hasBin: true

  widest-line@4.0.1:
    resolution: {integrity: sha512-o0cyEG0e8GPzT4iGHphIOh0cJOV8fivsXxddQasHPHfoZf1ZexrfeA21w2NaEN1RHE+fXlfISmOE8R9N3u3Qig==}
    engines: {node: '>=12'}

  word-wrap@1.2.5:
    resolution: {integrity: sha512-BN22B5eaMMI9UMtjrGd5g5eCYPpCPDUy0FJXbYsaT5zYxjFOckS53SQDE3pWkVoWpHXVb3BrYcEN4Twa55B5cA==}
    engines: {node: '>=0.10.0'}

  wrap-ansi@7.0.0:
    resolution: {integrity: sha512-YVGIj2kamLSTxw6NsZjoBxfSwsn0ycdesmc4p+Q21c5zPuZ1pl+NfxVdxPtdHvmNVOQ6XSYG4AUtyt/Fi7D16Q==}
    engines: {node: '>=10'}

  wrap-ansi@8.1.0:
    resolution: {integrity: sha512-si7QWI6zUMq56bESFvagtmzMdGOtoxfR+Sez11Mobfc7tm+VkUckk9bW2UeffTGVUbOksxmSw0AA2gs8g71NCQ==}
    engines: {node: '>=12'}

  wrappy@1.0.2:
    resolution: {integrity: sha512-l4Sp/DRseor9wL6EvV2+TuQn63dMkPjZ/sp9XkghTEbV9KlPS1xUsZ3u7/IQO4wxtcFB4bgpQPRcR3QCvezPcQ==}

  ws@8.18.2:
    resolution: {integrity: sha512-DMricUmwGZUVr++AEAe2uiVM7UoO9MAVZMDu05UQOaUII0lp+zOzLLU4Xqh/JvTqklB1T4uELaaPBKyjE1r4fQ==}
    engines: {node: '>=10.0.0'}
    peerDependencies:
      bufferutil: ^4.0.1
      utf-8-validate: '>=5.0.2'
    peerDependenciesMeta:
      bufferutil:
        optional: true
      utf-8-validate:
        optional: true

  x11@2.3.0:
    resolution: {integrity: sha512-Ep4DbqZkVHvZNVht+vvELcfdpGKnfh2kZuKdXqyZdtJx3UdvgUGrMQ9lwPNV33tDs86MF4YagC6+E2fZXikF6A==}

  xml-parse-from-string@1.0.1:
    resolution: {integrity: sha512-ErcKwJTF54uRzzNMXq2X5sMIy88zJvfN2DmdoQvy7PAFJ+tPRU6ydWuOKNMyfmOjdyBQTFREi60s0Y0SyI0G0g==}

  xml2js@0.6.2:
    resolution: {integrity: sha512-T4rieHaC1EXcES0Kxxj4JWgaUQHDk+qwHcYOCFHfiwKz7tOVPLq7Hjq9dM1WCMhylqMEfP7hMcOIChvotiZegA==}
    engines: {node: '>=4.0.0'}

  xmlbuilder@11.0.1:
    resolution: {integrity: sha512-fDlsI/kFEx7gLvbecc0/ohLG50fugQp8ryHzMTuW9vSa1GJ0XYWKnhsUx7oie3G98+r56aTQIUB4kht42R3JvA==}
    engines: {node: '>=4.0'}

  xmlbuilder@15.1.1:
    resolution: {integrity: sha512-yMqGBqtXyeN1e3TGYvgNgDVZ3j84W4cwkOXQswghol6APgZWaff9lnbvN7MHYJOiXsvGPXtjTYJEiC9J2wv9Eg==}
    engines: {node: '>=8.0'}

  y18n@5.0.8:
    resolution: {integrity: sha512-0pfFzegeDWJHJIAmTLRP2DwHjdF5s7jo9tuztdQxAhINCdvS+3nGINqPd00AphqJR/0LhANUS6/+7SCb98YOfA==}
    engines: {node: '>=10'}

  yaku@0.16.7:
    resolution: {integrity: sha512-Syu3IB3rZvKvYk7yTiyl1bo/jiEFaaStrgv1V2TIJTqYPStSMQVO8EQjg/z+DRzLq/4LIIharNT3iH1hylEIRw==}

  yallist@3.1.1:
    resolution: {integrity: sha512-a4UGQaWPH59mOXUYnAG2ewncQS4i4F43Tv3JoAM+s2VDAmS9NsK8GpDMLrCHPksFT7h3K6TOoUNn2pb7RoXx4g==}

  yallist@4.0.0:
    resolution: {integrity: sha512-3wdGidZyq5PB084XLES5TpOSRA3wjXAlIWMhum2kRcv/41Sn2emQ0dycQW4uZXLejwKvg6EsvbdlVL+FYEct7A==}

  yallist@5.0.0:
    resolution: {integrity: sha512-YgvUTfwqyc7UXVMrB+SImsVYSmTS8X/tSrtdNZMImM+n7+QTriRXyXim0mBrTXNeqzVF0KWGgHPeiyViFFrNDw==}
    engines: {node: '>=18'}

  yaml@1.10.2:
    resolution: {integrity: sha512-r3vXyErRCYJ7wg28yvBY5VSoAF8ZvlcW9/BwUzEtUsjvX/DKs24dIkuwjtuprwJJHsbyUbLApepYTR1BN4uHrg==}
    engines: {node: '>= 6'}

  yaml@2.8.0:
    resolution: {integrity: sha512-4lLa/EcQCB0cJkyts+FpIRx5G/llPxfP6VQU5KByHEhLxY3IJCH0f0Hy1MHI8sClTvsIb8qwRJ6R/ZdlDJ/leQ==}
    engines: {node: '>= 14.6'}
    hasBin: true

  yargs-parser@21.1.1:
    resolution: {integrity: sha512-tVpsJW7DdjecAiFpbIB1e3qxIQsE6NoPc5/eTdrbbIC4h0LVsWhnoa3g+m2HclBIujHzsxZ4VJVA+GUuc2/LBw==}
    engines: {node: '>=12'}

  yargs@17.7.2:
    resolution: {integrity: sha512-7dSzzRQ++CKnNI/krKnYRV7JKKPUXMEh61soaHKg9mrWEhzFWhFnxPxGl+69cD1Ou63C13NUPCnmIcrvqCuM6w==}
    engines: {node: '>=12'}

  yauzl@2.10.0:
    resolution: {integrity: sha512-p4a9I6X6nu6IhoGmBqAcbJy1mlC4j27vEPZX9F4L4/vZT3Lyq1VkFHw/V/PUcB9Buo+DG3iHkT0x3Qya58zc3g==}

  yocto-queue@0.1.0:
    resolution: {integrity: sha512-rVksvsnNCdJ/ohGc6xgPwyN8eheCxsiLM8mxuE/t/mOVqJewPuO1miLpTHQiRgTKCLexL4MeAFVagts7HmNZ2Q==}
    engines: {node: '>=10'}

  youtubei.js@13.4.0:
    resolution: {integrity: sha512-+fmIZU/dWAjsROONrASy1REwVpy6umAPVuoNLr/4iNmZXl84LyBef0n3hrd1Vn9035EuINToGyQcBmifwUEemA==}

  zlibjs@0.3.1:
    resolution: {integrity: sha512-+J9RrgTKOmlxFSDHo0pI1xM6BLVUv+o0ZT9ANtCxGkjIVCCUdx9alUF8Gm+dGLKbkkkidWIHFDZHDMpfITt4+w==}

  zod-to-json-schema@3.24.5:
    resolution: {integrity: sha512-/AuWwMP+YqiPbsJx5D6TfgRTc4kTLjsh5SOcd4bLsfUg2RcEXrFMJl1DGgdHy2aCfsIA/cr/1JM0xcB2GZji8g==}
    peerDependencies:
      zod: ^3.24.1

  zod@3.24.4:
    resolution: {integrity: sha512-OdqJE9UDRPwWsrHjLN2F8bPxvwJBK22EHLWtanu0LSYr5YqzsaaW3RMgmjwr8Rypg5k+meEJdSPXJZXE/yqOMg==}

snapshots:

  7zip-bin@5.2.0: {}

  '@ampproject/remapping@2.3.0':
    dependencies:
      '@jridgewell/gen-mapping': 0.3.8
      '@jridgewell/trace-mapping': 0.3.25

  '@assemblyscript/loader@0.17.14': {}

  '@asteasolutions/zod-to-openapi@7.3.0(zod@3.24.4)':
    dependencies:
      openapi3-ts: 4.4.0
      zod: 3.24.4

  '@babel/code-frame@7.27.1':
    dependencies:
      '@babel/helper-validator-identifier': 7.27.1
      js-tokens: 4.0.0
      picocolors: 1.1.1

  '@babel/compat-data@7.27.2': {}

  '@babel/core@7.27.1':
    dependencies:
      '@ampproject/remapping': 2.3.0
      '@babel/code-frame': 7.27.1
      '@babel/generator': 7.27.1
      '@babel/helper-compilation-targets': 7.27.2
      '@babel/helper-module-transforms': 7.27.1(@babel/core@7.27.1)
      '@babel/helpers': 7.27.1
      '@babel/parser': 7.27.2
      '@babel/template': 7.27.2
      '@babel/traverse': 7.27.1
      '@babel/types': 7.27.1
      convert-source-map: 2.0.0
      debug: 4.4.1
      gensync: 1.0.0-beta.2
      json5: 2.2.3
      semver: 6.3.1
    transitivePeerDependencies:
      - supports-color

  '@babel/generator@7.27.1':
    dependencies:
      '@babel/parser': 7.27.2
      '@babel/types': 7.27.1
      '@jridgewell/gen-mapping': 0.3.8
      '@jridgewell/trace-mapping': 0.3.25
      jsesc: 3.1.0

  '@babel/helper-compilation-targets@7.27.2':
    dependencies:
      '@babel/compat-data': 7.27.2
      '@babel/helper-validator-option': 7.27.1
      browserslist: 4.24.5
      lru-cache: 5.1.1
      semver: 6.3.1

  '@babel/helper-module-imports@7.18.6':
    dependencies:
      '@babel/types': 7.27.1

  '@babel/helper-module-imports@7.27.1':
    dependencies:
      '@babel/traverse': 7.27.1
      '@babel/types': 7.27.1
    transitivePeerDependencies:
      - supports-color

  '@babel/helper-module-transforms@7.27.1(@babel/core@7.27.1)':
    dependencies:
      '@babel/core': 7.27.1
      '@babel/helper-module-imports': 7.27.1
      '@babel/helper-validator-identifier': 7.27.1
      '@babel/traverse': 7.27.1
    transitivePeerDependencies:
      - supports-color

  '@babel/helper-plugin-utils@7.27.1': {}

  '@babel/helper-string-parser@7.27.1': {}

  '@babel/helper-validator-identifier@7.27.1': {}

  '@babel/helper-validator-option@7.27.1': {}

  '@babel/helpers@7.27.1':
    dependencies:
      '@babel/template': 7.27.2
      '@babel/types': 7.27.1

  '@babel/parser@7.27.2':
    dependencies:
      '@babel/types': 7.27.1

  '@babel/plugin-syntax-jsx@7.27.1(@babel/core@7.27.1)':
    dependencies:
      '@babel/core': 7.27.1
      '@babel/helper-plugin-utils': 7.27.1

  '@babel/plugin-transform-arrow-functions@7.27.1(@babel/core@7.27.1)':
    dependencies:
      '@babel/core': 7.27.1
      '@babel/helper-plugin-utils': 7.27.1

  '@babel/runtime@7.27.1': {}

  '@babel/template@7.27.2':
    dependencies:
      '@babel/code-frame': 7.27.1
      '@babel/parser': 7.27.2
      '@babel/types': 7.27.1

  '@babel/traverse@7.27.1':
    dependencies:
      '@babel/code-frame': 7.27.1
      '@babel/generator': 7.27.1
      '@babel/parser': 7.27.2
      '@babel/template': 7.27.2
      '@babel/types': 7.27.1
      debug: 4.4.1
      globals: 11.12.0
    transitivePeerDependencies:
      - supports-color

  '@babel/types@7.27.1':
    dependencies:
      '@babel/helper-string-parser': 7.27.1
      '@babel/helper-validator-identifier': 7.27.1

  '@bufbuild/protobuf@2.4.0': {}

  '@develar/schema-utils@2.6.5':
    dependencies:
      ajv: 6.12.6
      ajv-keywords: 3.5.2(ajv@6.12.6)

  '@discordjs/collection@2.1.1': {}

  '@discordjs/rest@2.5.0':
    dependencies:
      '@discordjs/collection': 2.1.1
      '@discordjs/util': 1.1.1
      '@sapphire/async-queue': 1.5.5
      '@sapphire/snowflake': 3.5.5
      '@vladfrangu/async_event_emitter': 2.4.6
      discord-api-types: 0.38.1
      magic-bytes.js: 1.12.1
      tslib: 2.8.1
      undici: 6.21.1

  '@discordjs/util@1.1.1': {}

  '@electron-toolkit/tsconfig@1.0.1(@types/node@22.15.18)':
    dependencies:
      '@types/node': 22.15.18

  '@electron/asar@3.2.18':
    dependencies:
      commander: 5.1.0
      glob: 7.2.3
      minimatch: 3.1.2

  '@electron/asar@3.4.1':
    dependencies:
      commander: 5.1.0
      glob: 7.2.3
      minimatch: 3.1.2

  '@electron/fuses@1.8.0':
    dependencies:
      chalk: 4.1.2
      fs-extra: 9.1.0
      minimist: 1.2.8

  '@electron/get@2.0.3':
    dependencies:
      debug: 4.4.1
      env-paths: 2.2.1
      fs-extra: 8.1.0
      got: 11.8.6
      progress: 2.0.3
      semver: 6.3.1
      sumchecker: 3.0.1
    optionalDependencies:
      global-agent: 3.0.0
    transitivePeerDependencies:
      - supports-color

  '@electron/node-gyp@https://codeload.github.com/electron/node-gyp/tar.gz/06b29aafb7708acef8b3669835c8a7857ebc92d2':
    dependencies:
      env-paths: 2.2.1
      exponential-backoff: 3.1.2
      glob: 8.1.0
      graceful-fs: 4.2.11
      make-fetch-happen: 10.2.1
      nopt: 6.0.0
      proc-log: 2.0.1
      semver: 7.7.1
      tar: 6.2.1
      which: 2.0.2
    transitivePeerDependencies:
      - bluebird
      - supports-color

  '@electron/notarize@2.5.0':
    dependencies:
      debug: 4.4.1
      fs-extra: 9.1.0
      promise-retry: 2.0.1
    transitivePeerDependencies:
      - supports-color

  '@electron/osx-sign@1.3.1':
    dependencies:
      compare-version: 0.1.2
      debug: 4.4.1
      fs-extra: 10.1.0
      isbinaryfile: 4.0.10
      minimist: 1.2.8
      plist: 3.1.0
    transitivePeerDependencies:
      - supports-color

  '@electron/rebuild@3.7.0':
    dependencies:
      '@electron/node-gyp': https://codeload.github.com/electron/node-gyp/tar.gz/06b29aafb7708acef8b3669835c8a7857ebc92d2
      '@malept/cross-spawn-promise': 2.0.0
      chalk: 4.1.2
      debug: 4.4.1
      detect-libc: 2.0.4
      fs-extra: 10.1.0
      got: 11.8.6
      node-abi: 3.75.0
      node-api-version: 0.2.1
      ora: 5.4.1
      read-binary-file-arch: 1.0.6
      semver: 7.7.1
      tar: 6.2.1
      yargs: 17.7.2
    transitivePeerDependencies:
      - bluebird
      - supports-color

  '@electron/remote@2.1.2(electron@36.2.0)':
    dependencies:
      electron: 36.2.0

  '@electron/universal@2.0.3':
    dependencies:
      '@electron/asar': 3.4.1
      '@malept/cross-spawn-promise': 2.0.0
      debug: 4.4.1
      dir-compare: 4.2.0
      fs-extra: 11.3.0
      minimatch: 9.0.5
      plist: 3.1.0
    transitivePeerDependencies:
      - supports-color

  '@electron/windows-sign@1.2.2':
    dependencies:
      cross-dirname: 0.1.0
      debug: 4.4.1
      fs-extra: 11.3.0
      minimist: 1.2.8
      postject: 1.0.0-alpha.6
    transitivePeerDependencies:
      - supports-color
    optional: true

  '@emnapi/core@1.4.3':
    dependencies:
      '@emnapi/wasi-threads': 1.0.2
      tslib: 2.8.1
    optional: true

  '@emnapi/runtime@1.4.3':
    dependencies:
      tslib: 2.8.1
    optional: true

  '@emnapi/wasi-threads@1.0.2':
    dependencies:
      tslib: 2.8.1
    optional: true

  '@esbuild/aix-ppc64@0.25.4':
    optional: true

  '@esbuild/android-arm64@0.25.4':
    optional: true

  '@esbuild/android-arm@0.25.4':
    optional: true

  '@esbuild/android-x64@0.25.4':
    optional: true

  '@esbuild/darwin-arm64@0.25.4':
    optional: true

  '@esbuild/darwin-x64@0.25.4':
    optional: true

  '@esbuild/freebsd-arm64@0.25.4':
    optional: true

  '@esbuild/freebsd-x64@0.25.4':
    optional: true

  '@esbuild/linux-arm64@0.25.4':
    optional: true

  '@esbuild/linux-arm@0.25.4':
    optional: true

  '@esbuild/linux-ia32@0.25.4':
    optional: true

  '@esbuild/linux-loong64@0.25.4':
    optional: true

  '@esbuild/linux-mips64el@0.25.4':
    optional: true

  '@esbuild/linux-ppc64@0.25.4':
    optional: true

  '@esbuild/linux-riscv64@0.25.4':
    optional: true

  '@esbuild/linux-s390x@0.25.4':
    optional: true

  '@esbuild/linux-x64@0.25.4':
    optional: true

  '@esbuild/netbsd-arm64@0.25.4':
    optional: true

  '@esbuild/netbsd-x64@0.25.4':
    optional: true

  '@esbuild/openbsd-arm64@0.25.4':
    optional: true

  '@esbuild/openbsd-x64@0.25.4':
    optional: true

  '@esbuild/sunos-x64@0.25.4':
    optional: true

  '@esbuild/win32-arm64@0.25.4':
    optional: true

  '@esbuild/win32-ia32@0.25.4':
    optional: true

  '@esbuild/win32-x64@0.25.4':
    optional: true

<<<<<<< HEAD
  '@eslint-community/eslint-utils@4.7.0(eslint@9.25.1)':
=======
  '@eslint-community/eslint-utils@4.7.0(eslint@9.26.0)':
>>>>>>> 88111185
    dependencies:
      eslint: 9.26.0
      eslint-visitor-keys: 3.4.3

  '@eslint-community/regexpp@4.12.1': {}

  '@eslint/config-array@0.20.0':
    dependencies:
      '@eslint/object-schema': 2.1.6
      debug: 4.4.1
      minimatch: 3.1.2
    transitivePeerDependencies:
      - supports-color

  '@eslint/config-helpers@0.2.2': {}

  '@eslint/core@0.13.0':
    dependencies:
      '@types/json-schema': 7.0.15

  '@eslint/eslintrc@3.3.1':
    dependencies:
      ajv: 6.12.6
      debug: 4.4.1
      espree: 10.3.0
      globals: 14.0.0
      ignore: 5.3.2
      import-fresh: 3.3.1
      js-yaml: 4.1.0
      minimatch: 3.1.2
      strip-json-comments: 3.1.1
    transitivePeerDependencies:
      - supports-color

  '@eslint/js@9.26.0': {}

  '@eslint/object-schema@2.1.6': {}

  '@eslint/plugin-kit@0.2.8':
    dependencies:
      '@eslint/core': 0.13.0
      levn: 0.4.1

  '@fastify/busboy@2.1.1': {}

  '@ffmpeg.wasm/core-mt@0.12.0': {}

  '@ffmpeg.wasm/main@0.12.0':
    dependencies:
      is-url: 1.2.4
      node-fetch: 3.3.2
      regenerator-runtime: 0.13.11

  '@floating-ui/core@1.7.0':
    dependencies:
      '@floating-ui/utils': 0.2.9

  '@floating-ui/dom@1.7.0':
    dependencies:
      '@floating-ui/core': 1.7.0
      '@floating-ui/utils': 0.2.9

  '@floating-ui/utils@0.2.9': {}

  '@foobar404/wave@2.0.5': {}

  '@gar/promisify@1.1.3': {}

  '@ghostery/adblocker-content@2.5.2':
    dependencies:
      '@ghostery/adblocker-extended-selectors': 2.5.2

  '@ghostery/adblocker-electron-preload@2.5.2(electron@36.2.0)':
    dependencies:
      '@ghostery/adblocker-content': 2.5.2
<<<<<<< HEAD
      electron: 34.5.3
=======
      electron: 36.2.0
>>>>>>> 88111185

  '@ghostery/adblocker-electron@2.5.2(electron@36.2.0)':
    dependencies:
      '@ghostery/adblocker': 2.5.2
<<<<<<< HEAD
      '@ghostery/adblocker-electron-preload': 2.5.1(electron@34.5.3)
      electron: 34.5.3
      tldts-experimental: 6.1.86
=======
      '@ghostery/adblocker-electron-preload': 2.5.2(electron@36.2.0)
      electron: 36.2.0
      tldts-experimental: 7.0.7
>>>>>>> 88111185

  '@ghostery/adblocker-extended-selectors@2.5.2': {}

  '@ghostery/adblocker@2.5.2':
    dependencies:
      '@ghostery/adblocker-content': 2.5.2
      '@ghostery/adblocker-extended-selectors': 2.5.2
<<<<<<< HEAD
      '@remusao/guess-url-type': 2.1.0
      '@remusao/small': 2.1.0
      '@remusao/smaz': 2.2.0
=======
      '@remusao/guess-url-type': 2.0.0
      '@remusao/small': 2.0.0
      '@remusao/smaz': 2.1.0
>>>>>>> 88111185
      tldts-experimental: 7.0.7

  '@hono/node-server@1.14.1(hono@4.7.9)':
    dependencies:
      hono: 4.7.9

  '@hono/swagger-ui@0.5.1(hono@4.7.9)':
    dependencies:
      hono: 4.7.9

  '@hono/zod-openapi@0.19.6(hono@4.7.9)(zod@3.24.4)':
    dependencies:
      '@asteasolutions/zod-to-openapi': 7.3.0(zod@3.24.4)
      '@hono/zod-validator': 0.5.0(hono@4.7.9)(zod@3.24.4)
      hono: 4.7.9
      zod: 3.24.4

  '@hono/zod-validator@0.5.0(hono@4.7.9)(zod@3.24.4)':
    dependencies:
      hono: 4.7.9
      zod: 3.24.4

  '@humanfs/core@0.19.1': {}

  '@humanfs/node@0.16.6':
    dependencies:
      '@humanfs/core': 0.19.1
      '@humanwhocodes/retry': 0.3.1

  '@humanwhocodes/module-importer@1.0.1': {}

  '@humanwhocodes/retry@0.3.1': {}

  '@humanwhocodes/retry@0.4.3': {}

  '@isaacs/cliui@8.0.2':
    dependencies:
      string-width: 5.1.2
      string-width-cjs: string-width@4.2.3
      strip-ansi: 7.1.0
      strip-ansi-cjs: strip-ansi@6.0.1
      wrap-ansi: 8.1.0
      wrap-ansi-cjs: wrap-ansi@7.0.0

  '@isaacs/fs-minipass@4.0.1':
    dependencies:
      minipass: 7.1.2

  '@jellybrick/dbus-next@0.10.3':
    dependencies:
      '@nornagon/put': 0.0.8
      event-stream: 4.0.1
      jsbi: 4.3.2
      long: 4.0.0
      safe-buffer: 5.2.1
      xml2js: 0.6.2

  '@jellybrick/electron-better-web-request@1.0.4':
    dependencies:
      browser-extension-url-match: 1.2.0
      uuid: 9.0.1

  '@jellybrick/mpris-service@2.1.5':
    dependencies:
      '@jellybrick/dbus-next': 0.10.3
      deep-equal: 2.2.3
      source-map-support: 0.5.21

  '@jimp/core@1.6.0':
    dependencies:
      '@jimp/file-ops': 1.6.0
      '@jimp/types': 1.6.0
      '@jimp/utils': 1.6.0
      await-to-js: 3.0.0
      exif-parser: 0.1.12
      file-type: 16.5.4
      mime: 3.0.0

  '@jimp/diff@1.6.0':
    dependencies:
      '@jimp/plugin-resize': 1.6.0
      '@jimp/types': 1.6.0
      '@jimp/utils': 1.6.0
      pixelmatch: 5.3.0

  '@jimp/file-ops@1.6.0': {}

  '@jimp/js-bmp@1.6.0':
    dependencies:
      '@jimp/core': 1.6.0
      '@jimp/types': 1.6.0
      '@jimp/utils': 1.6.0
      bmp-ts: 1.0.9

  '@jimp/js-gif@1.6.0':
    dependencies:
      '@jimp/core': 1.6.0
      '@jimp/types': 1.6.0
      gifwrap: 0.10.1
      omggif: 1.0.10

  '@jimp/js-jpeg@1.6.0':
    dependencies:
      '@jimp/core': 1.6.0
      '@jimp/types': 1.6.0
      jpeg-js: 0.4.4

  '@jimp/js-png@1.6.0':
    dependencies:
      '@jimp/core': 1.6.0
      '@jimp/types': 1.6.0
      pngjs: 7.0.0

  '@jimp/js-tiff@1.6.0':
    dependencies:
      '@jimp/core': 1.6.0
      '@jimp/types': 1.6.0
      utif2: 4.1.0

  '@jimp/plugin-blit@1.6.0':
    dependencies:
      '@jimp/types': 1.6.0
      '@jimp/utils': 1.6.0
      zod: 3.24.4

  '@jimp/plugin-blur@1.6.0':
    dependencies:
      '@jimp/core': 1.6.0
      '@jimp/utils': 1.6.0

  '@jimp/plugin-circle@1.6.0':
    dependencies:
      '@jimp/types': 1.6.0
      zod: 3.24.4

  '@jimp/plugin-color@1.6.0':
    dependencies:
      '@jimp/core': 1.6.0
      '@jimp/types': 1.6.0
      '@jimp/utils': 1.6.0
      tinycolor2: 1.6.0
      zod: 3.24.4

  '@jimp/plugin-contain@1.6.0':
    dependencies:
      '@jimp/core': 1.6.0
      '@jimp/plugin-blit': 1.6.0
      '@jimp/plugin-resize': 1.6.0
      '@jimp/types': 1.6.0
      '@jimp/utils': 1.6.0
      zod: 3.24.4

  '@jimp/plugin-cover@1.6.0':
    dependencies:
      '@jimp/core': 1.6.0
      '@jimp/plugin-crop': 1.6.0
      '@jimp/plugin-resize': 1.6.0
      '@jimp/types': 1.6.0
      zod: 3.24.4

  '@jimp/plugin-crop@1.6.0':
    dependencies:
      '@jimp/core': 1.6.0
      '@jimp/types': 1.6.0
      '@jimp/utils': 1.6.0
      zod: 3.24.4

  '@jimp/plugin-displace@1.6.0':
    dependencies:
      '@jimp/types': 1.6.0
      '@jimp/utils': 1.6.0
      zod: 3.24.4

  '@jimp/plugin-dither@1.6.0':
    dependencies:
      '@jimp/types': 1.6.0

  '@jimp/plugin-fisheye@1.6.0':
    dependencies:
      '@jimp/types': 1.6.0
      '@jimp/utils': 1.6.0
      zod: 3.24.4

  '@jimp/plugin-flip@1.6.0':
    dependencies:
      '@jimp/types': 1.6.0
      zod: 3.24.4

  '@jimp/plugin-hash@1.6.0':
    dependencies:
      '@jimp/core': 1.6.0
      '@jimp/js-bmp': 1.6.0
      '@jimp/js-jpeg': 1.6.0
      '@jimp/js-png': 1.6.0
      '@jimp/js-tiff': 1.6.0
      '@jimp/plugin-color': 1.6.0
      '@jimp/plugin-resize': 1.6.0
      '@jimp/types': 1.6.0
      '@jimp/utils': 1.6.0
      any-base: 1.1.0

  '@jimp/plugin-mask@1.6.0':
    dependencies:
      '@jimp/types': 1.6.0
      zod: 3.24.4

  '@jimp/plugin-print@1.6.0':
    dependencies:
      '@jimp/core': 1.6.0
      '@jimp/js-jpeg': 1.6.0
      '@jimp/js-png': 1.6.0
      '@jimp/plugin-blit': 1.6.0
      '@jimp/types': 1.6.0
      parse-bmfont-ascii: 1.0.6
      parse-bmfont-binary: 1.0.6
      parse-bmfont-xml: 1.1.6
      simple-xml-to-json: 1.2.3
      zod: 3.24.4

  '@jimp/plugin-quantize@1.6.0':
    dependencies:
      image-q: 4.0.0
      zod: 3.24.4

  '@jimp/plugin-resize@1.6.0':
    dependencies:
      '@jimp/core': 1.6.0
      '@jimp/types': 1.6.0
      zod: 3.24.4

  '@jimp/plugin-rotate@1.6.0':
    dependencies:
      '@jimp/core': 1.6.0
      '@jimp/plugin-crop': 1.6.0
      '@jimp/plugin-resize': 1.6.0
      '@jimp/types': 1.6.0
      '@jimp/utils': 1.6.0
      zod: 3.24.4

  '@jimp/plugin-threshold@1.6.0':
    dependencies:
      '@jimp/core': 1.6.0
      '@jimp/plugin-color': 1.6.0
      '@jimp/plugin-hash': 1.6.0
      '@jimp/types': 1.6.0
      '@jimp/utils': 1.6.0
      zod: 3.24.4

  '@jimp/types@1.6.0':
    dependencies:
      zod: 3.24.4

  '@jimp/utils@1.6.0':
    dependencies:
      '@jimp/types': 1.6.0
      tinycolor2: 1.6.0

  '@jridgewell/gen-mapping@0.3.8':
    dependencies:
      '@jridgewell/set-array': 1.2.1
      '@jridgewell/sourcemap-codec': 1.5.0
      '@jridgewell/trace-mapping': 0.3.25

  '@jridgewell/resolve-uri@3.1.2': {}

  '@jridgewell/set-array@1.2.1': {}

  '@jridgewell/sourcemap-codec@1.5.0': {}

  '@jridgewell/trace-mapping@0.3.25':
    dependencies:
      '@jridgewell/resolve-uri': 3.1.2
      '@jridgewell/sourcemap-codec': 1.5.0

  '@malept/cross-spawn-promise@2.0.0':
    dependencies:
      cross-spawn: 7.0.6

  '@malept/flatpak-bundler@0.4.0(patch_hash=c787371eeb2af011ea934e8818a0dad6d7dcb2df31bbb1686babc7231af0183c)':
    dependencies:
      debug: 4.4.1
      fs-extra: 9.1.0
      lodash: 4.17.21
      tmp-promise: 3.0.3
    transitivePeerDependencies:
      - supports-color

  '@modelcontextprotocol/sdk@1.11.1':
    dependencies:
      content-type: 1.0.5
      cors: 2.8.5
      cross-spawn: 7.0.6
      eventsource: 3.0.7
      express: 5.1.0
      express-rate-limit: 7.5.0(express@5.1.0)
      pkce-challenge: 5.0.0
      raw-body: 3.0.0
      zod: 3.24.4
      zod-to-json-schema: 3.24.5(zod@3.24.4)
    transitivePeerDependencies:
      - supports-color

  '@msgpack/msgpack@2.8.0': {}

  '@napi-rs/wasm-runtime@0.2.10':
    dependencies:
      '@emnapi/core': 1.4.3
      '@emnapi/runtime': 1.4.3
      '@tybys/wasm-util': 0.9.0
    optional: true

  '@nodelib/fs.scandir@2.1.5':
    dependencies:
      '@nodelib/fs.stat': 2.0.5
      run-parallel: 1.2.0

  '@nodelib/fs.stat@2.0.5': {}

  '@nodelib/fs.walk@1.2.8':
    dependencies:
      '@nodelib/fs.scandir': 2.1.5
      fastq: 1.19.1

  '@nornagon/put@0.0.8': {}

  '@npmcli/agent@3.0.0':
    dependencies:
      agent-base: 7.1.3
      http-proxy-agent: 7.0.2
      https-proxy-agent: 7.0.6
      lru-cache: 10.4.3
      socks-proxy-agent: 8.0.5
    transitivePeerDependencies:
      - supports-color

  '@npmcli/fs@2.1.2':
    dependencies:
      '@gar/promisify': 1.1.3
      semver: 7.7.1

  '@npmcli/fs@4.0.0':
    dependencies:
      semver: 7.7.1

  '@npmcli/move-file@2.0.1':
    dependencies:
      mkdirp: 1.0.4
      rimraf: 3.0.2

  '@pkgjs/parseargs@0.11.0':
    optional: true

  '@pkgr/core@0.2.4': {}

  '@playwright/test@1.52.0':
    dependencies:
      playwright: 1.52.0

  '@polka/url@1.0.0-next.29': {}

  '@remusao/guess-url-type@2.1.0': {}

  '@remusao/small@2.1.0': {}

  '@remusao/smaz-compress@2.2.0':
    dependencies:
      '@remusao/trie': 2.1.0

  '@remusao/smaz-decompress@2.2.0': {}

  '@remusao/smaz@2.2.0':
    dependencies:
      '@remusao/smaz-compress': 2.2.0
      '@remusao/smaz-decompress': 2.2.0

  '@remusao/trie@2.1.0': {}

  '@rollup/rollup-android-arm-eabi@4.40.2':
    optional: true

  '@rollup/rollup-android-arm64@4.40.2':
    optional: true

  '@rollup/rollup-darwin-arm64@4.40.2':
    optional: true

  '@rollup/rollup-darwin-x64@4.40.2':
    optional: true

  '@rollup/rollup-freebsd-arm64@4.40.2':
    optional: true

  '@rollup/rollup-freebsd-x64@4.40.2':
    optional: true

  '@rollup/rollup-linux-arm-gnueabihf@4.40.2':
    optional: true

  '@rollup/rollup-linux-arm-musleabihf@4.40.2':
    optional: true

  '@rollup/rollup-linux-arm64-gnu@4.40.2':
    optional: true

  '@rollup/rollup-linux-arm64-musl@4.40.2':
    optional: true

  '@rollup/rollup-linux-loongarch64-gnu@4.40.2':
    optional: true

  '@rollup/rollup-linux-powerpc64le-gnu@4.40.2':
    optional: true

  '@rollup/rollup-linux-riscv64-gnu@4.40.2':
    optional: true

  '@rollup/rollup-linux-riscv64-musl@4.40.2':
    optional: true

  '@rollup/rollup-linux-s390x-gnu@4.40.2':
    optional: true

  '@rollup/rollup-linux-x64-gnu@4.40.2':
    optional: true

  '@rollup/rollup-linux-x64-musl@4.40.2':
    optional: true

  '@rollup/rollup-win32-arm64-msvc@4.40.2':
    optional: true

  '@rollup/rollup-win32-ia32-msvc@4.40.2':
    optional: true

  '@rollup/rollup-win32-x64-msvc@4.40.2':
    optional: true

  '@rtsao/scc@1.1.0': {}

  '@sapphire/async-queue@1.5.5': {}

  '@sapphire/snowflake@3.5.5': {}

  '@selderee/plugin-htmlparser2@0.11.0':
    dependencies:
      domhandler: 5.0.3
      selderee: 0.11.0

  '@sindresorhus/is@4.6.0': {}

  '@sindresorhus/merge-streams@2.3.0': {}

  '@skyra/jaro-winkler@1.1.1': {}

<<<<<<< HEAD
  '@solid-primitives/refs@1.1.1(solid-js@1.9.5)':
    dependencies:
      '@solid-primitives/utils': 6.3.1(solid-js@1.9.5)
      solid-js: 1.9.5

  '@solid-primitives/transition-group@1.1.1(solid-js@1.9.5)':
=======
  '@solid-primitives/refs@1.1.0(solid-js@1.9.6)':
    dependencies:
      '@solid-primitives/utils': 6.3.0(solid-js@1.9.6)
      solid-js: 1.9.6

  '@solid-primitives/transition-group@1.1.0(solid-js@1.9.6)':
>>>>>>> 88111185
    dependencies:
      solid-js: 1.9.6

<<<<<<< HEAD
  '@solid-primitives/utils@6.3.1(solid-js@1.9.5)':
=======
  '@solid-primitives/utils@6.3.0(solid-js@1.9.6)':
>>>>>>> 88111185
    dependencies:
      solid-js: 1.9.6

  '@stylistic/eslint-plugin-js@4.2.0(eslint@9.26.0)':
    dependencies:
      eslint: 9.26.0
      eslint-visitor-keys: 4.2.0
      espree: 10.3.0

  '@szmarczak/http-timer@4.0.6':
    dependencies:
      defer-to-connect: 2.0.1

  '@tokenizer/token@0.3.0': {}

  '@tootallnate/once@2.0.0': {}

  '@total-typescript/ts-reset@0.6.1': {}

  '@ts-morph/common@0.26.1':
    dependencies:
      fast-glob: 3.3.3
      minimatch: 9.0.5
      path-browserify: 1.0.1

  '@tybys/wasm-util@0.9.0':
    dependencies:
      tslib: 2.8.1
    optional: true

  '@types/babel__core@7.20.5':
    dependencies:
      '@babel/parser': 7.27.2
      '@babel/types': 7.27.1
      '@types/babel__generator': 7.27.0
      '@types/babel__template': 7.4.4
      '@types/babel__traverse': 7.20.7

  '@types/babel__generator@7.27.0':
    dependencies:
      '@babel/types': 7.27.1

  '@types/babel__template@7.4.4':
    dependencies:
      '@babel/parser': 7.27.2
      '@babel/types': 7.27.1

  '@types/babel__traverse@7.20.7':
    dependencies:
      '@babel/types': 7.27.1

  '@types/cacheable-request@6.0.3':
    dependencies:
      '@types/http-cache-semantics': 4.0.4
      '@types/keyv': 3.1.4
      '@types/node': 20.17.47
      '@types/responselike': 1.0.3

  '@types/debug@4.1.12':
    dependencies:
      '@types/ms': 2.1.0

  '@types/electron-localshortcut@3.1.3':
    dependencies:
      electron: 36.2.0
    transitivePeerDependencies:
      - supports-color

  '@types/estree@1.0.7': {}

  '@types/fs-extra@9.0.13':
    dependencies:
      '@types/node': 22.15.18

  '@types/howler@2.2.12': {}

  '@types/html-to-text@9.0.4': {}

  '@types/http-cache-semantics@4.0.4': {}

  '@types/json-schema@7.0.15': {}

  '@types/json5@0.0.29': {}

  '@types/keyv@3.1.4':
    dependencies:
      '@types/node': 20.17.47

  '@types/ms@2.1.0': {}

  '@types/node@16.9.1': {}

<<<<<<< HEAD
  '@types/node@20.17.47':
    dependencies:
      undici-types: 6.19.8

  '@types/node@22.15.18':
=======
  '@types/node@22.13.5':
>>>>>>> 88111185
    dependencies:
      undici-types: 6.21.0

  '@types/parse-json@4.0.2': {}

  '@types/plist@3.0.5':
    dependencies:
      '@types/node': 22.15.18
      xmlbuilder: 15.1.1
    optional: true

  '@types/responselike@1.0.3':
    dependencies:
      '@types/node': 20.17.47

  '@types/semver@7.7.0': {}

  '@types/trusted-types@2.0.7': {}

  '@types/verror@1.10.11':
    optional: true

  '@types/yauzl@2.10.3':
    dependencies:
      '@types/node': 20.17.47
    optional: true

  '@typescript-eslint/eslint-plugin@8.32.0(@typescript-eslint/parser@8.32.0(eslint@9.26.0)(typescript@5.8.3))(eslint@9.26.0)(typescript@5.8.3)':
    dependencies:
      '@eslint-community/regexpp': 4.12.1
      '@typescript-eslint/parser': 8.32.0(eslint@9.26.0)(typescript@5.8.3)
      '@typescript-eslint/scope-manager': 8.32.0
      '@typescript-eslint/type-utils': 8.32.0(eslint@9.26.0)(typescript@5.8.3)
      '@typescript-eslint/utils': 8.32.0(eslint@9.26.0)(typescript@5.8.3)
      '@typescript-eslint/visitor-keys': 8.32.0
      eslint: 9.26.0
      graphemer: 1.4.0
      ignore: 5.3.2
      natural-compare: 1.4.0
      ts-api-utils: 2.1.0(typescript@5.8.3)
      typescript: 5.8.3
    transitivePeerDependencies:
      - supports-color

  '@typescript-eslint/parser@8.32.0(eslint@9.26.0)(typescript@5.8.3)':
    dependencies:
<<<<<<< HEAD
      '@typescript-eslint/scope-manager': 8.31.0
      '@typescript-eslint/types': 8.31.0
      '@typescript-eslint/typescript-estree': 8.31.0(typescript@5.8.3)
      '@typescript-eslint/visitor-keys': 8.31.0
      debug: 4.4.1
      eslint: 9.25.1
=======
      '@typescript-eslint/scope-manager': 8.32.0
      '@typescript-eslint/types': 8.32.0
      '@typescript-eslint/typescript-estree': 8.32.0(typescript@5.8.3)
      '@typescript-eslint/visitor-keys': 8.32.0
      debug: 4.4.0
      eslint: 9.26.0
>>>>>>> 88111185
      typescript: 5.8.3
    transitivePeerDependencies:
      - supports-color

  '@typescript-eslint/scope-manager@8.32.0':
    dependencies:
      '@typescript-eslint/types': 8.32.0
      '@typescript-eslint/visitor-keys': 8.32.0

  '@typescript-eslint/type-utils@8.32.0(eslint@9.26.0)(typescript@5.8.3)':
    dependencies:
<<<<<<< HEAD
      '@typescript-eslint/typescript-estree': 8.31.0(typescript@5.8.3)
      '@typescript-eslint/utils': 8.31.0(eslint@9.25.1)(typescript@5.8.3)
      debug: 4.4.1
      eslint: 9.25.1
=======
      '@typescript-eslint/typescript-estree': 8.32.0(typescript@5.8.3)
      '@typescript-eslint/utils': 8.32.0(eslint@9.26.0)(typescript@5.8.3)
      debug: 4.4.0
      eslint: 9.26.0
>>>>>>> 88111185
      ts-api-utils: 2.1.0(typescript@5.8.3)
      typescript: 5.8.3
    transitivePeerDependencies:
      - supports-color

  '@typescript-eslint/types@8.32.0': {}

  '@typescript-eslint/typescript-estree@8.32.0(typescript@5.8.3)':
    dependencies:
<<<<<<< HEAD
      '@typescript-eslint/types': 8.31.0
      '@typescript-eslint/visitor-keys': 8.31.0
      debug: 4.4.1
=======
      '@typescript-eslint/types': 8.32.0
      '@typescript-eslint/visitor-keys': 8.32.0
      debug: 4.4.0
>>>>>>> 88111185
      fast-glob: 3.3.3
      is-glob: 4.0.3
      minimatch: 9.0.5
      semver: 7.7.1
      ts-api-utils: 2.1.0(typescript@5.8.3)
      typescript: 5.8.3
    transitivePeerDependencies:
      - supports-color

  '@typescript-eslint/utils@8.32.0(eslint@9.26.0)(typescript@5.8.3)':
    dependencies:
<<<<<<< HEAD
      '@eslint-community/eslint-utils': 4.7.0(eslint@9.25.1)
      '@typescript-eslint/scope-manager': 8.31.0
      '@typescript-eslint/types': 8.31.0
      '@typescript-eslint/typescript-estree': 8.31.0(typescript@5.8.3)
      eslint: 9.25.1
=======
      '@eslint-community/eslint-utils': 4.7.0(eslint@9.26.0)
      '@typescript-eslint/scope-manager': 8.32.0
      '@typescript-eslint/types': 8.32.0
      '@typescript-eslint/typescript-estree': 8.32.0(typescript@5.8.3)
      eslint: 9.26.0
>>>>>>> 88111185
      typescript: 5.8.3
    transitivePeerDependencies:
      - supports-color

  '@typescript-eslint/visitor-keys@8.32.0':
    dependencies:
      '@typescript-eslint/types': 8.32.0
      eslint-visitor-keys: 4.2.0

  '@unrs/resolver-binding-darwin-arm64@1.7.2':
    optional: true

  '@unrs/resolver-binding-darwin-x64@1.7.2':
    optional: true

  '@unrs/resolver-binding-freebsd-x64@1.7.2':
    optional: true

  '@unrs/resolver-binding-linux-arm-gnueabihf@1.7.2':
    optional: true

  '@unrs/resolver-binding-linux-arm-musleabihf@1.7.2':
    optional: true

  '@unrs/resolver-binding-linux-arm64-gnu@1.7.2':
    optional: true

  '@unrs/resolver-binding-linux-arm64-musl@1.7.2':
    optional: true

  '@unrs/resolver-binding-linux-ppc64-gnu@1.7.2':
    optional: true

  '@unrs/resolver-binding-linux-riscv64-gnu@1.7.2':
    optional: true

  '@unrs/resolver-binding-linux-riscv64-musl@1.7.2':
    optional: true

  '@unrs/resolver-binding-linux-s390x-gnu@1.7.2':
    optional: true

  '@unrs/resolver-binding-linux-x64-gnu@1.7.2':
    optional: true

  '@unrs/resolver-binding-linux-x64-musl@1.7.2':
    optional: true

  '@unrs/resolver-binding-wasm32-wasi@1.7.2':
    dependencies:
      '@napi-rs/wasm-runtime': 0.2.10
    optional: true

  '@unrs/resolver-binding-win32-arm64-msvc@1.7.2':
    optional: true

  '@unrs/resolver-binding-win32-ia32-msvc@1.7.2':
    optional: true

  '@unrs/resolver-binding-win32-x64-msvc@1.7.2':
    optional: true

  '@vladfrangu/async_event_emitter@2.4.6': {}

  '@xhayper/discord-rpc@1.2.1(bufferutil@4.0.9)(utf-8-validate@6.0.5)':
    dependencies:
      '@discordjs/rest': 2.5.0
      '@vladfrangu/async_event_emitter': 2.4.6
      discord-api-types: 0.37.120
      ws: 8.18.2(bufferutil@4.0.9)(utf-8-validate@6.0.5)
    transitivePeerDependencies:
      - bufferutil
      - utf-8-validate

  '@xmldom/xmldom@0.8.10': {}

  '@zeit/schemas@2.36.0': {}

  abbrev@1.1.1: {}

  abbrev@3.0.1: {}

  abort-controller@3.0.0:
    dependencies:
      event-target-shim: 5.0.1

  accepts@1.3.8:
    dependencies:
      mime-types: 2.1.35
      negotiator: 0.6.3

<<<<<<< HEAD
  acorn-jsx@5.3.2(acorn@8.14.1):
=======
  accepts@2.0.0:
    dependencies:
      mime-types: 3.0.1
      negotiator: 1.0.0

  acorn-jsx@5.3.2(acorn@8.14.0):
>>>>>>> 88111185
    dependencies:
      acorn: 8.14.1

  acorn@8.14.1: {}

  agent-base@6.0.2:
    dependencies:
      debug: 4.4.1
    transitivePeerDependencies:
      - supports-color

  agent-base@7.1.3: {}

  agentkeepalive@4.6.0:
    dependencies:
      humanize-ms: 1.2.1

  aggregate-error@3.1.0:
    dependencies:
      clean-stack: 2.2.0
      indent-string: 4.0.0

  ajv-formats@3.0.1(ajv@8.17.1):
    optionalDependencies:
      ajv: 8.17.1

  ajv-keywords@3.5.2(ajv@6.12.6):
    dependencies:
      ajv: 6.12.6

  ajv@6.12.6:
    dependencies:
      fast-deep-equal: 3.1.3
      fast-json-stable-stringify: 2.1.0
      json-schema-traverse: 0.4.1
      uri-js: 4.4.1

  ajv@8.12.0:
    dependencies:
      fast-deep-equal: 3.1.3
      json-schema-traverse: 1.0.0
      require-from-string: 2.0.2
      uri-js: 4.4.1

  ajv@8.17.1:
    dependencies:
      fast-deep-equal: 3.1.3
      fast-uri: 3.0.6
      json-schema-traverse: 1.0.0
      require-from-string: 2.0.2

  ansi-align@3.0.1:
    dependencies:
      string-width: 4.2.3

  ansi-regex@5.0.1: {}

  ansi-regex@6.1.0: {}

  ansi-styles@4.3.0:
    dependencies:
      color-convert: 2.0.1

  ansi-styles@6.2.1: {}

  ansis@3.17.0: {}

  any-base@1.1.0: {}

  app-builder-bin@5.0.0-alpha.12: {}

  app-builder-lib@26.0.12(dmg-builder@26.0.12)(electron-builder-squirrel-windows@26.0.12):
    dependencies:
      '@develar/schema-utils': 2.6.5
      '@electron/asar': 3.2.18
      '@electron/fuses': 1.8.0
      '@electron/notarize': 2.5.0
      '@electron/osx-sign': 1.3.1
      '@electron/rebuild': 3.7.0
      '@electron/universal': 2.0.3
      '@malept/flatpak-bundler': 0.4.0(patch_hash=c787371eeb2af011ea934e8818a0dad6d7dcb2df31bbb1686babc7231af0183c)
      '@types/fs-extra': 9.0.13
      async-exit-hook: 2.0.1
      builder-util: 26.0.11
      builder-util-runtime: 9.3.1
      chromium-pickle-js: 0.2.0
      config-file-ts: 0.2.8-rc1
      debug: 4.4.1
      dmg-builder: 26.0.12(electron-builder-squirrel-windows@26.0.12)
      dotenv: 16.5.0
      dotenv-expand: 11.0.7
      ejs: 3.1.10
      electron-builder-squirrel-windows: 26.0.12(dmg-builder@26.0.12)
      electron-publish: 26.0.11
      fs-extra: 10.1.0
      hosted-git-info: 4.1.0
      is-ci: 3.0.1
      isbinaryfile: 5.0.4
      js-yaml: 4.1.0
      json5: 2.2.3
      lazy-val: 1.0.5
      minimatch: 10.0.1
      plist: 3.1.0
      resedit: 1.7.2
      semver: 7.7.1
      tar: 6.2.1
      temp-file: 3.4.0
      tiny-async-pool: 1.3.0
    transitivePeerDependencies:
      - bluebird
      - supports-color

  arch@2.2.0: {}

  arg@5.0.2: {}

  argparse@2.0.1: {}

  array-buffer-byte-length@1.0.2:
    dependencies:
      call-bound: 1.0.4
      is-array-buffer: 3.0.5

  array-includes@3.1.8:
    dependencies:
      call-bind: 1.0.8
      define-properties: 1.2.1
      es-abstract: 1.23.9
      es-object-atoms: 1.1.1
      get-intrinsic: 1.3.0
      is-string: 1.1.1

  array.prototype.findlastindex@1.2.6:
    dependencies:
      call-bind: 1.0.8
      call-bound: 1.0.4
      define-properties: 1.2.1
      es-abstract: 1.23.9
      es-errors: 1.3.0
      es-object-atoms: 1.1.1
      es-shim-unscopables: 1.1.0

  array.prototype.flat@1.3.3:
    dependencies:
      call-bind: 1.0.8
      define-properties: 1.2.1
      es-abstract: 1.23.9
      es-shim-unscopables: 1.1.0

  array.prototype.flatmap@1.3.3:
    dependencies:
      call-bind: 1.0.8
      define-properties: 1.2.1
      es-abstract: 1.23.9
      es-shim-unscopables: 1.1.0

  arraybuffer.prototype.slice@1.0.4:
    dependencies:
      array-buffer-byte-length: 1.0.2
      call-bind: 1.0.8
      define-properties: 1.2.1
      es-abstract: 1.23.9
      es-errors: 1.3.0
      get-intrinsic: 1.3.0
      is-array-buffer: 3.0.5

  assert-plus@1.0.0:
    optional: true

  astral-regex@2.0.0:
    optional: true

  async-exit-hook@2.0.1: {}

  async-function@1.0.0: {}

  async-mutex@0.5.0:
    dependencies:
      tslib: 2.8.1

  async@2.6.4:
    dependencies:
      lodash: 4.17.21

  async@3.2.6: {}

  asynckit@0.4.0: {}

  at-least-node@1.0.0: {}

  atomically@2.0.3:
    dependencies:
      stubborn-fs: 1.2.5
      when-exit: 2.1.4

  available-typed-arrays@1.0.7:
    dependencies:
      possible-typed-array-names: 1.1.0

  await-to-js@3.0.0: {}

  babel-plugin-jsx-dom-expressions@0.39.8(@babel/core@7.27.1):
    dependencies:
      '@babel/core': 7.27.1
      '@babel/helper-module-imports': 7.18.6
      '@babel/plugin-syntax-jsx': 7.27.1(@babel/core@7.27.1)
      '@babel/types': 7.27.1
      html-entities: 2.3.3
      parse5: 7.3.0
      validate-html-nesting: 1.2.2

  babel-plugin-macros@2.8.0:
    dependencies:
      '@babel/runtime': 7.27.1
      cosmiconfig: 6.0.0
      resolve: 1.22.10

  babel-plugin-preval@4.0.0:
    dependencies:
      '@babel/runtime': 7.27.1
      babel-plugin-macros: 2.8.0
      require-from-string: 2.0.2

  babel-preset-solid@1.9.6(@babel/core@7.27.1):
    dependencies:
      '@babel/core': 7.27.1
      babel-plugin-jsx-dom-expressions: 0.39.8(@babel/core@7.27.1)

  balanced-match@1.0.2: {}

  base64-js@1.5.1: {}

  bgutils-js@3.2.0: {}

  birpc@2.3.0: {}

  bl@4.1.0:
    dependencies:
      buffer: 5.7.1
      inherits: 2.0.4
      readable-stream: 3.6.2

  bmp-ts@1.0.9: {}

  body-parser@2.2.0:
    dependencies:
      bytes: 3.1.2
      content-type: 1.0.5
      debug: 4.4.0
      http-errors: 2.0.0
      iconv-lite: 0.6.3
      on-finished: 2.4.1
      qs: 6.14.0
      raw-body: 3.0.0
      type-is: 2.0.1
    transitivePeerDependencies:
      - supports-color

  boolbase@1.0.0: {}

  boolean@3.2.0:
    optional: true

  boxen@7.0.0:
    dependencies:
      ansi-align: 3.0.1
      camelcase: 7.0.1
      chalk: 5.0.1
      cli-boxes: 3.0.0
      string-width: 5.1.2
      type-fest: 2.19.0
      widest-line: 4.0.1
      wrap-ansi: 8.1.0

  brace-expansion@1.1.11:
    dependencies:
      balanced-match: 1.0.2
      concat-map: 0.0.1

  brace-expansion@2.0.1:
    dependencies:
      balanced-match: 1.0.2

  braces@3.0.3:
    dependencies:
      fill-range: 7.1.1

  browser-extension-url-match@1.2.0:
    dependencies:
      fancy-regex: 0.5.4

  browserslist@4.24.5:
    dependencies:
      caniuse-lite: 1.0.30001718
      electron-to-chromium: 1.5.155
      node-releases: 2.0.19
      update-browserslist-db: 1.1.3(browserslist@4.24.5)

  buffer-crc32@0.2.13: {}

  buffer-from@1.1.2: {}

  buffer@5.7.1:
    dependencies:
      base64-js: 1.5.1
      ieee754: 1.2.1

  buffer@6.0.3:
    dependencies:
      base64-js: 1.5.1
      ieee754: 1.2.1

  bufferutil@4.0.9:
    dependencies:
      node-gyp-build: 4.8.4

  builder-util-runtime@9.3.1:
    dependencies:
      debug: 4.4.1
      sax: 1.4.1
    transitivePeerDependencies:
      - supports-color

  builder-util@26.0.11:
    dependencies:
      7zip-bin: 5.2.0
      '@types/debug': 4.1.12
      app-builder-bin: 5.0.0-alpha.12
      builder-util-runtime: 9.3.1
      chalk: 4.1.2
      cross-spawn: 7.0.6
      debug: 4.4.1
      fs-extra: 10.1.0
      http-proxy-agent: 7.0.2
      https-proxy-agent: 7.0.6
      is-ci: 3.0.1
      js-yaml: 4.1.0
      sanitize-filename: 1.6.3
      source-map-support: 0.5.21
      stat-mode: 1.0.0
      temp-file: 3.4.0
      tiny-async-pool: 1.3.0
    transitivePeerDependencies:
      - supports-color

  builtin-modules@5.0.0: {}

  bundle-name@4.1.0:
    dependencies:
      run-applescript: 7.0.0

  butterchurn-presets@3.0.0-beta.4:
    dependencies:
      '@babel/runtime': 7.27.1

  butterchurn@3.0.0-beta.4:
    dependencies:
      '@assemblyscript/loader': 0.17.14
      '@babel/runtime': 7.27.1
      ecma-proposal-math-extensions: 0.0.2
      eel-wasm: 0.0.15

  bytes@3.0.0: {}

  bytes@3.1.2: {}

  cac@6.7.14: {}

  cacache@16.1.3:
    dependencies:
      '@npmcli/fs': 2.1.2
      '@npmcli/move-file': 2.0.1
      chownr: 2.0.0
      fs-minipass: 2.1.0
      glob: 8.1.0
      infer-owner: 1.0.4
      lru-cache: 7.18.3
      minipass: 3.3.6
      minipass-collect: 1.0.2
      minipass-flush: 1.0.5
      minipass-pipeline: 1.2.4
      mkdirp: 1.0.4
      p-map: 4.0.0
      promise-inflight: 1.0.1
      rimraf: 3.0.2
      ssri: 9.0.1
      tar: 6.2.1
      unique-filename: 2.0.1
    transitivePeerDependencies:
      - bluebird

  cacache@19.0.1:
    dependencies:
      '@npmcli/fs': 4.0.0
      fs-minipass: 3.0.3
      glob: 10.4.5
      lru-cache: 10.4.3
      minipass: 7.1.2
      minipass-collect: 2.0.1
      minipass-flush: 1.0.5
      minipass-pipeline: 1.2.4
      p-map: 7.0.3
      ssri: 12.0.0
      tar: 7.4.3
      unique-filename: 4.0.0

  cacheable-lookup@5.0.4: {}

  cacheable-request@7.0.4:
    dependencies:
      clone-response: 1.0.3
      get-stream: 5.2.0
      http-cache-semantics: 4.2.0
      keyv: 4.5.4
      lowercase-keys: 2.0.0
      normalize-url: 6.1.0
      responselike: 2.0.1

  call-bind-apply-helpers@1.0.2:
    dependencies:
      es-errors: 1.3.0
      function-bind: 1.1.2

  call-bind@1.0.8:
    dependencies:
      call-bind-apply-helpers: 1.0.2
      es-define-property: 1.0.1
      get-intrinsic: 1.3.0
      set-function-length: 1.2.2

  call-bound@1.0.4:
    dependencies:
      call-bind-apply-helpers: 1.0.2
      get-intrinsic: 1.3.0

  callsites@3.1.0: {}

  camelcase@7.0.1: {}

  caniuse-lite@1.0.30001718: {}

  chalk-template@0.4.0:
    dependencies:
      chalk: 4.1.2

  chalk@4.1.2:
    dependencies:
      ansi-styles: 4.3.0
      supports-color: 7.2.0

  chalk@5.0.1: {}

  chownr@2.0.0: {}

  chownr@3.0.0: {}

  chromium-pickle-js@0.2.0: {}

  ci-info@3.9.0: {}

  clean-stack@2.2.0: {}

  cli-boxes@3.0.0: {}

  cli-cursor@3.1.0:
    dependencies:
      restore-cursor: 3.1.0

  cli-spinners@2.9.2: {}

  cli-truncate@2.1.0:
    dependencies:
      slice-ansi: 3.0.0
      string-width: 4.2.3
    optional: true

  clipboardy@3.0.0:
    dependencies:
      arch: 2.2.0
      execa: 5.1.1
      is-wsl: 2.2.0

  cliui@8.0.1:
    dependencies:
      string-width: 4.2.3
      strip-ansi: 6.0.1
      wrap-ansi: 7.0.0

  clone-response@1.0.3:
    dependencies:
      mimic-response: 1.0.1

  clone@1.0.4: {}

  code-block-writer@13.0.3: {}

  color-convert@2.0.1:
    dependencies:
      color-name: 1.1.4

  color-convert@3.1.0:
    dependencies:
      color-name: 2.0.0

  color-name@1.1.4: {}

  color-name@2.0.0: {}

  color-string@2.0.1:
    dependencies:
      color-name: 2.0.0

  color@5.0.0:
    dependencies:
      color-convert: 3.1.0
      color-string: 2.0.1

  combined-stream@1.0.8:
    dependencies:
      delayed-stream: 1.0.0

  commander@1.1.1:
    dependencies:
      keypress: 0.1.0

  commander@5.1.0: {}

  commander@9.5.0:
    optional: true

  compare-version@0.1.2: {}

  compressible@2.0.18:
    dependencies:
      mime-db: 1.54.0

  compression@1.7.4:
    dependencies:
      accepts: 1.3.8
      bytes: 3.0.0
      compressible: 2.0.18
      debug: 2.6.9
      on-headers: 1.0.2
      safe-buffer: 5.1.2
      vary: 1.1.2
    transitivePeerDependencies:
      - supports-color

  concat-map@0.0.1: {}

  conf@13.1.0:
    dependencies:
      ajv: 8.17.1
      ajv-formats: 3.0.1(ajv@8.17.1)
      atomically: 2.0.3
      debounce-fn: 6.0.0
      dot-prop: 9.0.0
      env-paths: 3.0.0
      json-schema-typed: 8.0.1
      semver: 7.7.1
      uint8array-extras: 1.4.0

  config-file-ts@0.2.8-rc1:
    dependencies:
      glob: 10.4.5
      typescript: 5.8.3

  content-disposition@0.5.2: {}

  content-disposition@1.0.0:
    dependencies:
      safe-buffer: 5.2.1

  content-type@1.0.5: {}

  convert-source-map@2.0.0: {}

  cookie-signature@1.2.2: {}

  cookie@0.7.2: {}

  core-util-is@1.0.2:
    optional: true

  core-util-is@1.0.3: {}

  cors@2.8.5:
    dependencies:
      object-assign: 4.1.1
      vary: 1.1.2

  cosmiconfig@6.0.0:
    dependencies:
      '@types/parse-json': 4.0.2
      import-fresh: 3.3.1
      parse-json: 5.2.0
      path-type: 4.0.0
      yaml: 1.10.2

  crc@3.8.0:
    dependencies:
      buffer: 5.7.1
    optional: true

  cross-dirname@0.1.0:
    optional: true

  cross-env@7.0.3:
    dependencies:
      cross-spawn: 7.0.6

  cross-spawn@7.0.6:
    dependencies:
      path-key: 3.1.1
      shebang-command: 2.0.0
      which: 2.0.2

  css-select@5.1.0:
    dependencies:
      boolbase: 1.0.0
      css-what: 6.1.0
      domhandler: 5.0.3
      domutils: 3.2.2
      nth-check: 2.1.1

  css-what@6.1.0: {}

  csstype@3.1.3: {}

  custom-electron-prompt@1.5.8(electron@36.2.0):
    dependencies:
      electron: 36.2.0

  data-uri-to-buffer@4.0.1: {}

  data-view-buffer@1.0.2:
    dependencies:
      call-bound: 1.0.4
      es-errors: 1.3.0
      is-data-view: 1.0.2

  data-view-byte-length@1.0.2:
    dependencies:
      call-bound: 1.0.4
      es-errors: 1.3.0
      is-data-view: 1.0.2

  data-view-byte-offset@1.0.1:
    dependencies:
      call-bound: 1.0.4
      es-errors: 1.3.0
      is-data-view: 1.0.2

  debounce-fn@6.0.0:
    dependencies:
      mimic-function: 5.0.1

  debug@2.6.9:
    dependencies:
      ms: 2.0.0

  debug@3.2.7:
    dependencies:
      ms: 2.1.3

  debug@4.4.1:
    dependencies:
      ms: 2.1.3

  decompress-response@6.0.0:
    dependencies:
      mimic-response: 3.1.0

  deep-equal@2.2.3:
    dependencies:
      array-buffer-byte-length: 1.0.2
      call-bind: 1.0.8
      es-get-iterator: 1.1.3
      get-intrinsic: 1.3.0
      is-arguments: 1.2.0
      is-array-buffer: 3.0.5
      is-date-object: 1.1.0
      is-regex: 1.2.1
      is-shared-array-buffer: 1.0.4
      isarray: 2.0.5
      object-is: 1.1.6
      object-keys: 1.1.1
      object.assign: 4.1.7
      regexp.prototype.flags: 1.5.4
      side-channel: 1.1.0
      which-boxed-primitive: 1.1.1
      which-collection: 1.0.2
      which-typed-array: 1.1.19

  deep-extend@0.6.0: {}

  deep-is@0.1.4: {}

  deepmerge-ts@7.1.5: {}

  deepmerge@4.3.1: {}

  default-browser-id@5.0.0: {}

  default-browser@5.2.1:
    dependencies:
      bundle-name: 4.1.0
      default-browser-id: 5.0.0

  defaults@1.0.4:
    dependencies:
      clone: 1.0.4

  defer-to-connect@2.0.1: {}

  define-data-property@1.1.4:
    dependencies:
      es-define-property: 1.0.1
      es-errors: 1.3.0
      gopd: 1.2.0

  define-lazy-prop@3.0.0: {}

  define-properties@1.2.1:
    dependencies:
      define-data-property: 1.1.4
      has-property-descriptors: 1.0.2
      object-keys: 1.1.1

  del-cli@6.0.0:
    dependencies:
      del: 8.0.0
      meow: 13.2.0

  del@8.0.0:
    dependencies:
      globby: 14.1.0
      is-glob: 4.0.3
      is-path-cwd: 3.0.0
      is-path-inside: 4.0.0
      p-map: 7.0.3
      slash: 5.1.0

  delay@6.0.0: {}

  delayed-stream@1.0.0: {}

<<<<<<< HEAD
  detect-libc@2.0.4: {}
=======
  depd@2.0.0: {}

  detect-libc@2.0.3: {}
>>>>>>> 88111185

  detect-node@2.1.0:
    optional: true

  dir-compare@4.2.0:
    dependencies:
      minimatch: 3.1.2
      p-limit: 3.1.0

  discord-api-types@0.37.120: {}

  discord-api-types@0.38.4: {}

  dmg-builder@26.0.12(electron-builder-squirrel-windows@26.0.12):
    dependencies:
      app-builder-lib: 26.0.12(dmg-builder@26.0.12)(electron-builder-squirrel-windows@26.0.12)
      builder-util: 26.0.11
      builder-util-runtime: 9.3.1
      fs-extra: 10.1.0
      iconv-lite: 0.6.3
      js-yaml: 4.1.0
    optionalDependencies:
      dmg-license: 1.0.11
    transitivePeerDependencies:
      - bluebird
      - electron-builder-squirrel-windows
      - supports-color

  dmg-license@1.0.11:
    dependencies:
      '@types/plist': 3.0.5
      '@types/verror': 1.10.11
      ajv: 6.12.6
      crc: 3.8.0
      iconv-corefoundation: 1.1.7
      plist: 3.1.0
      smart-buffer: 4.2.0
      verror: 1.10.1
    optional: true

  doctrine@2.1.0:
    dependencies:
      esutils: 2.0.3

  dom-serializer@2.0.0:
    dependencies:
      domelementtype: 2.3.0
      domhandler: 5.0.3
      entities: 4.5.0

  domelementtype@2.3.0: {}

  domhandler@5.0.3:
    dependencies:
      domelementtype: 2.3.0

  domutils@3.2.2:
    dependencies:
      dom-serializer: 2.0.0
      domelementtype: 2.3.0
      domhandler: 5.0.3

  dot-prop@9.0.0:
    dependencies:
      type-fest: 4.41.0

  dotenv-expand@11.0.7:
    dependencies:
      dotenv: 16.5.0

  dotenv@16.5.0: {}

  doublearray@0.0.2: {}

  dunder-proto@1.0.1:
    dependencies:
      call-bind-apply-helpers: 1.0.2
      es-errors: 1.3.0
      gopd: 1.2.0

  duplexer@0.1.2: {}

  eastasianwidth@0.2.0: {}

  ecma-proposal-math-extensions@0.0.2: {}

  ee-first@1.1.1: {}

  eel-wasm@0.0.15: {}

  ejs@3.1.10:
    dependencies:
      jake: 10.9.2

  electron-builder-squirrel-windows@26.0.12(dmg-builder@26.0.12):
    dependencies:
      app-builder-lib: 26.0.12(dmg-builder@26.0.12)(electron-builder-squirrel-windows@26.0.12)
      builder-util: 26.0.11
      electron-winstaller: 5.4.0
    transitivePeerDependencies:
      - bluebird
      - dmg-builder
      - supports-color

  electron-builder@26.0.12(electron-builder-squirrel-windows@26.0.12):
    dependencies:
      app-builder-lib: 26.0.12(dmg-builder@26.0.12)(electron-builder-squirrel-windows@26.0.12)
      builder-util: 26.0.11
      builder-util-runtime: 9.3.1
      chalk: 4.1.2
      dmg-builder: 26.0.12(electron-builder-squirrel-windows@26.0.12)
      fs-extra: 10.1.0
      is-ci: 3.0.1
      lazy-val: 1.0.5
      simple-update-notifier: 2.0.0
      yargs: 17.7.2
    transitivePeerDependencies:
      - bluebird
      - electron-builder-squirrel-windows
      - supports-color

  electron-debug@4.1.0:
    dependencies:
      electron-is-dev: 3.0.1
      electron-localshortcut: 3.2.1
    transitivePeerDependencies:
      - supports-color

  electron-devtools-installer@4.0.0:
    dependencies:
      unzip-crx-3: 0.2.0

  electron-is-accelerator@0.1.2: {}

  electron-is-dev@0.3.0: {}

  electron-is-dev@2.0.0: {}

  electron-is-dev@3.0.1: {}

  electron-is@3.0.0:
    dependencies:
      electron-is-dev: 0.3.0
      semver: 5.7.2

  electron-localshortcut@3.2.1:
    dependencies:
      debug: 4.4.1
      electron-is-accelerator: 0.1.2
      keyboardevent-from-electron-accelerator: 2.0.0
      keyboardevents-areequal: 0.2.2
    transitivePeerDependencies:
      - supports-color

  electron-publish@26.0.11:
    dependencies:
      '@types/fs-extra': 9.0.13
      builder-util: 26.0.11
      builder-util-runtime: 9.3.1
      chalk: 4.1.2
      form-data: 4.0.2
      fs-extra: 10.1.0
      lazy-val: 1.0.5
      mime: 2.6.0
    transitivePeerDependencies:
      - supports-color

  electron-store@10.0.1:
    dependencies:
      conf: 13.1.0
      type-fest: 4.41.0

  electron-to-chromium@1.5.155: {}

  electron-unhandled@4.0.1:
    dependencies:
      clean-stack: 2.2.0
      electron-is-dev: 2.0.0
      ensure-error: 2.1.0
      lodash.debounce: 4.0.8
      serialize-error: 8.1.0

  electron-updater@6.6.2:
    dependencies:
      builder-util-runtime: 9.3.1
      fs-extra: 10.1.0
      js-yaml: 4.1.0
      lazy-val: 1.0.5
      lodash.escaperegexp: 4.1.2
      lodash.isequal: 4.5.0
      semver: 7.7.1
      tiny-typed-emitter: 2.1.0
    transitivePeerDependencies:
      - supports-color

<<<<<<< HEAD
  electron-vite@3.1.0(vite@6.3.3(@types/node@22.15.18)(yaml@2.8.0)):
=======
  electron-vite@3.1.0(vite@6.3.5(@types/node@22.13.5)(yaml@2.7.0)):
>>>>>>> 88111185
    dependencies:
      '@babel/core': 7.27.1
      '@babel/plugin-transform-arrow-functions': 7.27.1(@babel/core@7.27.1)
      cac: 6.7.14
      esbuild: 0.25.4
      magic-string: 0.30.17
      picocolors: 1.1.1
<<<<<<< HEAD
      vite: 6.3.3(@types/node@22.15.18)(yaml@2.8.0)
=======
      vite: 6.3.5(@types/node@22.13.5)(yaml@2.7.0)
>>>>>>> 88111185
    transitivePeerDependencies:
      - supports-color

  electron-winstaller@5.4.0:
    dependencies:
      '@electron/asar': 3.4.1
      debug: 4.4.1
      fs-extra: 7.0.1
      lodash: 4.17.21
      temp: 0.9.4
    optionalDependencies:
      '@electron/windows-sign': 1.2.2
    transitivePeerDependencies:
      - supports-color

  electron@36.2.0:
    dependencies:
      '@electron/get': 2.0.3
<<<<<<< HEAD
      '@types/node': 20.17.47
=======
      '@types/node': 22.13.5
>>>>>>> 88111185
      extract-zip: 2.0.1
    transitivePeerDependencies:
      - supports-color

  emoji-regex@8.0.0: {}

  emoji-regex@9.2.2: {}

  encodeurl@2.0.0: {}

  encoding@0.1.13:
    dependencies:
      iconv-lite: 0.6.3
    optional: true

  end-of-stream@1.4.4:
    dependencies:
      once: 1.4.0

  ensure-error@2.1.0: {}

  entities@4.5.0: {}

  entities@6.0.0: {}

  env-paths@2.2.1: {}

  env-paths@3.0.0: {}

  err-code@2.0.3: {}

  error-ex@1.3.2:
    dependencies:
      is-arrayish: 0.2.1

  error-stack-parser-es@1.0.5: {}

  es-abstract@1.23.9:
    dependencies:
      array-buffer-byte-length: 1.0.2
      arraybuffer.prototype.slice: 1.0.4
      available-typed-arrays: 1.0.7
      call-bind: 1.0.8
      call-bound: 1.0.4
      data-view-buffer: 1.0.2
      data-view-byte-length: 1.0.2
      data-view-byte-offset: 1.0.1
      es-define-property: 1.0.1
      es-errors: 1.3.0
      es-object-atoms: 1.1.1
      es-set-tostringtag: 2.1.0
      es-to-primitive: 1.3.0
      function.prototype.name: 1.1.8
      get-intrinsic: 1.3.0
      get-proto: 1.0.1
      get-symbol-description: 1.1.0
      globalthis: 1.0.4
      gopd: 1.2.0
      has-property-descriptors: 1.0.2
      has-proto: 1.2.0
      has-symbols: 1.1.0
      hasown: 2.0.2
      internal-slot: 1.1.0
      is-array-buffer: 3.0.5
      is-callable: 1.2.7
      is-data-view: 1.0.2
      is-regex: 1.2.1
      is-shared-array-buffer: 1.0.4
      is-string: 1.1.1
      is-typed-array: 1.1.15
      is-weakref: 1.1.1
      math-intrinsics: 1.1.0
      object-inspect: 1.13.4
      object-keys: 1.1.1
      object.assign: 4.1.7
      own-keys: 1.0.1
      regexp.prototype.flags: 1.5.4
      safe-array-concat: 1.1.3
      safe-push-apply: 1.0.0
      safe-regex-test: 1.1.0
      set-proto: 1.0.0
      string.prototype.trim: 1.2.10
      string.prototype.trimend: 1.0.9
      string.prototype.trimstart: 1.0.8
      typed-array-buffer: 1.0.3
      typed-array-byte-length: 1.0.3
      typed-array-byte-offset: 1.0.4
      typed-array-length: 1.0.7
      unbox-primitive: 1.1.0
      which-typed-array: 1.1.19

  es-define-property@1.0.1: {}

  es-errors@1.3.0: {}

  es-get-iterator@1.1.3:
    dependencies:
      call-bind: 1.0.8
      get-intrinsic: 1.3.0
      has-symbols: 1.1.0
      is-arguments: 1.2.0
      is-map: 2.0.3
      is-set: 2.0.3
      is-string: 1.1.1
      isarray: 2.0.5
      stop-iteration-iterator: 1.1.0

  es-hangul@2.3.3: {}

  es-object-atoms@1.1.1:
    dependencies:
      es-errors: 1.3.0

  es-set-tostringtag@2.1.0:
    dependencies:
      es-errors: 1.3.0
      get-intrinsic: 1.3.0
      has-tostringtag: 1.0.2
      hasown: 2.0.2

  es-shim-unscopables@1.1.0:
    dependencies:
      hasown: 2.0.2

  es-to-primitive@1.3.0:
    dependencies:
      is-callable: 1.2.7
      is-date-object: 1.1.0
      is-symbol: 1.1.1

  es6-error@4.1.1:
    optional: true

  esbuild@0.25.4:
    optionalDependencies:
      '@esbuild/aix-ppc64': 0.25.4
      '@esbuild/android-arm': 0.25.4
      '@esbuild/android-arm64': 0.25.4
      '@esbuild/android-x64': 0.25.4
      '@esbuild/darwin-arm64': 0.25.4
      '@esbuild/darwin-x64': 0.25.4
      '@esbuild/freebsd-arm64': 0.25.4
      '@esbuild/freebsd-x64': 0.25.4
      '@esbuild/linux-arm': 0.25.4
      '@esbuild/linux-arm64': 0.25.4
      '@esbuild/linux-ia32': 0.25.4
      '@esbuild/linux-loong64': 0.25.4
      '@esbuild/linux-mips64el': 0.25.4
      '@esbuild/linux-ppc64': 0.25.4
      '@esbuild/linux-riscv64': 0.25.4
      '@esbuild/linux-s390x': 0.25.4
      '@esbuild/linux-x64': 0.25.4
      '@esbuild/netbsd-arm64': 0.25.4
      '@esbuild/netbsd-x64': 0.25.4
      '@esbuild/openbsd-arm64': 0.25.4
      '@esbuild/openbsd-x64': 0.25.4
      '@esbuild/sunos-x64': 0.25.4
      '@esbuild/win32-arm64': 0.25.4
      '@esbuild/win32-ia32': 0.25.4
      '@esbuild/win32-x64': 0.25.4

  escalade@3.2.0: {}

  escape-html@1.0.3: {}

  escape-string-regexp@4.0.0: {}

  eslint-config-prettier@10.1.5(eslint@9.26.0):
    dependencies:
      eslint: 9.26.0

  eslint-import-resolver-exports@1.0.0-beta.5(eslint-plugin-import@2.31.0)(eslint@9.26.0):
    dependencies:
      eslint: 9.26.0
      eslint-plugin-import: 2.31.0(@typescript-eslint/parser@8.32.0(eslint@9.26.0)(typescript@5.8.3))(eslint-import-resolver-typescript@4.3.4)(eslint@9.26.0)
      resolve.exports: 2.0.3

  eslint-import-resolver-node@0.3.9:
    dependencies:
      debug: 3.2.7
      is-core-module: 2.16.1
      resolve: 1.22.10
    transitivePeerDependencies:
      - supports-color

  eslint-import-resolver-typescript@4.3.4(eslint-plugin-import@2.31.0)(eslint@9.26.0):
    dependencies:
<<<<<<< HEAD
      debug: 4.4.1
      eslint: 9.25.1
=======
      debug: 4.4.0
      eslint: 9.26.0
>>>>>>> 88111185
      get-tsconfig: 4.10.0
      is-bun-module: 2.0.0
      stable-hash: 0.0.5
      tinyglobby: 0.2.13
      unrs-resolver: 1.7.2
    optionalDependencies:
      eslint-plugin-import: 2.31.0(@typescript-eslint/parser@8.32.0(eslint@9.26.0)(typescript@5.8.3))(eslint-import-resolver-typescript@4.3.4)(eslint@9.26.0)
    transitivePeerDependencies:
      - supports-color

  eslint-module-utils@2.12.0(@typescript-eslint/parser@8.32.0(eslint@9.26.0)(typescript@5.8.3))(eslint-import-resolver-node@0.3.9)(eslint-import-resolver-typescript@4.3.4)(eslint@9.26.0):
    dependencies:
      debug: 3.2.7
    optionalDependencies:
      '@typescript-eslint/parser': 8.32.0(eslint@9.26.0)(typescript@5.8.3)
      eslint: 9.26.0
      eslint-import-resolver-node: 0.3.9
      eslint-import-resolver-typescript: 4.3.4(eslint-plugin-import@2.31.0)(eslint@9.26.0)
    transitivePeerDependencies:
      - supports-color

  eslint-plugin-import@2.31.0(@typescript-eslint/parser@8.32.0(eslint@9.26.0)(typescript@5.8.3))(eslint-import-resolver-typescript@4.3.4)(eslint@9.26.0):
    dependencies:
      '@rtsao/scc': 1.1.0
      array-includes: 3.1.8
      array.prototype.findlastindex: 1.2.6
      array.prototype.flat: 1.3.3
      array.prototype.flatmap: 1.3.3
      debug: 3.2.7
      doctrine: 2.1.0
      eslint: 9.26.0
      eslint-import-resolver-node: 0.3.9
      eslint-module-utils: 2.12.0(@typescript-eslint/parser@8.32.0(eslint@9.26.0)(typescript@5.8.3))(eslint-import-resolver-node@0.3.9)(eslint-import-resolver-typescript@4.3.4)(eslint@9.26.0)
      hasown: 2.0.2
      is-core-module: 2.16.1
      is-glob: 4.0.3
      minimatch: 3.1.2
      object.fromentries: 2.0.8
      object.groupby: 1.0.3
      object.values: 1.2.1
      semver: 6.3.1
      string.prototype.trimend: 1.0.9
      tsconfig-paths: 3.15.0
    optionalDependencies:
      '@typescript-eslint/parser': 8.32.0(eslint@9.26.0)(typescript@5.8.3)
    transitivePeerDependencies:
      - eslint-import-resolver-typescript
      - eslint-import-resolver-webpack
      - supports-color

<<<<<<< HEAD
  eslint-plugin-prettier@5.2.6(eslint-config-prettier@10.1.2(eslint@9.25.1))(eslint@9.25.1)(prettier@3.5.3):
    dependencies:
      eslint: 9.25.1
      prettier: 3.5.3
=======
  eslint-plugin-prettier@5.4.0(@types/eslint@9.6.1)(eslint-config-prettier@10.1.5(eslint@9.26.0))(eslint@9.26.0)(prettier@3.5.2):
    dependencies:
      eslint: 9.26.0
      prettier: 3.5.2
>>>>>>> 88111185
      prettier-linter-helpers: 1.0.0
      synckit: 0.11.6
    optionalDependencies:
<<<<<<< HEAD
      eslint-config-prettier: 10.1.2(eslint@9.25.1)
=======
      '@types/eslint': 9.6.1
      eslint-config-prettier: 10.1.5(eslint@9.26.0)
>>>>>>> 88111185

  eslint-scope@8.3.0:
    dependencies:
      esrecurse: 4.3.0
      estraverse: 5.3.0

  eslint-visitor-keys@3.4.3: {}

  eslint-visitor-keys@4.2.0: {}

  eslint@9.26.0:
    dependencies:
<<<<<<< HEAD
      '@eslint-community/eslint-utils': 4.7.0(eslint@9.25.1)
=======
      '@eslint-community/eslint-utils': 4.7.0(eslint@9.26.0)
>>>>>>> 88111185
      '@eslint-community/regexpp': 4.12.1
      '@eslint/config-array': 0.20.0
      '@eslint/config-helpers': 0.2.2
      '@eslint/core': 0.13.0
      '@eslint/eslintrc': 3.3.1
      '@eslint/js': 9.26.0
      '@eslint/plugin-kit': 0.2.8
      '@humanfs/node': 0.16.6
      '@humanwhocodes/module-importer': 1.0.1
<<<<<<< HEAD
      '@humanwhocodes/retry': 0.4.3
=======
      '@humanwhocodes/retry': 0.4.2
      '@modelcontextprotocol/sdk': 1.11.1
>>>>>>> 88111185
      '@types/estree': 1.0.7
      '@types/json-schema': 7.0.15
      ajv: 6.12.6
      chalk: 4.1.2
      cross-spawn: 7.0.6
      debug: 4.4.1
      escape-string-regexp: 4.0.0
      eslint-scope: 8.3.0
      eslint-visitor-keys: 4.2.0
      espree: 10.3.0
      esquery: 1.6.0
      esutils: 2.0.3
      fast-deep-equal: 3.1.3
      file-entry-cache: 8.0.0
      find-up: 5.0.0
      glob-parent: 6.0.2
      ignore: 5.3.2
      imurmurhash: 0.1.4
      is-glob: 4.0.3
      json-stable-stringify-without-jsonify: 1.0.1
      lodash.merge: 4.6.2
      minimatch: 3.1.2
      natural-compare: 1.4.0
      optionator: 0.9.4
      zod: 3.24.4
    transitivePeerDependencies:
      - supports-color

  espree@10.3.0:
    dependencies:
      acorn: 8.14.1
      acorn-jsx: 5.3.2(acorn@8.14.1)
      eslint-visitor-keys: 4.2.0

  esquery@1.6.0:
    dependencies:
      estraverse: 5.3.0

  esrecurse@4.3.0:
    dependencies:
      estraverse: 5.3.0

  estraverse@5.3.0: {}

  esutils@2.0.3: {}

  etag@1.8.1: {}

  event-stream@4.0.1:
    dependencies:
      duplexer: 0.1.2
      from: 0.1.7
      map-stream: 0.0.7
      pause-stream: 0.0.11
      split: 1.0.1
      stream-combiner: 0.2.2
      through: 2.3.8

  event-target-shim@5.0.1: {}

  eventemitter3@4.0.7: {}

  events@3.3.0: {}

  eventsource-parser@3.0.1: {}

  eventsource@3.0.7:
    dependencies:
      eventsource-parser: 3.0.1

  execa@5.1.1:
    dependencies:
      cross-spawn: 7.0.6
      get-stream: 6.0.1
      human-signals: 2.1.0
      is-stream: 2.0.1
      merge-stream: 2.0.0
      npm-run-path: 4.0.1
      onetime: 5.1.2
      signal-exit: 3.0.7
      strip-final-newline: 2.0.0

  exif-parser@0.1.12: {}

  exponential-backoff@3.1.2: {}

  express-rate-limit@7.5.0(express@5.1.0):
    dependencies:
      express: 5.1.0

  express@5.1.0:
    dependencies:
      accepts: 2.0.0
      body-parser: 2.2.0
      content-disposition: 1.0.0
      content-type: 1.0.5
      cookie: 0.7.2
      cookie-signature: 1.2.2
      debug: 4.4.0
      encodeurl: 2.0.0
      escape-html: 1.0.3
      etag: 1.8.1
      finalhandler: 2.1.0
      fresh: 2.0.0
      http-errors: 2.0.0
      merge-descriptors: 2.0.0
      mime-types: 3.0.1
      on-finished: 2.4.1
      once: 1.4.0
      parseurl: 1.3.3
      proxy-addr: 2.0.7
      qs: 6.14.0
      range-parser: 1.2.1
      router: 2.2.0
      send: 1.2.0
      serve-static: 2.2.0
      statuses: 2.0.1
      type-is: 2.0.1
      vary: 1.1.2
    transitivePeerDependencies:
      - supports-color

  extract-zip@2.0.1:
    dependencies:
      debug: 4.4.1
      get-stream: 5.2.0
      yauzl: 2.10.0
    optionalDependencies:
      '@types/yauzl': 2.10.3
    transitivePeerDependencies:
      - supports-color

  extsprintf@1.4.1:
    optional: true

  fancy-regex@0.5.4: {}

  fast-average-color@9.5.0: {}

  fast-deep-equal@3.1.3: {}

  fast-diff@1.3.0: {}

  fast-equals@5.2.2: {}

  fast-glob@3.3.3:
    dependencies:
      '@nodelib/fs.stat': 2.0.5
      '@nodelib/fs.walk': 1.2.8
      glob-parent: 5.1.2
      merge2: 1.4.1
      micromatch: 4.0.8

  fast-json-stable-stringify@2.1.0: {}

  fast-levenshtein@2.0.6: {}

  fast-uri@3.0.6: {}

  fastq@1.19.1:
    dependencies:
      reusify: 1.1.0

  fd-slicer@1.1.0:
    dependencies:
      pend: 1.2.0

  fdir@6.4.4(picomatch@4.0.2):
    optionalDependencies:
      picomatch: 4.0.2

  fetch-blob@3.2.0:
    dependencies:
      node-domexception: 1.0.0
      web-streams-polyfill: 3.3.3

  file-entry-cache@8.0.0:
    dependencies:
      flat-cache: 4.0.1

  file-type@16.5.4:
    dependencies:
      readable-web-to-node-stream: 3.0.4
      strtok3: 6.3.0
      token-types: 4.2.1

  filelist@1.0.4:
    dependencies:
      minimatch: 5.1.6

  filename-reserved-regex@3.0.0: {}

  filenamify@6.0.0:
    dependencies:
      filename-reserved-regex: 3.0.0

  fill-range@7.1.1:
    dependencies:
      to-regex-range: 5.0.1

  finalhandler@2.1.0:
    dependencies:
      debug: 4.4.0
      encodeurl: 2.0.0
      escape-html: 1.0.3
      on-finished: 2.4.1
      parseurl: 1.3.3
      statuses: 2.0.1
    transitivePeerDependencies:
      - supports-color

  find-up@5.0.0:
    dependencies:
      locate-path: 6.0.0
      path-exists: 4.0.0

  flat-cache@4.0.1:
    dependencies:
      flatted: 3.3.3
      keyv: 4.5.4

  flatted@3.3.3: {}

  for-each@0.3.5:
    dependencies:
      is-callable: 1.2.7

  foreground-child@3.3.1:
    dependencies:
      cross-spawn: 7.0.6
      signal-exit: 4.1.0

  form-data@4.0.2:
    dependencies:
      asynckit: 0.4.0
      combined-stream: 1.0.8
      es-set-tostringtag: 2.1.0
      mime-types: 2.1.35

  formdata-polyfill@4.0.10:
    dependencies:
      fetch-blob: 3.2.0

  forwarded@0.2.0: {}

  fresh@2.0.0: {}

  from@0.1.7: {}

  fs-extra@10.1.0:
    dependencies:
      graceful-fs: 4.2.11
      jsonfile: 6.1.0
      universalify: 2.0.1

  fs-extra@11.3.0:
    dependencies:
      graceful-fs: 4.2.11
      jsonfile: 6.1.0
      universalify: 2.0.1

  fs-extra@7.0.1:
    dependencies:
      graceful-fs: 4.2.11
      jsonfile: 4.0.0
      universalify: 0.1.2

  fs-extra@8.1.0:
    dependencies:
      graceful-fs: 4.2.11
      jsonfile: 4.0.0
      universalify: 0.1.2

  fs-extra@9.1.0:
    dependencies:
      at-least-node: 1.0.0
      graceful-fs: 4.2.11
      jsonfile: 6.1.0
      universalify: 2.0.1

  fs-minipass@2.1.0:
    dependencies:
      minipass: 3.3.6

  fs-minipass@3.0.3:
    dependencies:
      minipass: 7.1.2

  fs.realpath@1.0.0: {}

  fsevents@2.3.2:
    optional: true

  fsevents@2.3.3:
    optional: true

  function-bind@1.1.2: {}

  function.prototype.name@1.1.8:
    dependencies:
      call-bind: 1.0.8
      call-bound: 1.0.4
      define-properties: 1.2.1
      functions-have-names: 1.2.3
      hasown: 2.0.2
      is-callable: 1.2.7

  functions-have-names@1.2.3: {}

  gensync@1.0.0-beta.2: {}

  get-caller-file@2.0.5: {}

  get-intrinsic@1.3.0:
    dependencies:
      call-bind-apply-helpers: 1.0.2
      es-define-property: 1.0.1
      es-errors: 1.3.0
      es-object-atoms: 1.1.1
      function-bind: 1.1.2
      get-proto: 1.0.1
      gopd: 1.2.0
      has-symbols: 1.1.0
      hasown: 2.0.2
      math-intrinsics: 1.1.0

  get-proto@1.0.1:
    dependencies:
      dunder-proto: 1.0.1
      es-object-atoms: 1.1.1

  get-stream@5.2.0:
    dependencies:
      pump: 3.0.2

  get-stream@6.0.1: {}

  get-symbol-description@1.1.0:
    dependencies:
      call-bound: 1.0.4
      es-errors: 1.3.0
      get-intrinsic: 1.3.0

  get-tsconfig@4.10.0:
    dependencies:
      resolve-pkg-maps: 1.0.0

  gifwrap@0.10.1:
    dependencies:
      image-q: 4.0.0
      omggif: 1.0.10

  glob-parent@5.1.2:
    dependencies:
      is-glob: 4.0.3

  glob-parent@6.0.2:
    dependencies:
      is-glob: 4.0.3

  glob@10.4.5:
    dependencies:
      foreground-child: 3.3.1
      jackspeak: 3.4.3
      minimatch: 9.0.5
      minipass: 7.1.2
      package-json-from-dist: 1.0.1
      path-scurry: 1.11.1

  glob@11.0.2:
    dependencies:
      foreground-child: 3.3.1
      jackspeak: 4.1.0
      minimatch: 10.0.1
      minipass: 7.1.2
      package-json-from-dist: 1.0.1
      path-scurry: 2.0.0

  glob@7.2.3:
    dependencies:
      fs.realpath: 1.0.0
      inflight: 1.0.6
      inherits: 2.0.4
      minimatch: 3.1.2
      once: 1.4.0
      path-is-absolute: 1.0.1

  glob@8.1.0:
    dependencies:
      fs.realpath: 1.0.0
      inflight: 1.0.6
      inherits: 2.0.4
      minimatch: 5.1.6
      once: 1.4.0

  global-agent@3.0.0:
    dependencies:
      boolean: 3.2.0
      es6-error: 4.1.1
      matcher: 3.0.0
      roarr: 2.15.4
      semver: 7.7.1
      serialize-error: 7.0.1
    optional: true

  globals@11.12.0: {}

  globals@14.0.0: {}

  globalthis@1.0.4:
    dependencies:
      define-properties: 1.2.1
      gopd: 1.2.0

  globby@14.1.0:
    dependencies:
      '@sindresorhus/merge-streams': 2.3.0
      fast-glob: 3.3.3
      ignore: 7.0.4
      path-type: 6.0.0
      slash: 5.1.0
      unicorn-magic: 0.3.0

  goober@2.1.16(csstype@3.1.3):
    dependencies:
      csstype: 3.1.3

  gopd@1.2.0: {}

  got@11.8.6:
    dependencies:
      '@sindresorhus/is': 4.6.0
      '@szmarczak/http-timer': 4.0.6
      '@types/cacheable-request': 6.0.3
      '@types/responselike': 1.0.3
      cacheable-lookup: 5.0.4
      cacheable-request: 7.0.4
      decompress-response: 6.0.0
      http2-wrapper: 1.0.3
      lowercase-keys: 2.0.0
      p-cancelable: 2.1.1
      responselike: 2.0.1

  graceful-fs@4.2.11: {}

  graphemer@1.4.0: {}

  hanja@1.1.4: {}

  happy-dom@17.4.7:
    dependencies:
      webidl-conversions: 7.0.0
      whatwg-mimetype: 3.0.0

  has-bigints@1.1.0: {}

  has-flag@4.0.0: {}

  has-property-descriptors@1.0.2:
    dependencies:
      es-define-property: 1.0.1

  has-proto@1.2.0:
    dependencies:
      dunder-proto: 1.0.1

  has-symbols@1.1.0: {}

  has-tostringtag@1.0.2:
    dependencies:
      has-symbols: 1.1.0

  hasown@2.0.2:
    dependencies:
      function-bind: 1.1.2

  he@1.2.0: {}

  hono@4.7.9: {}

  hosted-git-info@4.1.0:
    dependencies:
      lru-cache: 6.0.0

  howler@2.2.4: {}

  html-entities@2.3.3: {}

  html-to-text@9.0.5:
    dependencies:
      '@selderee/plugin-htmlparser2': 0.11.0
      deepmerge: 4.3.1
      dom-serializer: 2.0.0
      htmlparser2: 8.0.2
      selderee: 0.11.0

  htmlparser2@8.0.2:
    dependencies:
      domelementtype: 2.3.0
      domhandler: 5.0.3
      domutils: 3.2.2
      entities: 4.5.0

  http-cache-semantics@4.2.0: {}

  http-errors@2.0.0:
    dependencies:
      depd: 2.0.0
      inherits: 2.0.4
      setprototypeof: 1.2.0
      statuses: 2.0.1
      toidentifier: 1.0.1

  http-proxy-agent@5.0.0:
    dependencies:
      '@tootallnate/once': 2.0.0
      agent-base: 6.0.2
      debug: 4.4.1
    transitivePeerDependencies:
      - supports-color

  http-proxy-agent@7.0.2:
    dependencies:
      agent-base: 7.1.3
      debug: 4.4.1
    transitivePeerDependencies:
      - supports-color

  http2-wrapper@1.0.3:
    dependencies:
      quick-lru: 5.1.1
      resolve-alpn: 1.2.1

  https-proxy-agent@5.0.1:
    dependencies:
      agent-base: 6.0.2
      debug: 4.4.1
    transitivePeerDependencies:
      - supports-color

  https-proxy-agent@7.0.6:
    dependencies:
      agent-base: 7.1.3
      debug: 4.4.1
    transitivePeerDependencies:
      - supports-color

  human-signals@2.1.0: {}

  humanize-ms@1.2.1:
    dependencies:
      ms: 2.1.3

  i18next@25.1.2(typescript@5.8.3):
    dependencies:
      '@babel/runtime': 7.27.1
    optionalDependencies:
      typescript: 5.8.3

  iconv-corefoundation@1.1.7:
    dependencies:
      cli-truncate: 2.1.0
      node-addon-api: 1.7.2
    optional: true

  iconv-lite@0.6.2:
    dependencies:
      safer-buffer: 2.1.2

  iconv-lite@0.6.3:
    dependencies:
      safer-buffer: 2.1.2

  ieee754@1.2.1: {}

  ignore@5.3.2: {}

  ignore@7.0.4: {}

  image-q@4.0.0:
    dependencies:
      '@types/node': 16.9.1

  immediate@3.0.6: {}

  import-fresh@3.3.1:
    dependencies:
      parent-module: 1.0.1
      resolve-from: 4.0.0

  imurmurhash@0.1.4: {}

  indent-string@4.0.0: {}

  infer-owner@1.0.4: {}

  inflight@1.0.6:
    dependencies:
      once: 1.4.0
      wrappy: 1.0.2

  inherits@2.0.4: {}

  ini@1.3.8: {}

  internal-slot@1.1.0:
    dependencies:
      es-errors: 1.3.0
      hasown: 2.0.2
      side-channel: 1.1.0

  ip-address@9.0.5:
    dependencies:
      jsbn: 1.1.0
      sprintf-js: 1.1.3

  ipaddr.js@1.9.1: {}

  is-arguments@1.2.0:
    dependencies:
      call-bound: 1.0.4
      has-tostringtag: 1.0.2

  is-array-buffer@3.0.5:
    dependencies:
      call-bind: 1.0.8
      call-bound: 1.0.4
      get-intrinsic: 1.3.0

  is-arrayish@0.2.1: {}

  is-async-function@2.1.1:
    dependencies:
      async-function: 1.0.0
      call-bound: 1.0.4
      get-proto: 1.0.1
      has-tostringtag: 1.0.2
      safe-regex-test: 1.1.0

  is-bigint@1.1.0:
    dependencies:
      has-bigints: 1.1.0

  is-boolean-object@1.2.2:
    dependencies:
      call-bound: 1.0.4
      has-tostringtag: 1.0.2

  is-bun-module@2.0.0:
    dependencies:
      semver: 7.7.1

  is-callable@1.2.7: {}

  is-ci@3.0.1:
    dependencies:
      ci-info: 3.9.0

  is-core-module@2.16.1:
    dependencies:
      hasown: 2.0.2

  is-data-view@1.0.2:
    dependencies:
      call-bound: 1.0.4
      get-intrinsic: 1.3.0
      is-typed-array: 1.1.15

  is-date-object@1.1.0:
    dependencies:
      call-bound: 1.0.4
      has-tostringtag: 1.0.2

  is-docker@2.2.1: {}

  is-docker@3.0.0: {}

  is-extglob@2.1.1: {}

  is-finalizationregistry@1.1.1:
    dependencies:
      call-bound: 1.0.4

  is-fullwidth-code-point@3.0.0: {}

  is-generator-function@1.1.0:
    dependencies:
      call-bound: 1.0.4
      get-proto: 1.0.1
      has-tostringtag: 1.0.2
      safe-regex-test: 1.1.0

  is-glob@4.0.3:
    dependencies:
      is-extglob: 2.1.1

  is-inside-container@1.0.0:
    dependencies:
      is-docker: 3.0.0

  is-interactive@1.0.0: {}

  is-lambda@1.0.1: {}

  is-map@2.0.3: {}

  is-number-object@1.1.1:
    dependencies:
      call-bound: 1.0.4
      has-tostringtag: 1.0.2

  is-number@7.0.0: {}

  is-path-cwd@3.0.0: {}

  is-path-inside@4.0.0: {}

  is-port-reachable@4.0.0: {}

  is-promise@4.0.0: {}

  is-regex@1.2.1:
    dependencies:
      call-bound: 1.0.4
      gopd: 1.2.0
      has-tostringtag: 1.0.2
      hasown: 2.0.2

  is-set@2.0.3: {}

  is-shared-array-buffer@1.0.4:
    dependencies:
      call-bound: 1.0.4

  is-stream@2.0.1: {}

  is-string@1.1.1:
    dependencies:
      call-bound: 1.0.4
      has-tostringtag: 1.0.2

  is-symbol@1.1.1:
    dependencies:
      call-bound: 1.0.4
      has-symbols: 1.1.0
      safe-regex-test: 1.1.0

  is-typed-array@1.1.15:
    dependencies:
      which-typed-array: 1.1.19

  is-unicode-supported@0.1.0: {}

  is-url@1.2.4: {}

  is-weakmap@2.0.2: {}

  is-weakref@1.1.1:
    dependencies:
      call-bound: 1.0.4

  is-weakset@2.0.4:
    dependencies:
      call-bound: 1.0.4
      get-intrinsic: 1.3.0

  is-what@4.1.16: {}

  is-wsl@2.2.0:
    dependencies:
      is-docker: 2.2.1

  is-wsl@3.1.0:
    dependencies:
      is-inside-container: 1.0.0

  isarray@1.0.0: {}

  isarray@2.0.5: {}

  isbinaryfile@4.0.10: {}

  isbinaryfile@5.0.4: {}

  isexe@2.0.0: {}

  isexe@3.1.1: {}

  jackspeak@3.4.3:
    dependencies:
      '@isaacs/cliui': 8.0.2
    optionalDependencies:
      '@pkgjs/parseargs': 0.11.0

  jackspeak@4.1.0:
    dependencies:
      '@isaacs/cliui': 8.0.2

  jake@10.9.2:
    dependencies:
      async: 3.2.6
      chalk: 4.1.2
      filelist: 1.0.4
      minimatch: 3.1.2

  jimp@1.6.0:
    dependencies:
      '@jimp/core': 1.6.0
      '@jimp/diff': 1.6.0
      '@jimp/js-bmp': 1.6.0
      '@jimp/js-gif': 1.6.0
      '@jimp/js-jpeg': 1.6.0
      '@jimp/js-png': 1.6.0
      '@jimp/js-tiff': 1.6.0
      '@jimp/plugin-blit': 1.6.0
      '@jimp/plugin-blur': 1.6.0
      '@jimp/plugin-circle': 1.6.0
      '@jimp/plugin-color': 1.6.0
      '@jimp/plugin-contain': 1.6.0
      '@jimp/plugin-cover': 1.6.0
      '@jimp/plugin-crop': 1.6.0
      '@jimp/plugin-displace': 1.6.0
      '@jimp/plugin-dither': 1.6.0
      '@jimp/plugin-fisheye': 1.6.0
      '@jimp/plugin-flip': 1.6.0
      '@jimp/plugin-hash': 1.6.0
      '@jimp/plugin-mask': 1.6.0
      '@jimp/plugin-print': 1.6.0
      '@jimp/plugin-quantize': 1.6.0
      '@jimp/plugin-resize': 1.6.0
      '@jimp/plugin-rotate': 1.6.0
      '@jimp/plugin-threshold': 1.6.0
      '@jimp/types': 1.6.0
      '@jimp/utils': 1.6.0

  jintr@3.3.1:
    dependencies:
      acorn: 8.14.1

  jpeg-js@0.4.4: {}

  js-tokens@4.0.0: {}

  js-yaml@4.1.0:
    dependencies:
      argparse: 2.0.1

  jsbi@4.3.2: {}

  jsbn@1.1.0: {}

  jsesc@3.1.0: {}

  json-buffer@3.0.1: {}

  json-parse-even-better-errors@2.3.1: {}

  json-schema-traverse@0.4.1: {}

  json-schema-traverse@1.0.0: {}

  json-schema-typed@8.0.1: {}

  json-stable-stringify-without-jsonify@1.0.1: {}

  json-stringify-safe@5.0.1:
    optional: true

  json5@1.0.2:
    dependencies:
      minimist: 1.2.8

  json5@2.2.3: {}

  jsonfile@4.0.0:
    optionalDependencies:
      graceful-fs: 4.2.11

  jsonfile@6.1.0:
    dependencies:
      universalify: 2.0.1
    optionalDependencies:
      graceful-fs: 4.2.11

  jszip@3.10.1:
    dependencies:
      lie: 3.3.0
      pako: 1.0.11
      readable-stream: 2.3.8
      setimmediate: 1.0.5

  keyboardevent-from-electron-accelerator@2.0.0: {}

  keyboardevents-areequal@0.2.2: {}

  keypress@0.1.0: {}

  keyv@4.5.4:
    dependencies:
      json-buffer: 3.0.1

  kuromoji@0.1.2(patch_hash=e4a08f477026373a427a51d9bedd268ee22a173850ede3750de32af5d241c28c):
    dependencies:
      async: 2.6.4
      doublearray: 0.0.2
      zlibjs: 0.3.1

  kuroshiro-analyzer-kuromoji@1.1.0:
    dependencies:
      kuromoji: 0.1.2(patch_hash=e4a08f477026373a427a51d9bedd268ee22a173850ede3750de32af5d241c28c)

  kuroshiro@1.2.0:
    dependencies:
      '@babel/runtime': 7.27.1

  lazy-val@1.0.5: {}

  lazy-var@2.2.2: {}

  leac@0.6.0: {}

  levn@0.4.1:
    dependencies:
      prelude-ls: 1.2.1
      type-check: 0.4.0

  lib-esm@0.4.2: {}

  lie@3.3.0:
    dependencies:
      immediate: 3.0.6

  lines-and-columns@1.2.4: {}

  locate-path@6.0.0:
    dependencies:
      p-locate: 5.0.0

  lodash.debounce@4.0.8: {}

  lodash.escaperegexp@4.1.2: {}

  lodash.isequal@4.5.0: {}

  lodash.merge@4.6.2: {}

  lodash@4.17.21: {}

  log-symbols@4.1.0:
    dependencies:
      chalk: 4.1.2
      is-unicode-supported: 0.1.0

  long@4.0.0: {}

  lowercase-keys@2.0.0: {}

  lru-cache@10.4.3: {}

  lru-cache@11.1.0: {}

  lru-cache@5.1.1:
    dependencies:
      yallist: 3.1.1

  lru-cache@6.0.0:
    dependencies:
      yallist: 4.0.0

  lru-cache@7.18.3: {}

  magic-bytes.js@1.12.1: {}

  magic-string@0.30.17:
    dependencies:
      '@jridgewell/sourcemap-codec': 1.5.0

  make-fetch-happen@10.2.1:
    dependencies:
      agentkeepalive: 4.6.0
      cacache: 16.1.3
      http-cache-semantics: 4.2.0
      http-proxy-agent: 5.0.0
      https-proxy-agent: 5.0.1
      is-lambda: 1.0.1
      lru-cache: 7.18.3
      minipass: 3.3.6
      minipass-collect: 1.0.2
      minipass-fetch: 2.1.2
      minipass-flush: 1.0.5
      minipass-pipeline: 1.2.4
      negotiator: 0.6.4
      promise-retry: 2.0.1
      socks-proxy-agent: 7.0.0
      ssri: 9.0.1
    transitivePeerDependencies:
      - bluebird
      - supports-color

  make-fetch-happen@14.0.3:
    dependencies:
      '@npmcli/agent': 3.0.0
      cacache: 19.0.1
      http-cache-semantics: 4.2.0
      minipass: 7.1.2
      minipass-fetch: 4.0.1
      minipass-flush: 1.0.5
      minipass-pipeline: 1.2.4
      negotiator: 1.0.0
      proc-log: 5.0.0
      promise-retry: 2.0.1
      ssri: 12.0.0
    transitivePeerDependencies:
      - supports-color

  map-stream@0.0.7: {}

  matcher@3.0.0:
    dependencies:
      escape-string-regexp: 4.0.0
    optional: true

  math-intrinsics@1.1.0: {}

  media-typer@1.1.0: {}

  meow@13.2.0: {}

  merge-anything@5.1.7:
    dependencies:
      is-what: 4.1.16

  merge-descriptors@2.0.0: {}

  merge-stream@2.0.0: {}

  merge2@1.4.1: {}

  micromatch@4.0.8:
    dependencies:
      braces: 3.0.3
      picomatch: 2.3.1

  mime-db@1.33.0: {}

  mime-db@1.52.0: {}

  mime-db@1.54.0: {}

  mime-types@2.1.18:
    dependencies:
      mime-db: 1.33.0

  mime-types@2.1.35:
    dependencies:
      mime-db: 1.52.0

  mime-types@3.0.1:
    dependencies:
      mime-db: 1.54.0

  mime@2.6.0: {}

  mime@3.0.0: {}

  mimic-fn@2.1.0: {}

  mimic-function@5.0.1: {}

  mimic-response@1.0.1: {}

  mimic-response@3.1.0: {}

  minimatch@10.0.1:
    dependencies:
      brace-expansion: 2.0.1

  minimatch@3.1.2:
    dependencies:
      brace-expansion: 1.1.11

  minimatch@5.1.6:
    dependencies:
      brace-expansion: 2.0.1

  minimatch@9.0.5:
    dependencies:
      brace-expansion: 2.0.1

  minimist@1.2.8: {}

  minipass-collect@1.0.2:
    dependencies:
      minipass: 3.3.6

  minipass-collect@2.0.1:
    dependencies:
      minipass: 7.1.2

  minipass-fetch@2.1.2:
    dependencies:
      minipass: 3.3.6
      minipass-sized: 1.0.3
      minizlib: 2.1.2
    optionalDependencies:
      encoding: 0.1.13

  minipass-fetch@4.0.1:
    dependencies:
      minipass: 7.1.2
      minipass-sized: 1.0.3
      minizlib: 3.0.2
    optionalDependencies:
      encoding: 0.1.13

  minipass-flush@1.0.5:
    dependencies:
      minipass: 3.3.6

  minipass-pipeline@1.2.4:
    dependencies:
      minipass: 3.3.6

  minipass-sized@1.0.3:
    dependencies:
      minipass: 3.3.6

  minipass@3.3.6:
    dependencies:
      yallist: 4.0.0

  minipass@5.0.0: {}

  minipass@7.1.2: {}

  minizlib@2.1.2:
    dependencies:
      minipass: 3.3.6
      yallist: 4.0.0

  minizlib@3.0.2:
    dependencies:
      minipass: 7.1.2

  mkdirp@0.5.6:
    dependencies:
      minimist: 1.2.8

  mkdirp@1.0.4: {}

  mkdirp@3.0.1: {}

  mrmime@2.0.1: {}

  ms@2.0.0: {}

  ms@2.1.3: {}

  nanoid@3.3.11: {}

  napi-postinstall@0.2.4: {}

  natural-compare@1.4.0: {}

  negotiator@0.6.3: {}

  negotiator@0.6.4: {}

  negotiator@1.0.0: {}

  node-abi@3.75.0:
    dependencies:
      semver: 7.7.1

  node-addon-api@1.7.2:
    optional: true

  node-api-version@0.2.1:
    dependencies:
      semver: 7.7.1

  node-domexception@1.0.0: {}

  node-fetch@3.3.2:
    dependencies:
      data-uri-to-buffer: 4.0.1
      fetch-blob: 3.2.0
      formdata-polyfill: 4.0.10

  node-gyp-build@4.8.4: {}

  node-gyp@11.2.0:
    dependencies:
      env-paths: 2.2.1
      exponential-backoff: 3.1.2
      graceful-fs: 4.2.11
      make-fetch-happen: 14.0.3
      nopt: 8.1.0
      proc-log: 5.0.0
      semver: 7.7.1
      tar: 7.4.3
      tinyglobby: 0.2.13
      which: 5.0.0
    transitivePeerDependencies:
      - supports-color

  node-html-parser@7.0.1:
    dependencies:
      css-select: 5.1.0
      he: 1.2.0

  node-id3@0.2.9:
    dependencies:
      iconv-lite: 0.6.2

  node-releases@2.0.19: {}

  nopt@6.0.0:
    dependencies:
      abbrev: 1.1.1

  nopt@8.1.0:
    dependencies:
      abbrev: 3.0.1

  normalize-url@6.1.0: {}

  npm-run-path@4.0.1:
    dependencies:
      path-key: 3.1.1

  nth-check@2.1.1:
    dependencies:
      boolbase: 1.0.0

  object-assign@4.1.1: {}

  object-inspect@1.13.4: {}

  object-is@1.1.6:
    dependencies:
      call-bind: 1.0.8
      define-properties: 1.2.1

  object-keys@1.1.1: {}

  object.assign@4.1.7:
    dependencies:
      call-bind: 1.0.8
      call-bound: 1.0.4
      define-properties: 1.2.1
      es-object-atoms: 1.1.1
      has-symbols: 1.1.0
      object-keys: 1.1.1

  object.fromentries@2.0.8:
    dependencies:
      call-bind: 1.0.8
      define-properties: 1.2.1
      es-abstract: 1.23.9
      es-object-atoms: 1.1.1

  object.groupby@1.0.3:
    dependencies:
      call-bind: 1.0.8
      define-properties: 1.2.1
      es-abstract: 1.23.9

  object.values@1.2.1:
    dependencies:
      call-bind: 1.0.8
      call-bound: 1.0.4
      define-properties: 1.2.1
      es-object-atoms: 1.1.1

  ohash@2.0.11: {}

  omggif@1.0.10: {}

  on-finished@2.4.1:
    dependencies:
      ee-first: 1.1.1

  on-headers@1.0.2: {}

  once@1.4.0:
    dependencies:
      wrappy: 1.0.2

  onetime@5.1.2:
    dependencies:
      mimic-fn: 2.1.0

  open@10.1.2:
    dependencies:
      default-browser: 5.2.1
      define-lazy-prop: 3.0.0
      is-inside-container: 1.0.0
      is-wsl: 3.1.0

  openapi3-ts@4.4.0:
    dependencies:
      yaml: 2.8.0

  optionator@0.9.4:
    dependencies:
      deep-is: 0.1.4
      fast-levenshtein: 2.0.6
      levn: 0.4.1
      prelude-ls: 1.2.1
      type-check: 0.4.0
      word-wrap: 1.2.5

  ora@5.4.1:
    dependencies:
      bl: 4.1.0
      chalk: 4.1.2
      cli-cursor: 3.1.0
      cli-spinners: 2.9.2
      is-interactive: 1.0.0
      is-unicode-supported: 0.1.0
      log-symbols: 4.1.0
      strip-ansi: 6.0.1
      wcwidth: 1.0.1

  os-homedir@1.0.2: {}

  own-keys@1.0.1:
    dependencies:
      get-intrinsic: 1.3.0
      object-keys: 1.1.1
      safe-push-apply: 1.0.0

  p-cancelable@2.1.1: {}

  p-limit@3.1.0:
    dependencies:
      yocto-queue: 0.1.0

  p-locate@5.0.0:
    dependencies:
      p-limit: 3.1.0

  p-map@4.0.0:
    dependencies:
      aggregate-error: 3.1.0

  p-map@7.0.3: {}

  package-json-from-dist@1.0.1: {}

  pako@1.0.11: {}

  parent-module@1.0.1:
    dependencies:
      callsites: 3.1.0

  parse-bmfont-ascii@1.0.6: {}

  parse-bmfont-binary@1.0.6: {}

  parse-bmfont-xml@1.1.6:
    dependencies:
      xml-parse-from-string: 1.0.1
      xml2js: 0.6.2

  parse-json@5.2.0:
    dependencies:
      '@babel/code-frame': 7.27.1
      error-ex: 1.3.2
      json-parse-even-better-errors: 2.3.1
      lines-and-columns: 1.2.4

  parse5@7.3.0:
    dependencies:
      entities: 6.0.0

  parseley@0.12.1:
    dependencies:
      leac: 0.6.0
      peberminta: 0.9.0

  parseurl@1.3.3: {}

  path-browserify@1.0.1: {}

  path-exists@4.0.0: {}

  path-is-absolute@1.0.1: {}

  path-is-inside@1.0.2: {}

  path-key@3.1.1: {}

  path-parse@1.0.7: {}

  path-scurry@1.11.1:
    dependencies:
      lru-cache: 10.4.3
      minipass: 7.1.2

  path-scurry@2.0.0:
    dependencies:
      lru-cache: 11.1.0
      minipass: 7.1.2

  path-to-regexp@3.3.0: {}

  path-to-regexp@8.2.0: {}

  path-type@4.0.0: {}

  path-type@6.0.0: {}

  pathe@2.0.3: {}

  pause-stream@0.0.11:
    dependencies:
      through: 2.3.8

  pe-library@0.4.1: {}

  peberminta@0.9.0: {}

  peek-readable@4.1.0: {}

  peerjs-js-binarypack@2.1.0: {}

  peerjs@1.5.4:
    dependencies:
      '@msgpack/msgpack': 2.8.0
      eventemitter3: 4.0.7
      peerjs-js-binarypack: 2.1.0
      webrtc-adapter: 9.0.3

  pend@1.2.0: {}

  perfect-debounce@1.0.0: {}

  picocolors@1.1.1: {}

  picomatch@2.3.1: {}

  picomatch@4.0.2: {}

  pinyin@4.0.0-alpha.2(segmentit@2.0.3):
    dependencies:
      commander: 1.1.1
    optionalDependencies:
      segmentit: 2.0.3

  pixelmatch@5.3.0:
    dependencies:
      pngjs: 6.0.0

  pkce-challenge@5.0.0: {}

  playwright-core@1.52.0: {}

  playwright@1.52.0:
    dependencies:
      playwright-core: 1.52.0
    optionalDependencies:
      fsevents: 2.3.2

  plist@3.1.0:
    dependencies:
      '@xmldom/xmldom': 0.8.10
      base64-js: 1.5.1
      xmlbuilder: 15.1.1

  pngjs@6.0.0: {}

  pngjs@7.0.0: {}

  possible-typed-array-names@1.1.0: {}

  postcss@8.5.3:
    dependencies:
      nanoid: 3.3.11
      picocolors: 1.1.1
      source-map-js: 1.2.1

  postject@1.0.0-alpha.6:
    dependencies:
      commander: 9.5.0
    optional: true

  prelude-ls@1.2.1: {}

  prettier-linter-helpers@1.0.0:
    dependencies:
      fast-diff: 1.3.0

  prettier@3.5.3: {}

  preval.macro@4.0.0:
    dependencies:
      babel-plugin-preval: 4.0.0

  proc-log@2.0.1: {}

  proc-log@5.0.0: {}

  process-nextick-args@2.0.1: {}

  process@0.11.10: {}

  progress@2.0.3: {}

  promise-inflight@1.0.1: {}

  promise-retry@2.0.1:
    dependencies:
      err-code: 2.0.3
      retry: 0.12.0

  proxy-addr@2.0.7:
    dependencies:
      forwarded: 0.2.0
      ipaddr.js: 1.9.1

  pump@3.0.2:
    dependencies:
      end-of-stream: 1.4.4
      once: 1.4.0

  punycode@2.3.1: {}

  qs@6.14.0:
    dependencies:
      side-channel: 1.1.0

  queue-microtask@1.2.3: {}

  quick-lru@5.1.1: {}

  range-parser@1.2.0: {}

  range-parser@1.2.1: {}

  raw-body@3.0.0:
    dependencies:
      bytes: 3.1.2
      http-errors: 2.0.0
      iconv-lite: 0.6.3
      unpipe: 1.0.0

  rc@1.2.8:
    dependencies:
      deep-extend: 0.6.0
      ini: 1.3.8
      minimist: 1.2.8
      strip-json-comments: 2.0.1

  read-binary-file-arch@1.0.6:
    dependencies:
      debug: 4.4.1
    transitivePeerDependencies:
      - supports-color

  readable-stream@2.3.8:
    dependencies:
      core-util-is: 1.0.3
      inherits: 2.0.4
      isarray: 1.0.0
      process-nextick-args: 2.0.1
      safe-buffer: 5.1.2
      string_decoder: 1.1.1
      util-deprecate: 1.0.2

  readable-stream@3.6.2:
    dependencies:
      inherits: 2.0.4
      string_decoder: 1.3.0
      util-deprecate: 1.0.2

  readable-stream@4.7.0:
    dependencies:
      abort-controller: 3.0.0
      buffer: 6.0.3
      events: 3.3.0
      process: 0.11.10
      string_decoder: 1.3.0

  readable-web-to-node-stream@3.0.4:
    dependencies:
      readable-stream: 4.7.0

  reflect.getprototypeof@1.0.10:
    dependencies:
      call-bind: 1.0.8
      define-properties: 1.2.1
      es-abstract: 1.23.9
      es-errors: 1.3.0
      es-object-atoms: 1.1.1
      get-intrinsic: 1.3.0
      get-proto: 1.0.1
      which-builtin-type: 1.2.1

  regenerator-runtime@0.13.11: {}

  regexp.prototype.flags@1.5.4:
    dependencies:
      call-bind: 1.0.8
      define-properties: 1.2.1
      es-errors: 1.3.0
      get-proto: 1.0.1
      gopd: 1.2.0
      set-function-name: 2.0.2

  registry-auth-token@3.3.2:
    dependencies:
      rc: 1.2.8
      safe-buffer: 5.2.1

  registry-url@3.1.0:
    dependencies:
      rc: 1.2.8

  require-directory@2.1.1: {}

  require-from-string@2.0.2: {}

  resedit@1.7.2:
    dependencies:
      pe-library: 0.4.1

  resolve-alpn@1.2.1: {}

  resolve-from@4.0.0: {}

  resolve-pkg-maps@1.0.0: {}

  resolve.exports@2.0.3: {}

  resolve@1.22.10:
    dependencies:
      is-core-module: 2.16.1
      path-parse: 1.0.7
      supports-preserve-symlinks-flag: 1.0.0

  responselike@2.0.1:
    dependencies:
      lowercase-keys: 2.0.0

  restore-cursor@3.1.0:
    dependencies:
      onetime: 5.1.2
      signal-exit: 3.0.7

  retry@0.12.0: {}

  reusify@1.1.0: {}

  rimraf@2.6.3:
    dependencies:
      glob: 7.2.3

  rimraf@3.0.2:
    dependencies:
      glob: 7.2.3

  roarr@2.15.4:
    dependencies:
      boolean: 3.2.0
      detect-node: 2.1.0
      globalthis: 1.0.4
      json-stringify-safe: 5.0.1
      semver-compare: 1.0.0
      sprintf-js: 1.1.3
    optional: true

  rollup@4.40.2:
    dependencies:
      '@types/estree': 1.0.7
    optionalDependencies:
      '@rollup/rollup-android-arm-eabi': 4.40.2
      '@rollup/rollup-android-arm64': 4.40.2
      '@rollup/rollup-darwin-arm64': 4.40.2
      '@rollup/rollup-darwin-x64': 4.40.2
      '@rollup/rollup-freebsd-arm64': 4.40.2
      '@rollup/rollup-freebsd-x64': 4.40.2
      '@rollup/rollup-linux-arm-gnueabihf': 4.40.2
      '@rollup/rollup-linux-arm-musleabihf': 4.40.2
      '@rollup/rollup-linux-arm64-gnu': 4.40.2
      '@rollup/rollup-linux-arm64-musl': 4.40.2
      '@rollup/rollup-linux-loongarch64-gnu': 4.40.2
      '@rollup/rollup-linux-powerpc64le-gnu': 4.40.2
      '@rollup/rollup-linux-riscv64-gnu': 4.40.2
      '@rollup/rollup-linux-riscv64-musl': 4.40.2
      '@rollup/rollup-linux-s390x-gnu': 4.40.2
      '@rollup/rollup-linux-x64-gnu': 4.40.2
      '@rollup/rollup-linux-x64-musl': 4.40.2
      '@rollup/rollup-win32-arm64-msvc': 4.40.2
      '@rollup/rollup-win32-ia32-msvc': 4.40.2
      '@rollup/rollup-win32-x64-msvc': 4.40.2
      fsevents: 2.3.3

  router@2.2.0:
    dependencies:
      debug: 4.4.0
      depd: 2.0.0
      is-promise: 4.0.0
      parseurl: 1.3.3
      path-to-regexp: 8.2.0
    transitivePeerDependencies:
      - supports-color

  run-applescript@7.0.0: {}

  run-parallel@1.2.0:
    dependencies:
      queue-microtask: 1.2.3

  safe-array-concat@1.1.3:
    dependencies:
      call-bind: 1.0.8
      call-bound: 1.0.4
      get-intrinsic: 1.3.0
      has-symbols: 1.1.0
      isarray: 2.0.5

  safe-buffer@5.1.2: {}

  safe-buffer@5.2.1: {}

  safe-push-apply@1.0.0:
    dependencies:
      es-errors: 1.3.0
      isarray: 2.0.5

  safe-regex-test@1.1.0:
    dependencies:
      call-bound: 1.0.4
      es-errors: 1.3.0
      is-regex: 1.2.1

  safer-buffer@2.1.2: {}

  sanitize-filename@1.6.3:
    dependencies:
      truncate-utf8-bytes: 1.0.2

  sax@1.4.1: {}

  sdp@3.2.0: {}

  segmentit@2.0.3:
    dependencies:
      preval.macro: 4.0.0

  selderee@0.11.0:
    dependencies:
      parseley: 0.12.1

  semver-compare@1.0.0:
    optional: true

  semver@5.7.2: {}

  semver@6.3.1: {}

  semver@7.7.1: {}

  send@1.2.0:
    dependencies:
      debug: 4.4.0
      encodeurl: 2.0.0
      escape-html: 1.0.3
      etag: 1.8.1
      fresh: 2.0.0
      http-errors: 2.0.0
      mime-types: 3.0.1
      ms: 2.1.3
      on-finished: 2.4.1
      range-parser: 1.2.1
      statuses: 2.0.1
    transitivePeerDependencies:
      - supports-color

  serialize-error@7.0.1:
    dependencies:
      type-fest: 0.13.1
    optional: true

  serialize-error@8.1.0:
    dependencies:
      type-fest: 0.20.2

  seroval-plugins@1.3.1(seroval@1.3.1):
    dependencies:
      seroval: 1.3.1

  seroval@1.3.1: {}

  serve-handler@6.1.6:
    dependencies:
      bytes: 3.0.0
      content-disposition: 0.5.2
      mime-types: 2.1.18
      minimatch: 3.1.2
      path-is-inside: 1.0.2
      path-to-regexp: 3.3.0
      range-parser: 1.2.0

  serve-static@2.2.0:
    dependencies:
      encodeurl: 2.0.0
      escape-html: 1.0.3
      parseurl: 1.3.3
      send: 1.2.0
    transitivePeerDependencies:
      - supports-color

  serve@14.2.4:
    dependencies:
      '@zeit/schemas': 2.36.0
      ajv: 8.12.0
      arg: 5.0.2
      boxen: 7.0.0
      chalk: 5.0.1
      chalk-template: 0.4.0
      clipboardy: 3.0.0
      compression: 1.7.4
      is-port-reachable: 4.0.0
      serve-handler: 6.1.6
      update-check: 1.5.4
    transitivePeerDependencies:
      - supports-color

  set-function-length@1.2.2:
    dependencies:
      define-data-property: 1.1.4
      es-errors: 1.3.0
      function-bind: 1.1.2
      get-intrinsic: 1.3.0
      gopd: 1.2.0
      has-property-descriptors: 1.0.2

  set-function-name@2.0.2:
    dependencies:
      define-data-property: 1.1.4
      es-errors: 1.3.0
      functions-have-names: 1.2.3
      has-property-descriptors: 1.0.2

  set-proto@1.0.0:
    dependencies:
      dunder-proto: 1.0.1
      es-errors: 1.3.0
      es-object-atoms: 1.1.1

  setimmediate@1.0.5: {}

  setprototypeof@1.2.0: {}

  shebang-command@2.0.0:
    dependencies:
      shebang-regex: 3.0.0

  shebang-regex@3.0.0: {}

  side-channel-list@1.0.0:
    dependencies:
      es-errors: 1.3.0
      object-inspect: 1.13.4

  side-channel-map@1.0.1:
    dependencies:
      call-bound: 1.0.4
      es-errors: 1.3.0
      get-intrinsic: 1.3.0
      object-inspect: 1.13.4

  side-channel-weakmap@1.0.2:
    dependencies:
      call-bound: 1.0.4
      es-errors: 1.3.0
      get-intrinsic: 1.3.0
      object-inspect: 1.13.4
      side-channel-map: 1.0.1

  side-channel@1.1.0:
    dependencies:
      es-errors: 1.3.0
      object-inspect: 1.13.4
      side-channel-list: 1.0.0
      side-channel-map: 1.0.1
      side-channel-weakmap: 1.0.2

  signal-exit@3.0.7: {}

  signal-exit@4.1.0: {}

  simple-update-notifier@2.0.0:
    dependencies:
      semver: 7.7.1

  simple-xml-to-json@1.2.3: {}

  simple-youtube-age-restriction-bypass@https://codeload.github.com/organization/Simple-YouTube-Age-Restriction-Bypass/tar.gz/4e2db89ccb2fb880c5110add9ff3f1dfb78d0ff6: {}

  sirv@3.0.1:
    dependencies:
      '@polka/url': 1.0.0-next.29
      mrmime: 2.0.1
      totalist: 3.0.1

  slash@5.1.0: {}

  slice-ansi@3.0.0:
    dependencies:
      ansi-styles: 4.3.0
      astral-regex: 2.0.0
      is-fullwidth-code-point: 3.0.0
    optional: true

  smart-buffer@4.2.0: {}

  socks-proxy-agent@7.0.0:
    dependencies:
      agent-base: 6.0.2
      debug: 4.4.1
      socks: 2.8.4
    transitivePeerDependencies:
      - supports-color

  socks-proxy-agent@8.0.5:
    dependencies:
      agent-base: 7.1.3
      debug: 4.4.1
      socks: 2.8.4
    transitivePeerDependencies:
      - supports-color

  socks@2.8.4:
    dependencies:
      ip-address: 9.0.5
      smart-buffer: 4.2.0

  solid-floating-ui@0.3.1(@floating-ui/dom@1.7.0)(solid-js@1.9.6):
    dependencies:
      '@floating-ui/dom': 1.7.0
      solid-js: 1.9.6

  solid-js@1.9.6:
    dependencies:
      csstype: 3.1.3
      seroval: 1.3.1
      seroval-plugins: 1.3.1(seroval@1.3.1)

  solid-refresh@0.6.3(solid-js@1.9.6):
    dependencies:
<<<<<<< HEAD
      '@babel/generator': 7.27.1
      '@babel/helper-module-imports': 7.27.1
      '@babel/types': 7.27.1
      solid-js: 1.9.5
=======
      '@babel/generator': 7.27.0
      '@babel/helper-module-imports': 7.25.9
      '@babel/types': 7.27.0
      solid-js: 1.9.6
>>>>>>> 88111185
    transitivePeerDependencies:
      - supports-color

  solid-styled-components@0.28.5(solid-js@1.9.6):
    dependencies:
      csstype: 3.1.3
      goober: 2.1.16(csstype@3.1.3)
      solid-js: 1.9.6

  solid-transition-group@0.3.0(solid-js@1.9.6):
    dependencies:
<<<<<<< HEAD
      '@solid-primitives/refs': 1.1.1(solid-js@1.9.5)
      '@solid-primitives/transition-group': 1.1.1(solid-js@1.9.5)
      solid-js: 1.9.5
=======
      '@solid-primitives/refs': 1.1.0(solid-js@1.9.6)
      '@solid-primitives/transition-group': 1.1.0(solid-js@1.9.6)
      solid-js: 1.9.6
>>>>>>> 88111185

  source-map-js@1.2.1: {}

  source-map-support@0.5.21:
    dependencies:
      buffer-from: 1.1.2
      source-map: 0.6.1

  source-map@0.6.1: {}

  split@1.0.1:
    dependencies:
      through: 2.3.8

  sprintf-js@1.1.3: {}

  ssri@12.0.0:
    dependencies:
      minipass: 7.1.2

  ssri@9.0.1:
    dependencies:
      minipass: 3.3.6

  stable-hash@0.0.5: {}

  stat-mode@1.0.0: {}

  statuses@2.0.1: {}

  stop-iteration-iterator@1.1.0:
    dependencies:
      es-errors: 1.3.0
      internal-slot: 1.1.0

  stream-combiner@0.2.2:
    dependencies:
      duplexer: 0.1.2
      through: 2.3.8

  string-width@4.2.3:
    dependencies:
      emoji-regex: 8.0.0
      is-fullwidth-code-point: 3.0.0
      strip-ansi: 6.0.1

  string-width@5.1.2:
    dependencies:
      eastasianwidth: 0.2.0
      emoji-regex: 9.2.2
      strip-ansi: 7.1.0

  string.prototype.trim@1.2.10:
    dependencies:
      call-bind: 1.0.8
      call-bound: 1.0.4
      define-data-property: 1.1.4
      define-properties: 1.2.1
      es-abstract: 1.23.9
      es-object-atoms: 1.1.1
      has-property-descriptors: 1.0.2

  string.prototype.trimend@1.0.9:
    dependencies:
      call-bind: 1.0.8
      call-bound: 1.0.4
      define-properties: 1.2.1
      es-object-atoms: 1.1.1

  string.prototype.trimstart@1.0.8:
    dependencies:
      call-bind: 1.0.8
      define-properties: 1.2.1
      es-object-atoms: 1.1.1

  string_decoder@1.1.1:
    dependencies:
      safe-buffer: 5.1.2

  string_decoder@1.3.0:
    dependencies:
      safe-buffer: 5.2.1

  strip-ansi@6.0.1:
    dependencies:
      ansi-regex: 5.0.1

  strip-ansi@7.1.0:
    dependencies:
      ansi-regex: 6.1.0

  strip-bom@3.0.0: {}

  strip-final-newline@2.0.0: {}

  strip-json-comments@2.0.1: {}

  strip-json-comments@3.1.1: {}

  strtok3@6.3.0:
    dependencies:
      '@tokenizer/token': 0.3.0
      peek-readable: 4.1.0

  stubborn-fs@1.2.5: {}

  sumchecker@3.0.1:
    dependencies:
      debug: 4.4.1
    transitivePeerDependencies:
      - supports-color

  supports-color@7.2.0:
    dependencies:
      has-flag: 4.0.0

  supports-preserve-symlinks-flag@1.0.0: {}

  synckit@0.11.6:
    dependencies:
      '@pkgr/core': 0.2.4

  tar@6.2.1:
    dependencies:
      chownr: 2.0.0
      fs-minipass: 2.1.0
      minipass: 5.0.0
      minizlib: 2.1.2
      mkdirp: 1.0.4
      yallist: 4.0.0

  tar@7.4.3:
    dependencies:
      '@isaacs/fs-minipass': 4.0.1
      chownr: 3.0.0
      minipass: 7.1.2
      minizlib: 3.0.2
      mkdirp: 3.0.1
      yallist: 5.0.0

  temp-file@3.4.0:
    dependencies:
      async-exit-hook: 2.0.1
      fs-extra: 10.1.0

  temp@0.9.4:
    dependencies:
      mkdirp: 0.5.6
      rimraf: 2.6.3

  through@2.3.8: {}

  tiny-async-pool@1.3.0:
    dependencies:
      semver: 5.7.2

  tiny-typed-emitter@2.1.0: {}

  tinycolor2@1.6.0: {}

  tinyglobby@0.2.13:
    dependencies:
      fdir: 6.4.4(picomatch@4.0.2)
      picomatch: 4.0.2

<<<<<<< HEAD
  tldts-core@6.1.86: {}

  tldts-core@7.0.7: {}

  tldts-experimental@6.1.86:
    dependencies:
      tldts-core: 6.1.86

  tldts-experimental@7.0.7:
    dependencies:
=======
  tldts-core@7.0.7: {}

  tldts-experimental@7.0.7:
    dependencies:
>>>>>>> 88111185
      tldts-core: 7.0.7

  tmp-promise@3.0.3:
    dependencies:
      tmp: 0.2.3

  tmp@0.2.3: {}

  to-regex-range@5.0.1:
    dependencies:
      is-number: 7.0.0

  toidentifier@1.0.1: {}

  token-types@4.2.1:
    dependencies:
      '@tokenizer/token': 0.3.0
      ieee754: 1.2.1

  totalist@3.0.1: {}

  truncate-utf8-bytes@1.0.2:
    dependencies:
      utf8-byte-length: 1.0.5

  ts-api-utils@2.1.0(typescript@5.8.3):
    dependencies:
      typescript: 5.8.3

  ts-morph@25.0.1:
    dependencies:
      '@ts-morph/common': 0.26.1
      code-block-writer: 13.0.3

  tsconfig-paths@3.15.0:
    dependencies:
      '@types/json5': 0.0.29
      json5: 1.0.2
      minimist: 1.2.8
      strip-bom: 3.0.0

  tslib@2.8.1: {}

  type-check@0.4.0:
    dependencies:
      prelude-ls: 1.2.1

  type-fest@0.13.1:
    optional: true

  type-fest@0.20.2: {}

  type-fest@2.19.0: {}

  type-fest@4.41.0: {}

  type-is@2.0.1:
    dependencies:
      content-type: 1.0.5
      media-typer: 1.1.0
      mime-types: 3.0.1

  typed-array-buffer@1.0.3:
    dependencies:
      call-bound: 1.0.4
      es-errors: 1.3.0
      is-typed-array: 1.1.15

  typed-array-byte-length@1.0.3:
    dependencies:
      call-bind: 1.0.8
      for-each: 0.3.5
      gopd: 1.2.0
      has-proto: 1.2.0
      is-typed-array: 1.1.15

  typed-array-byte-offset@1.0.4:
    dependencies:
      available-typed-arrays: 1.0.7
      call-bind: 1.0.8
      for-each: 0.3.5
      gopd: 1.2.0
      has-proto: 1.2.0
      is-typed-array: 1.1.15
      reflect.getprototypeof: 1.0.10

  typed-array-length@1.0.7:
    dependencies:
      call-bind: 1.0.8
      for-each: 0.3.5
      gopd: 1.2.0
      is-typed-array: 1.1.15
      possible-typed-array-names: 1.1.0
      reflect.getprototypeof: 1.0.10

  typescript-eslint@8.32.0(eslint@9.26.0)(typescript@5.8.3):
    dependencies:
      '@typescript-eslint/eslint-plugin': 8.32.0(@typescript-eslint/parser@8.32.0(eslint@9.26.0)(typescript@5.8.3))(eslint@9.26.0)(typescript@5.8.3)
      '@typescript-eslint/parser': 8.32.0(eslint@9.26.0)(typescript@5.8.3)
      '@typescript-eslint/utils': 8.32.0(eslint@9.26.0)(typescript@5.8.3)
      eslint: 9.26.0
      typescript: 5.8.3
    transitivePeerDependencies:
      - supports-color

  typescript@5.8.3: {}

  uint8array-extras@1.4.0: {}

  unbox-primitive@1.1.0:
    dependencies:
      call-bound: 1.0.4
      has-bigints: 1.1.0
      has-symbols: 1.1.0
      which-boxed-primitive: 1.1.1

<<<<<<< HEAD
  undici-types@6.19.8: {}

  undici-types@6.21.0: {}
=======
  undici-types@6.20.0: {}
>>>>>>> 88111185

  undici@5.29.0:
    dependencies:
      '@fastify/busboy': 2.1.1

  undici@6.21.1: {}

  unicorn-magic@0.3.0: {}

  unique-filename@2.0.1:
    dependencies:
      unique-slug: 3.0.0

  unique-filename@4.0.0:
    dependencies:
      unique-slug: 5.0.0

  unique-slug@3.0.0:
    dependencies:
      imurmurhash: 0.1.4

  unique-slug@5.0.0:
    dependencies:
      imurmurhash: 0.1.4

  universalify@0.1.2: {}

  universalify@2.0.1: {}

  unpipe@1.0.0: {}

  unplugin-utils@0.2.4:
    dependencies:
      pathe: 2.0.3
      picomatch: 4.0.2

  unrs-resolver@1.7.2:
    dependencies:
      napi-postinstall: 0.2.4
    optionalDependencies:
      '@unrs/resolver-binding-darwin-arm64': 1.7.2
      '@unrs/resolver-binding-darwin-x64': 1.7.2
      '@unrs/resolver-binding-freebsd-x64': 1.7.2
      '@unrs/resolver-binding-linux-arm-gnueabihf': 1.7.2
      '@unrs/resolver-binding-linux-arm-musleabihf': 1.7.2
      '@unrs/resolver-binding-linux-arm64-gnu': 1.7.2
      '@unrs/resolver-binding-linux-arm64-musl': 1.7.2
      '@unrs/resolver-binding-linux-ppc64-gnu': 1.7.2
      '@unrs/resolver-binding-linux-riscv64-gnu': 1.7.2
      '@unrs/resolver-binding-linux-riscv64-musl': 1.7.2
      '@unrs/resolver-binding-linux-s390x-gnu': 1.7.2
      '@unrs/resolver-binding-linux-x64-gnu': 1.7.2
      '@unrs/resolver-binding-linux-x64-musl': 1.7.2
      '@unrs/resolver-binding-wasm32-wasi': 1.7.2
      '@unrs/resolver-binding-win32-arm64-msvc': 1.7.2
      '@unrs/resolver-binding-win32-ia32-msvc': 1.7.2
      '@unrs/resolver-binding-win32-x64-msvc': 1.7.2

  unzip-crx-3@0.2.0:
    dependencies:
      jszip: 3.10.1
      mkdirp: 0.5.6
      yaku: 0.16.7

  update-browserslist-db@1.1.3(browserslist@4.24.5):
    dependencies:
      browserslist: 4.24.5
      escalade: 3.2.0
      picocolors: 1.1.1

  update-check@1.5.4:
    dependencies:
      registry-auth-token: 3.3.2
      registry-url: 3.1.0

  uri-js@4.4.1:
    dependencies:
      punycode: 2.3.1

  utf-8-validate@6.0.5:
    dependencies:
      node-gyp-build: 4.8.4

  utf8-byte-length@1.0.5: {}

  utif2@4.1.0:
    dependencies:
      pako: 1.0.11

  util-deprecate@1.0.2: {}

  uuid@9.0.1: {}

  validate-html-nesting@1.2.2: {}

  vary@1.1.2: {}

  verror@1.10.1:
    dependencies:
      assert-plus: 1.0.0
      core-util-is: 1.0.2
      extsprintf: 1.4.1
    optional: true

<<<<<<< HEAD
  vite-dev-rpc@1.0.7(vite@6.3.3(@types/node@22.15.18)(yaml@2.8.0)):
    dependencies:
      birpc: 2.3.0
      vite: 6.3.3(@types/node@22.15.18)(yaml@2.8.0)
      vite-hot-client: 2.0.4(vite@6.3.3(@types/node@22.15.18)(yaml@2.8.0))

  vite-hot-client@2.0.4(vite@6.3.3(@types/node@22.15.18)(yaml@2.8.0)):
    dependencies:
      vite: 6.3.3(@types/node@22.15.18)(yaml@2.8.0)

  vite-plugin-inspect@11.0.1(vite@6.3.3(@types/node@22.15.18)(yaml@2.8.0)):
=======
  vite-dev-rpc@1.0.7(vite@6.3.5(@types/node@22.13.5)(yaml@2.7.0)):
    dependencies:
      birpc: 2.2.0
      vite: 6.3.5(@types/node@22.13.5)(yaml@2.7.0)
      vite-hot-client: 2.0.4(vite@6.3.5(@types/node@22.13.5)(yaml@2.7.0))

  vite-hot-client@2.0.4(vite@6.3.5(@types/node@22.13.5)(yaml@2.7.0)):
    dependencies:
      vite: 6.3.5(@types/node@22.13.5)(yaml@2.7.0)

  vite-plugin-inspect@11.0.1(vite@6.3.5(@types/node@22.13.5)(yaml@2.7.0)):
>>>>>>> 88111185
    dependencies:
      ansis: 3.17.0
      debug: 4.4.1
      error-stack-parser-es: 1.0.5
      ohash: 2.0.11
      open: 10.1.2
      perfect-debounce: 1.0.0
      sirv: 3.0.1
      unplugin-utils: 0.2.4
<<<<<<< HEAD
      vite: 6.3.3(@types/node@22.15.18)(yaml@2.8.0)
      vite-dev-rpc: 1.0.7(vite@6.3.3(@types/node@22.15.18)(yaml@2.8.0))
=======
      vite: 6.3.5(@types/node@22.13.5)(yaml@2.7.0)
      vite-dev-rpc: 1.0.7(vite@6.3.5(@types/node@22.13.5)(yaml@2.7.0))
>>>>>>> 88111185
    transitivePeerDependencies:
      - supports-color

  vite-plugin-resolve@2.5.2:
    dependencies:
      lib-esm: 0.4.2

<<<<<<< HEAD
  vite-plugin-solid@2.11.6(solid-js@1.9.5)(vite@6.3.3(@types/node@22.15.18)(yaml@2.8.0)):
=======
  vite-plugin-solid@2.11.6(solid-js@1.9.6)(vite@6.3.5(@types/node@22.13.5)(yaml@2.7.0)):
>>>>>>> 88111185
    dependencies:
      '@babel/core': 7.27.1
      '@types/babel__core': 7.20.5
      babel-preset-solid: 1.9.6(@babel/core@7.27.1)
      merge-anything: 5.1.7
<<<<<<< HEAD
      solid-js: 1.9.5
      solid-refresh: 0.6.3(solid-js@1.9.5)
      vite: 6.3.3(@types/node@22.15.18)(yaml@2.8.0)
      vitefu: 1.0.6(vite@6.3.3(@types/node@22.15.18)(yaml@2.8.0))
    transitivePeerDependencies:
      - supports-color

  vite@6.3.3(@types/node@22.15.18)(yaml@2.8.0):
=======
      solid-js: 1.9.6
      solid-refresh: 0.6.3(solid-js@1.9.6)
      vite: 6.3.5(@types/node@22.13.5)(yaml@2.7.0)
      vitefu: 1.0.6(vite@6.3.5(@types/node@22.13.5)(yaml@2.7.0))
    transitivePeerDependencies:
      - supports-color

  vite@6.3.5(@types/node@22.13.5)(yaml@2.7.0):
>>>>>>> 88111185
    dependencies:
      esbuild: 0.25.4
      fdir: 6.4.4(picomatch@4.0.2)
      picomatch: 4.0.2
      postcss: 8.5.3
      rollup: 4.40.2
      tinyglobby: 0.2.13
    optionalDependencies:
      '@types/node': 22.15.18
      fsevents: 2.3.3
      yaml: 2.8.0

<<<<<<< HEAD
  vitefu@1.0.6(vite@6.3.3(@types/node@22.15.18)(yaml@2.8.0)):
    optionalDependencies:
      vite: 6.3.3(@types/node@22.15.18)(yaml@2.8.0)
=======
  vitefu@1.0.6(vite@6.3.5(@types/node@22.13.5)(yaml@2.7.0)):
    optionalDependencies:
      vite: 6.3.5(@types/node@22.13.5)(yaml@2.7.0)
>>>>>>> 88111185

  vudio@2.1.1(patch_hash=0e06c2ed11c02bdc490c209fa80070e98517c2735c641f5738b6e15d7dc1959d): {}

  wcwidth@1.0.1:
    dependencies:
      defaults: 1.0.4

  web-streams-polyfill@3.3.3: {}

  webidl-conversions@7.0.0: {}

  webrtc-adapter@9.0.3:
    dependencies:
      sdp: 3.2.0

  whatwg-mimetype@3.0.0: {}

  when-exit@2.1.4: {}

  which-boxed-primitive@1.1.1:
    dependencies:
      is-bigint: 1.1.0
      is-boolean-object: 1.2.2
      is-number-object: 1.1.1
      is-string: 1.1.1
      is-symbol: 1.1.1

  which-builtin-type@1.2.1:
    dependencies:
      call-bound: 1.0.4
      function.prototype.name: 1.1.8
      has-tostringtag: 1.0.2
      is-async-function: 2.1.1
      is-date-object: 1.1.0
      is-finalizationregistry: 1.1.1
      is-generator-function: 1.1.0
      is-regex: 1.2.1
      is-weakref: 1.1.1
      isarray: 2.0.5
      which-boxed-primitive: 1.1.1
      which-collection: 1.0.2
      which-typed-array: 1.1.19

  which-collection@1.0.2:
    dependencies:
      is-map: 2.0.3
      is-set: 2.0.3
      is-weakmap: 2.0.2
      is-weakset: 2.0.4

  which-typed-array@1.1.19:
    dependencies:
      available-typed-arrays: 1.0.7
      call-bind: 1.0.8
      call-bound: 1.0.4
      for-each: 0.3.5
      get-proto: 1.0.1
      gopd: 1.2.0
      has-tostringtag: 1.0.2

  which@2.0.2:
    dependencies:
      isexe: 2.0.0

  which@5.0.0:
    dependencies:
      isexe: 3.1.1

  widest-line@4.0.1:
    dependencies:
      string-width: 5.1.2

  word-wrap@1.2.5: {}

  wrap-ansi@7.0.0:
    dependencies:
      ansi-styles: 4.3.0
      string-width: 4.2.3
      strip-ansi: 6.0.1

  wrap-ansi@8.1.0:
    dependencies:
      ansi-styles: 6.2.1
      string-width: 5.1.2
      strip-ansi: 7.1.0

  wrappy@1.0.2: {}

  ws@8.18.2(bufferutil@4.0.9)(utf-8-validate@6.0.5):
    optionalDependencies:
      bufferutil: 4.0.9
      utf-8-validate: 6.0.5

  x11@2.3.0:
    dependencies:
      os-homedir: 1.0.2

  xml-parse-from-string@1.0.1: {}

  xml2js@0.6.2:
    dependencies:
      sax: 1.4.1
      xmlbuilder: 11.0.1

  xmlbuilder@11.0.1: {}

  xmlbuilder@15.1.1: {}

  y18n@5.0.8: {}

  yaku@0.16.7: {}

  yallist@3.1.1: {}

  yallist@4.0.0: {}

  yallist@5.0.0: {}

  yaml@1.10.2: {}

  yaml@2.8.0: {}

  yargs-parser@21.1.1: {}

  yargs@17.7.2:
    dependencies:
      cliui: 8.0.1
      escalade: 3.2.0
      get-caller-file: 2.0.5
      require-directory: 2.1.1
      string-width: 4.2.3
      y18n: 5.0.8
      yargs-parser: 21.1.1

  yauzl@2.10.0:
    dependencies:
      buffer-crc32: 0.2.13
      fd-slicer: 1.1.0

  yocto-queue@0.1.0: {}

  youtubei.js@13.4.0:
    dependencies:
      '@bufbuild/protobuf': 2.4.0
      jintr: 3.3.1
      tslib: 2.8.1
      undici: 5.29.0

  zlibjs@0.3.1: {}

  zod-to-json-schema@3.24.5(zod@3.24.4):
    dependencies:
      zod: 3.24.4

  zod@3.24.4: {}<|MERGE_RESOLUTION|>--- conflicted
+++ resolved
@@ -291,11 +291,7 @@
         version: 4.0.0
       electron-vite:
         specifier: 3.1.0
-<<<<<<< HEAD
         version: 3.1.0(vite@6.3.3(@types/node@22.15.18)(yaml@2.8.0))
-=======
-        version: 3.1.0(vite@6.3.5(@types/node@22.13.5)(yaml@2.7.0))
->>>>>>> 88111185
       esbuild:
         specifier: 0.25.4
         version: 0.25.4
@@ -315,13 +311,8 @@
         specifier: 2.31.0
         version: 2.31.0(@typescript-eslint/parser@8.32.0(eslint@9.26.0)(typescript@5.8.3))(eslint-import-resolver-typescript@4.3.4)(eslint@9.26.0)
       eslint-plugin-prettier:
-<<<<<<< HEAD
         specifier: 5.2.6
         version: 5.2.6(eslint-config-prettier@10.1.2(eslint@9.25.1))(eslint@9.25.1)(prettier@3.5.3)
-=======
-        specifier: 5.4.0
-        version: 5.4.0(@types/eslint@9.6.1)(eslint-config-prettier@10.1.5(eslint@9.26.0))(eslint@9.26.0)(prettier@3.5.2)
->>>>>>> 88111185
       glob:
         specifier: 11.0.2
         version: 11.0.2
@@ -344,29 +335,17 @@
         specifier: 6.0.5
         version: 6.0.5
       vite:
-<<<<<<< HEAD
         specifier: 6.3.3
         version: 6.3.3(@types/node@22.15.18)(yaml@2.8.0)
       vite-plugin-inspect:
         specifier: 11.0.1
         version: 11.0.1(vite@6.3.3(@types/node@22.15.18)(yaml@2.8.0))
-=======
-        specifier: 6.3.5
-        version: 6.3.5(@types/node@22.13.5)(yaml@2.7.0)
-      vite-plugin-inspect:
-        specifier: 11.0.1
-        version: 11.0.1(vite@6.3.5(@types/node@22.13.5)(yaml@2.7.0))
->>>>>>> 88111185
       vite-plugin-resolve:
         specifier: 2.5.2
         version: 2.5.2
       vite-plugin-solid:
         specifier: 2.11.6
-<<<<<<< HEAD
         version: 2.11.6(solid-js@1.9.5)(vite@6.3.3(@types/node@22.15.18)(yaml@2.8.0))
-=======
-        version: 2.11.6(solid-js@1.9.6)(vite@6.3.5(@types/node@22.13.5)(yaml@2.7.0))
->>>>>>> 88111185
       ws:
         specifier: 8.18.2
         version: 8.18.2(bufferutil@4.0.9)(utf-8-validate@6.0.5)
@@ -712,6 +691,8 @@
 
   '@eslint-community/eslint-utils@4.7.0':
     resolution: {integrity: sha512-dyybb3AcajC7uha6CvhdVRJqaKyn7w2YKqKyAN37NKYgZT36w+iRb0Dymmc5qEJ549c/S31cMMSFd75bteCpCw==}
+  '@eslint-community/eslint-utils@4.7.0':
+    resolution: {integrity: sha512-dyybb3AcajC7uha6CvhdVRJqaKyn7w2YKqKyAN37NKYgZT36w+iRb0Dymmc5qEJ549c/S31cMMSFd75bteCpCw==}
     engines: {node: ^12.22.0 || ^14.17.0 || >=16.0.0}
     peerDependencies:
       eslint: ^6.0.0 || ^7.0.0 || >=8.0.0
@@ -761,6 +742,8 @@
 
   '@floating-ui/core@1.7.0':
     resolution: {integrity: sha512-FRdBLykrPPA6P76GGGqlex/e7fbe0F1ykgxHYNXQsH/iTEtjMj/f9bpY5oQqbjt5VgZvgz/uKXbGuROijh3VLA==}
+  '@floating-ui/core@1.7.0':
+    resolution: {integrity: sha512-FRdBLykrPPA6P76GGGqlex/e7fbe0F1ykgxHYNXQsH/iTEtjMj/f9bpY5oQqbjt5VgZvgz/uKXbGuROijh3VLA==}
 
   '@floating-ui/dom@1.7.0':
     resolution: {integrity: sha512-lGTor4VlXcesUMh1cupTUTDoCxMb0V6bm3CnxHzQcw8Eaf1jQbgQX4i02fYgT0vJ82tb5MZ4CZk1LRGkktJCzg==}
@@ -774,6 +757,8 @@
   '@gar/promisify@1.1.3':
     resolution: {integrity: sha512-k2Ty1JcVojjJFwrg/ThKi2ujJ7XNLYaFGNB/bWT9wGR+oSMJHMa5w+CUq6p/pVrKeNNgA7pCqEcjSnHVoqJQFw==}
 
+  '@ghostery/adblocker-content@2.5.2':
+    resolution: {integrity: sha512-H3e4QZsom7HqVgIBLaoHriqRh27MyXgwC43ClidOXXbCtKn6h7c3wc9TnQssQpXpcyV7HRPmWjMtADzUc+yYKg==}
   '@ghostery/adblocker-content@2.5.2':
     resolution: {integrity: sha512-H3e4QZsom7HqVgIBLaoHriqRh27MyXgwC43ClidOXXbCtKn6h7c3wc9TnQssQpXpcyV7HRPmWjMtADzUc+yYKg==}
 
@@ -789,7 +774,11 @@
 
   '@ghostery/adblocker-extended-selectors@2.5.2':
     resolution: {integrity: sha512-Z2MQ4BiPTPG3cI1CFF1cE0IywL1EM2KGnOVkKEx62fnkO0aRyvAeja0jhQvjENtY/hixWLrsSg3MU95Clvq23g==}
-
+  '@ghostery/adblocker-extended-selectors@2.5.2':
+    resolution: {integrity: sha512-Z2MQ4BiPTPG3cI1CFF1cE0IywL1EM2KGnOVkKEx62fnkO0aRyvAeja0jhQvjENtY/hixWLrsSg3MU95Clvq23g==}
+
+  '@ghostery/adblocker@2.5.2':
+    resolution: {integrity: sha512-/SLxUGPd1JISNGOPsxKfbso+uylDEvEp3umF5gQ3x8YgsEZzD6zYx7H4ZQxAvG1pZIr4p6N9PiAf2N88T1Wo1Q==}
   '@ghostery/adblocker@2.5.2':
     resolution: {integrity: sha512-/SLxUGPd1JISNGOPsxKfbso+uylDEvEp3umF5gQ3x8YgsEZzD6zYx7H4ZQxAvG1pZIr4p6N9PiAf2N88T1Wo1Q==}
 
@@ -1288,16 +1277,11 @@
   '@types/node@16.9.1':
     resolution: {integrity: sha512-QpLcX9ZSsq3YYUUnD3nFDY8H7wctAhQj/TFKL8Ya8v5fMm3CFXxo8zStsLAl780ltoYoo1WvKUVGBQK+1ifr7g==}
 
-<<<<<<< HEAD
   '@types/node@20.17.47':
     resolution: {integrity: sha512-3dLX0Upo1v7RvUimvxLeXqwrfyKxUINk0EAM83swP2mlSUcwV73sZy8XhNz8bcZ3VbsfQyC/y6jRdL5tgCNpDQ==}
 
   '@types/node@22.15.18':
     resolution: {integrity: sha512-v1DKRfUdyW+jJhZNEI1PYy29S2YRxMV5AOO/x/SjKmW0acCIOqmbj6Haf9eHAhsPmrhlHSxEhv/1WszcLWV4cg==}
-=======
-  '@types/node@22.13.5':
-    resolution: {integrity: sha512-+lTU0PxZXn0Dr1NBtC7Y8cR21AJr87dLLU953CWA6pMxxv/UDc7jYAY90upcrie1nRcD6XNG5HOYEDtgW5TxAg==}
->>>>>>> 88111185
 
   '@types/parse-json@4.0.2':
     resolution: {integrity: sha512-dISoDXWWQwUquiKsyZ4Ng+HX2KsPL7LyHKHQwgGFEA3IaKac4Obd+h2a/a6waisAoepJlBcx9paWqjA8/HVjCw==}
@@ -2107,17 +2091,8 @@
     resolution: {integrity: sha512-ZySD7Nf91aLB0RxL4KGrKHBXl7Eds1DAmEdcoVawXnLD7SDhpNgtuII2aAkg7a7QS41jxPSZ17p4VdGnMHk3MQ==}
     engines: {node: '>=0.4.0'}
 
-<<<<<<< HEAD
   detect-libc@2.0.4:
     resolution: {integrity: sha512-3UDv+G9CsCKO1WKMGw9fwq/SWJYbI0c5Y7LU1AXYoDdbhE2AHQ6N6Nb34sG8Fj7T5APy8qXDCKuuIHd1BR0tVA==}
-=======
-  depd@2.0.0:
-    resolution: {integrity: sha512-g7nH6P6dyDioJogAAGprGpCtVImJhpPk/roCzdb3fIh61/s/nPsfR6onyMwkCAR/OlC3yBC0lESvUoQEAssIrw==}
-    engines: {node: '>= 0.8'}
-
-  detect-libc@2.0.3:
-    resolution: {integrity: sha512-bwy0MGW55bG41VqxxypOsdSdGqLwXPI/focwgTYCFMbdUiBAxLg9CFzG08sz2aqzknwiX7Hkl0bQENjg8iLByw==}
->>>>>>> 88111185
     engines: {node: '>=8'}
 
   detect-node@2.1.0:
@@ -2860,10 +2835,6 @@
   http-cache-semantics@4.2.0:
     resolution: {integrity: sha512-dTxcvPXqPvXBQpq5dUr6mEMJX4oIEFv6bwom3FDwKRDsuIjjJGANqhBuoAn9c1RQJIdAKav33ED65E2ys+87QQ==}
 
-  http-errors@2.0.0:
-    resolution: {integrity: sha512-FtwrG/euBzaEjYeRqOgly7G0qviiXoJWnvEH2Z1plBdXgbyjv34pHTSb9zoeHMyDy33+DWy5Wt9Wo+TURtOYSQ==}
-    engines: {node: '>= 0.8'}
-
   http-proxy-agent@5.0.0:
     resolution: {integrity: sha512-n2hY8YdoRE1i7r6M0w9DIw5GgZN0G25P8zLCRQ8rjXtTU3vsNFBI/vWK/UIeE6g5MUUz6avwAPXmL6Fy9D/90w==}
     engines: {node: '>= 6'}
@@ -3393,6 +3364,8 @@
     resolution: {integrity: sha512-sPU4uV7dYlvtWJxwwxHD0PuihVNiE7TyAbQ5SWxDCB9mUYvOgroQOwYQQOKPJ8CIbE+1ETVlOoK1UC2nU3gYvg==}
     engines: {node: '>= 0.6'}
 
+  mime-db@1.54.0:
+    resolution: {integrity: sha512-aU5EJuIN2WDemCcAp2vFBfp/m4EAhWJnUNSSw0ixs7/kXbd6Pg64EmwJkNdFhB8aWt1sH2CTXrLxo/iAGV3oPQ==}
   mime-db@1.54.0:
     resolution: {integrity: sha512-aU5EJuIN2WDemCcAp2vFBfp/m4EAhWJnUNSSw0ixs7/kXbd6Pg64EmwJkNdFhB8aWt1sH2CTXrLxo/iAGV3oPQ==}
     engines: {node: '>= 0.6'}
@@ -4429,7 +4402,6 @@
     resolution: {integrity: sha512-mEwzpUgrLySlveBwEVDMKk5B57bhLPYovRfPAXD5gA/98Opn0rCDj3GtLwFvCvH5RK9uPCExUROW5NjDwvqkxw==}
     engines: {node: '>=12.0.0'}
 
-<<<<<<< HEAD
   tldts-core@6.1.86:
     resolution: {integrity: sha512-Je6p7pkk+KMzMv2XXKmAE3McmolOQFdxkKw0R8EYNr7sELW46JqnNeTX8ybPiQgvg1ymCoF8LXs5fzFaZvJPTA==}
 
@@ -4439,11 +4411,6 @@
   tldts-experimental@6.1.86:
     resolution: {integrity: sha512-X3N3+SrwSajvANDyIBFa6tf/nO0VoqaXvvINSnQkZMGbzNlD+9G7Xb24Mtk3ZBVZJRGY7UynAJJL8kRVt6Z46Q==}
 
-=======
-  tldts-core@7.0.7:
-    resolution: {integrity: sha512-ECqb8imSroX1UmUuhRBNPkkmtZ8mHEenieim80UVxG0M5wXVjY2Fp2tYXCPvk+nLy1geOhFpeD5YQhM/gF63Jg==}
-
->>>>>>> 88111185
   tldts-experimental@7.0.7:
     resolution: {integrity: sha512-V055ViO8G6PbTBfaiL1Utq/MLUqFZKhJ1c9+T8t+c1uPmVSAl7rR6ib8y0lleN18niKV6f1/zmMlAhpFEaPY9w==}
 
@@ -4473,6 +4440,8 @@
   truncate-utf8-bytes@1.0.2:
     resolution: {integrity: sha512-95Pu1QXQvruGEhv62XCMO3Mm90GscOCClvrIUwCM0PYOXK3kaF3l3sIHxx71ThJfcbM2O5Au6SO3AWCSEfW4mQ==}
 
+  ts-api-utils@2.1.0:
+    resolution: {integrity: sha512-CUgTZL1irw8u29bzrOD/nH85jqyc74D6SshFgujOIA7osm2Rz7dYH77agkx7H4FBNxDq7Cjf+IjaX/8zwFW+ZQ==}
   ts-api-utils@2.1.0:
     resolution: {integrity: sha512-CUgTZL1irw8u29bzrOD/nH85jqyc74D6SshFgujOIA7osm2Rz7dYH77agkx7H4FBNxDq7Cjf+IjaX/8zwFW+ZQ==}
     engines: {node: '>=18.12'}
@@ -4548,16 +4517,11 @@
     resolution: {integrity: sha512-nWJ91DjeOkej/TA8pXQ3myruKpKEYgqvpw9lz4OPHj/NWFNluYrjbz9j01CJ8yKQd2g4jFoOkINCTW2I5LEEyw==}
     engines: {node: '>= 0.4'}
 
-<<<<<<< HEAD
   undici-types@6.19.8:
     resolution: {integrity: sha512-ve2KP6f/JnbPBFyobGHuerC9g1FYGn/F8n1LWTwNxCEzd6IfqTwUQcNXgEtmmQ6DlRrC1hrSrBnCZPokRrDHjw==}
 
   undici-types@6.21.0:
     resolution: {integrity: sha512-iwDZqg0QAGrg9Rav5H4n0M64c3mkR59cJ6wQp+7C4nI0gsmExaedaYLNO44eT4AtBBwjbTiGPMlt2Md0T9H9JQ==}
-=======
-  undici-types@6.20.0:
-    resolution: {integrity: sha512-Ny6QZ2Nju20vw1SRHe3d9jVu6gJ+4e3+MMpqu7pqE5HT6WsTSlce++GQmK5UXS8mzV8DSYHrQH+Xrf2jVcuKNg==}
->>>>>>> 88111185
 
   undici@5.29.0:
     resolution: {integrity: sha512-raqeBD6NQK4SkWhQzeYKd1KmIG6dllBOTt55Rmkt4HtI9mwdWtJljnrXjAFUBLTSN67HWrOIZ3EPF4kjUw80Bg==}
@@ -5249,11 +5213,7 @@
   '@esbuild/win32-x64@0.25.4':
     optional: true
 
-<<<<<<< HEAD
   '@eslint-community/eslint-utils@4.7.0(eslint@9.25.1)':
-=======
-  '@eslint-community/eslint-utils@4.7.0(eslint@9.26.0)':
->>>>>>> 88111185
     dependencies:
       eslint: 9.26.0
       eslint-visitor-keys: 3.4.3
@@ -5308,11 +5268,13 @@
       regenerator-runtime: 0.13.11
 
   '@floating-ui/core@1.7.0':
+  '@floating-ui/core@1.7.0':
     dependencies:
       '@floating-ui/utils': 0.2.9
 
   '@floating-ui/dom@1.7.0':
     dependencies:
+      '@floating-ui/core': 1.7.0
       '@floating-ui/core': 1.7.0
       '@floating-ui/utils': 0.2.9
 
@@ -5323,46 +5285,34 @@
   '@gar/promisify@1.1.3': {}
 
   '@ghostery/adblocker-content@2.5.2':
+  '@ghostery/adblocker-content@2.5.2':
     dependencies:
       '@ghostery/adblocker-extended-selectors': 2.5.2
+      '@ghostery/adblocker-extended-selectors': 2.5.2
 
   '@ghostery/adblocker-electron-preload@2.5.2(electron@36.2.0)':
     dependencies:
       '@ghostery/adblocker-content': 2.5.2
-<<<<<<< HEAD
       electron: 34.5.3
-=======
-      electron: 36.2.0
->>>>>>> 88111185
 
   '@ghostery/adblocker-electron@2.5.2(electron@36.2.0)':
     dependencies:
       '@ghostery/adblocker': 2.5.2
-<<<<<<< HEAD
       '@ghostery/adblocker-electron-preload': 2.5.1(electron@34.5.3)
       electron: 34.5.3
       tldts-experimental: 6.1.86
-=======
-      '@ghostery/adblocker-electron-preload': 2.5.2(electron@36.2.0)
-      electron: 36.2.0
-      tldts-experimental: 7.0.7
->>>>>>> 88111185
 
   '@ghostery/adblocker-extended-selectors@2.5.2': {}
-
+  '@ghostery/adblocker-extended-selectors@2.5.2': {}
+
+  '@ghostery/adblocker@2.5.2':
   '@ghostery/adblocker@2.5.2':
     dependencies:
       '@ghostery/adblocker-content': 2.5.2
       '@ghostery/adblocker-extended-selectors': 2.5.2
-<<<<<<< HEAD
       '@remusao/guess-url-type': 2.1.0
       '@remusao/small': 2.1.0
       '@remusao/smaz': 2.2.0
-=======
-      '@remusao/guess-url-type': 2.0.0
-      '@remusao/small': 2.0.0
-      '@remusao/smaz': 2.1.0
->>>>>>> 88111185
       tldts-experimental: 7.0.7
 
   '@hono/node-server@1.14.1(hono@4.7.9)':
@@ -5817,29 +5767,16 @@
 
   '@skyra/jaro-winkler@1.1.1': {}
 
-<<<<<<< HEAD
   '@solid-primitives/refs@1.1.1(solid-js@1.9.5)':
     dependencies:
       '@solid-primitives/utils': 6.3.1(solid-js@1.9.5)
       solid-js: 1.9.5
 
   '@solid-primitives/transition-group@1.1.1(solid-js@1.9.5)':
-=======
-  '@solid-primitives/refs@1.1.0(solid-js@1.9.6)':
-    dependencies:
-      '@solid-primitives/utils': 6.3.0(solid-js@1.9.6)
+    dependencies:
       solid-js: 1.9.6
 
-  '@solid-primitives/transition-group@1.1.0(solid-js@1.9.6)':
->>>>>>> 88111185
-    dependencies:
-      solid-js: 1.9.6
-
-<<<<<<< HEAD
   '@solid-primitives/utils@6.3.1(solid-js@1.9.5)':
-=======
-  '@solid-primitives/utils@6.3.0(solid-js@1.9.6)':
->>>>>>> 88111185
     dependencies:
       solid-js: 1.9.6
 
@@ -5932,15 +5869,11 @@
 
   '@types/node@16.9.1': {}
 
-<<<<<<< HEAD
   '@types/node@20.17.47':
     dependencies:
       undici-types: 6.19.8
 
   '@types/node@22.15.18':
-=======
-  '@types/node@22.13.5':
->>>>>>> 88111185
     dependencies:
       undici-types: 6.21.0
 
@@ -5981,27 +5914,19 @@
       ignore: 5.3.2
       natural-compare: 1.4.0
       ts-api-utils: 2.1.0(typescript@5.8.3)
+      ts-api-utils: 2.1.0(typescript@5.8.3)
       typescript: 5.8.3
     transitivePeerDependencies:
       - supports-color
 
   '@typescript-eslint/parser@8.32.0(eslint@9.26.0)(typescript@5.8.3)':
     dependencies:
-<<<<<<< HEAD
       '@typescript-eslint/scope-manager': 8.31.0
       '@typescript-eslint/types': 8.31.0
       '@typescript-eslint/typescript-estree': 8.31.0(typescript@5.8.3)
       '@typescript-eslint/visitor-keys': 8.31.0
       debug: 4.4.1
       eslint: 9.25.1
-=======
-      '@typescript-eslint/scope-manager': 8.32.0
-      '@typescript-eslint/types': 8.32.0
-      '@typescript-eslint/typescript-estree': 8.32.0(typescript@5.8.3)
-      '@typescript-eslint/visitor-keys': 8.32.0
-      debug: 4.4.0
-      eslint: 9.26.0
->>>>>>> 88111185
       typescript: 5.8.3
     transitivePeerDependencies:
       - supports-color
@@ -6013,17 +5938,10 @@
 
   '@typescript-eslint/type-utils@8.32.0(eslint@9.26.0)(typescript@5.8.3)':
     dependencies:
-<<<<<<< HEAD
       '@typescript-eslint/typescript-estree': 8.31.0(typescript@5.8.3)
       '@typescript-eslint/utils': 8.31.0(eslint@9.25.1)(typescript@5.8.3)
       debug: 4.4.1
       eslint: 9.25.1
-=======
-      '@typescript-eslint/typescript-estree': 8.32.0(typescript@5.8.3)
-      '@typescript-eslint/utils': 8.32.0(eslint@9.26.0)(typescript@5.8.3)
-      debug: 4.4.0
-      eslint: 9.26.0
->>>>>>> 88111185
       ts-api-utils: 2.1.0(typescript@5.8.3)
       typescript: 5.8.3
     transitivePeerDependencies:
@@ -6033,39 +5951,26 @@
 
   '@typescript-eslint/typescript-estree@8.32.0(typescript@5.8.3)':
     dependencies:
-<<<<<<< HEAD
       '@typescript-eslint/types': 8.31.0
       '@typescript-eslint/visitor-keys': 8.31.0
       debug: 4.4.1
-=======
-      '@typescript-eslint/types': 8.32.0
-      '@typescript-eslint/visitor-keys': 8.32.0
-      debug: 4.4.0
->>>>>>> 88111185
       fast-glob: 3.3.3
       is-glob: 4.0.3
       minimatch: 9.0.5
       semver: 7.7.1
       ts-api-utils: 2.1.0(typescript@5.8.3)
+      ts-api-utils: 2.1.0(typescript@5.8.3)
       typescript: 5.8.3
     transitivePeerDependencies:
       - supports-color
 
   '@typescript-eslint/utils@8.32.0(eslint@9.26.0)(typescript@5.8.3)':
     dependencies:
-<<<<<<< HEAD
       '@eslint-community/eslint-utils': 4.7.0(eslint@9.25.1)
       '@typescript-eslint/scope-manager': 8.31.0
       '@typescript-eslint/types': 8.31.0
       '@typescript-eslint/typescript-estree': 8.31.0(typescript@5.8.3)
       eslint: 9.25.1
-=======
-      '@eslint-community/eslint-utils': 4.7.0(eslint@9.26.0)
-      '@typescript-eslint/scope-manager': 8.32.0
-      '@typescript-eslint/types': 8.32.0
-      '@typescript-eslint/typescript-estree': 8.32.0(typescript@5.8.3)
-      eslint: 9.26.0
->>>>>>> 88111185
       typescript: 5.8.3
     transitivePeerDependencies:
       - supports-color
@@ -6157,16 +6062,7 @@
       mime-types: 2.1.35
       negotiator: 0.6.3
 
-<<<<<<< HEAD
   acorn-jsx@5.3.2(acorn@8.14.1):
-=======
-  accepts@2.0.0:
-    dependencies:
-      mime-types: 3.0.1
-      negotiator: 1.0.0
-
-  acorn-jsx@5.3.2(acorn@8.14.0):
->>>>>>> 88111185
     dependencies:
       acorn: 8.14.1
 
@@ -6702,6 +6598,7 @@
   compressible@2.0.18:
     dependencies:
       mime-db: 1.54.0
+      mime-db: 1.54.0
 
   compression@1.7.4:
     dependencies:
@@ -6914,13 +6811,7 @@
 
   delayed-stream@1.0.0: {}
 
-<<<<<<< HEAD
   detect-libc@2.0.4: {}
-=======
-  depd@2.0.0: {}
-
-  detect-libc@2.0.3: {}
->>>>>>> 88111185
 
   detect-node@2.1.0:
     optional: true
@@ -7116,11 +7007,7 @@
     transitivePeerDependencies:
       - supports-color
 
-<<<<<<< HEAD
   electron-vite@3.1.0(vite@6.3.3(@types/node@22.15.18)(yaml@2.8.0)):
-=======
-  electron-vite@3.1.0(vite@6.3.5(@types/node@22.13.5)(yaml@2.7.0)):
->>>>>>> 88111185
     dependencies:
       '@babel/core': 7.27.1
       '@babel/plugin-transform-arrow-functions': 7.27.1(@babel/core@7.27.1)
@@ -7128,11 +7015,7 @@
       esbuild: 0.25.4
       magic-string: 0.30.17
       picocolors: 1.1.1
-<<<<<<< HEAD
       vite: 6.3.3(@types/node@22.15.18)(yaml@2.8.0)
-=======
-      vite: 6.3.5(@types/node@22.13.5)(yaml@2.7.0)
->>>>>>> 88111185
     transitivePeerDependencies:
       - supports-color
 
@@ -7151,11 +7034,7 @@
   electron@36.2.0:
     dependencies:
       '@electron/get': 2.0.3
-<<<<<<< HEAD
       '@types/node': 20.17.47
-=======
-      '@types/node': 22.13.5
->>>>>>> 88111185
       extract-zip: 2.0.1
     transitivePeerDependencies:
       - supports-color
@@ -7343,13 +7222,8 @@
 
   eslint-import-resolver-typescript@4.3.4(eslint-plugin-import@2.31.0)(eslint@9.26.0):
     dependencies:
-<<<<<<< HEAD
       debug: 4.4.1
       eslint: 9.25.1
-=======
-      debug: 4.4.0
-      eslint: 9.26.0
->>>>>>> 88111185
       get-tsconfig: 4.10.0
       is-bun-module: 2.0.0
       stable-hash: 0.0.5
@@ -7400,26 +7274,14 @@
       - eslint-import-resolver-webpack
       - supports-color
 
-<<<<<<< HEAD
   eslint-plugin-prettier@5.2.6(eslint-config-prettier@10.1.2(eslint@9.25.1))(eslint@9.25.1)(prettier@3.5.3):
     dependencies:
       eslint: 9.25.1
       prettier: 3.5.3
-=======
-  eslint-plugin-prettier@5.4.0(@types/eslint@9.6.1)(eslint-config-prettier@10.1.5(eslint@9.26.0))(eslint@9.26.0)(prettier@3.5.2):
-    dependencies:
-      eslint: 9.26.0
-      prettier: 3.5.2
->>>>>>> 88111185
       prettier-linter-helpers: 1.0.0
       synckit: 0.11.6
     optionalDependencies:
-<<<<<<< HEAD
       eslint-config-prettier: 10.1.2(eslint@9.25.1)
-=======
-      '@types/eslint': 9.6.1
-      eslint-config-prettier: 10.1.5(eslint@9.26.0)
->>>>>>> 88111185
 
   eslint-scope@8.3.0:
     dependencies:
@@ -7432,11 +7294,7 @@
 
   eslint@9.26.0:
     dependencies:
-<<<<<<< HEAD
       '@eslint-community/eslint-utils': 4.7.0(eslint@9.25.1)
-=======
-      '@eslint-community/eslint-utils': 4.7.0(eslint@9.26.0)
->>>>>>> 88111185
       '@eslint-community/regexpp': 4.12.1
       '@eslint/config-array': 0.20.0
       '@eslint/config-helpers': 0.2.2
@@ -7446,12 +7304,7 @@
       '@eslint/plugin-kit': 0.2.8
       '@humanfs/node': 0.16.6
       '@humanwhocodes/module-importer': 1.0.1
-<<<<<<< HEAD
       '@humanwhocodes/retry': 0.4.3
-=======
-      '@humanwhocodes/retry': 0.4.2
-      '@modelcontextprotocol/sdk': 1.11.1
->>>>>>> 88111185
       '@types/estree': 1.0.7
       '@types/json-schema': 7.0.15
       ajv: 6.12.6
@@ -7538,42 +7391,6 @@
 
   exponential-backoff@3.1.2: {}
 
-  express-rate-limit@7.5.0(express@5.1.0):
-    dependencies:
-      express: 5.1.0
-
-  express@5.1.0:
-    dependencies:
-      accepts: 2.0.0
-      body-parser: 2.2.0
-      content-disposition: 1.0.0
-      content-type: 1.0.5
-      cookie: 0.7.2
-      cookie-signature: 1.2.2
-      debug: 4.4.0
-      encodeurl: 2.0.0
-      escape-html: 1.0.3
-      etag: 1.8.1
-      finalhandler: 2.1.0
-      fresh: 2.0.0
-      http-errors: 2.0.0
-      merge-descriptors: 2.0.0
-      mime-types: 3.0.1
-      on-finished: 2.4.1
-      once: 1.4.0
-      parseurl: 1.3.3
-      proxy-addr: 2.0.7
-      qs: 6.14.0
-      range-parser: 1.2.1
-      router: 2.2.0
-      send: 1.2.0
-      serve-static: 2.2.0
-      statuses: 2.0.1
-      type-is: 2.0.1
-      vary: 1.1.2
-    transitivePeerDependencies:
-      - supports-color
-
   extract-zip@2.0.1:
     dependencies:
       debug: 4.4.1
@@ -7956,14 +7773,6 @@
       entities: 4.5.0
 
   http-cache-semantics@4.2.0: {}
-
-  http-errors@2.0.0:
-    dependencies:
-      depd: 2.0.0
-      inherits: 2.0.4
-      setprototypeof: 1.2.0
-      statuses: 2.0.1
-      toidentifier: 1.0.1
 
   http-proxy-agent@5.0.0:
     dependencies:
@@ -8500,6 +8309,7 @@
   mime-db@1.52.0: {}
 
   mime-db@1.54.0: {}
+  mime-db@1.54.0: {}
 
   mime-types@2.1.18:
     dependencies:
@@ -9406,17 +9216,10 @@
 
   solid-refresh@0.6.3(solid-js@1.9.6):
     dependencies:
-<<<<<<< HEAD
       '@babel/generator': 7.27.1
       '@babel/helper-module-imports': 7.27.1
       '@babel/types': 7.27.1
       solid-js: 1.9.5
-=======
-      '@babel/generator': 7.27.0
-      '@babel/helper-module-imports': 7.25.9
-      '@babel/types': 7.27.0
-      solid-js: 1.9.6
->>>>>>> 88111185
     transitivePeerDependencies:
       - supports-color
 
@@ -9428,15 +9231,9 @@
 
   solid-transition-group@0.3.0(solid-js@1.9.6):
     dependencies:
-<<<<<<< HEAD
       '@solid-primitives/refs': 1.1.1(solid-js@1.9.5)
       '@solid-primitives/transition-group': 1.1.1(solid-js@1.9.5)
       solid-js: 1.9.5
-=======
-      '@solid-primitives/refs': 1.1.0(solid-js@1.9.6)
-      '@solid-primitives/transition-group': 1.1.0(solid-js@1.9.6)
-      solid-js: 1.9.6
->>>>>>> 88111185
 
   source-map-js@1.2.1: {}
 
@@ -9602,7 +9399,6 @@
       fdir: 6.4.4(picomatch@4.0.2)
       picomatch: 4.0.2
 
-<<<<<<< HEAD
   tldts-core@6.1.86: {}
 
   tldts-core@7.0.7: {}
@@ -9613,12 +9409,6 @@
 
   tldts-experimental@7.0.7:
     dependencies:
-=======
-  tldts-core@7.0.7: {}
-
-  tldts-experimental@7.0.7:
-    dependencies:
->>>>>>> 88111185
       tldts-core: 7.0.7
 
   tmp-promise@3.0.3:
@@ -9644,6 +9434,7 @@
     dependencies:
       utf8-byte-length: 1.0.5
 
+  ts-api-utils@2.1.0(typescript@5.8.3):
   ts-api-utils@2.1.0(typescript@5.8.3):
     dependencies:
       typescript: 5.8.3
@@ -9674,12 +9465,6 @@
   type-fest@2.19.0: {}
 
   type-fest@4.41.0: {}
-
-  type-is@2.0.1:
-    dependencies:
-      content-type: 1.0.5
-      media-typer: 1.1.0
-      mime-types: 3.0.1
 
   typed-array-buffer@1.0.3:
     dependencies:
@@ -9735,13 +9520,9 @@
       has-symbols: 1.1.0
       which-boxed-primitive: 1.1.1
 
-<<<<<<< HEAD
   undici-types@6.19.8: {}
 
   undici-types@6.21.0: {}
-=======
-  undici-types@6.20.0: {}
->>>>>>> 88111185
 
   undici@5.29.0:
     dependencies:
@@ -9846,7 +9627,6 @@
       extsprintf: 1.4.1
     optional: true
 
-<<<<<<< HEAD
   vite-dev-rpc@1.0.7(vite@6.3.3(@types/node@22.15.18)(yaml@2.8.0)):
     dependencies:
       birpc: 2.3.0
@@ -9858,19 +9638,6 @@
       vite: 6.3.3(@types/node@22.15.18)(yaml@2.8.0)
 
   vite-plugin-inspect@11.0.1(vite@6.3.3(@types/node@22.15.18)(yaml@2.8.0)):
-=======
-  vite-dev-rpc@1.0.7(vite@6.3.5(@types/node@22.13.5)(yaml@2.7.0)):
-    dependencies:
-      birpc: 2.2.0
-      vite: 6.3.5(@types/node@22.13.5)(yaml@2.7.0)
-      vite-hot-client: 2.0.4(vite@6.3.5(@types/node@22.13.5)(yaml@2.7.0))
-
-  vite-hot-client@2.0.4(vite@6.3.5(@types/node@22.13.5)(yaml@2.7.0)):
-    dependencies:
-      vite: 6.3.5(@types/node@22.13.5)(yaml@2.7.0)
-
-  vite-plugin-inspect@11.0.1(vite@6.3.5(@types/node@22.13.5)(yaml@2.7.0)):
->>>>>>> 88111185
     dependencies:
       ansis: 3.17.0
       debug: 4.4.1
@@ -9880,13 +9647,8 @@
       perfect-debounce: 1.0.0
       sirv: 3.0.1
       unplugin-utils: 0.2.4
-<<<<<<< HEAD
       vite: 6.3.3(@types/node@22.15.18)(yaml@2.8.0)
       vite-dev-rpc: 1.0.7(vite@6.3.3(@types/node@22.15.18)(yaml@2.8.0))
-=======
-      vite: 6.3.5(@types/node@22.13.5)(yaml@2.7.0)
-      vite-dev-rpc: 1.0.7(vite@6.3.5(@types/node@22.13.5)(yaml@2.7.0))
->>>>>>> 88111185
     transitivePeerDependencies:
       - supports-color
 
@@ -9894,17 +9656,12 @@
     dependencies:
       lib-esm: 0.4.2
 
-<<<<<<< HEAD
   vite-plugin-solid@2.11.6(solid-js@1.9.5)(vite@6.3.3(@types/node@22.15.18)(yaml@2.8.0)):
-=======
-  vite-plugin-solid@2.11.6(solid-js@1.9.6)(vite@6.3.5(@types/node@22.13.5)(yaml@2.7.0)):
->>>>>>> 88111185
     dependencies:
       '@babel/core': 7.27.1
       '@types/babel__core': 7.20.5
       babel-preset-solid: 1.9.6(@babel/core@7.27.1)
       merge-anything: 5.1.7
-<<<<<<< HEAD
       solid-js: 1.9.5
       solid-refresh: 0.6.3(solid-js@1.9.5)
       vite: 6.3.3(@types/node@22.15.18)(yaml@2.8.0)
@@ -9913,16 +9670,6 @@
       - supports-color
 
   vite@6.3.3(@types/node@22.15.18)(yaml@2.8.0):
-=======
-      solid-js: 1.9.6
-      solid-refresh: 0.6.3(solid-js@1.9.6)
-      vite: 6.3.5(@types/node@22.13.5)(yaml@2.7.0)
-      vitefu: 1.0.6(vite@6.3.5(@types/node@22.13.5)(yaml@2.7.0))
-    transitivePeerDependencies:
-      - supports-color
-
-  vite@6.3.5(@types/node@22.13.5)(yaml@2.7.0):
->>>>>>> 88111185
     dependencies:
       esbuild: 0.25.4
       fdir: 6.4.4(picomatch@4.0.2)
@@ -9935,15 +9682,9 @@
       fsevents: 2.3.3
       yaml: 2.8.0
 
-<<<<<<< HEAD
   vitefu@1.0.6(vite@6.3.3(@types/node@22.15.18)(yaml@2.8.0)):
     optionalDependencies:
       vite: 6.3.3(@types/node@22.15.18)(yaml@2.8.0)
-=======
-  vitefu@1.0.6(vite@6.3.5(@types/node@22.13.5)(yaml@2.7.0)):
-    optionalDependencies:
-      vite: 6.3.5(@types/node@22.13.5)(yaml@2.7.0)
->>>>>>> 88111185
 
   vudio@2.1.1(patch_hash=0e06c2ed11c02bdc490c209fa80070e98517c2735c641f5738b6e15d7dc1959d): {}
 
