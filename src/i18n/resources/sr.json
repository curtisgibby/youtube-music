{
<<<<<<< HEAD
  "plugins": {
    "slack-now-playing": {
      "name": "Slack статус",
      "description": "Поставља ваш Slack статус на песму која се тренутно репродукује",
      "status-text": "Сада свира: {{artist}} - {{title}}",
      "menu": {
        "settings": "Подешавања",
        "token": "Slack API токен",
        "cookie-token": "Slack Cookie токен",
        "emoji-name": "Назив прилагођеног емоджија"
      }
    }
=======
  "language": {
    "code": "sr",
    "local-name": "Српски",
    "name": "Serbian"
>>>>>>> b52caa5f
  }
}<|MERGE_RESOLUTION|>--- conflicted
+++ resolved
@@ -1,5 +1,9 @@
 {
-<<<<<<< HEAD
+  "language": {
+    "code": "sr",
+    "local-name": "Српски",
+    "name": "Serbian"
+  },
   "plugins": {
     "slack-now-playing": {
       "name": "Slack статус",
@@ -12,11 +16,5 @@
         "emoji-name": "Назив прилагођеног емоджија"
       }
     }
-=======
-  "language": {
-    "code": "sr",
-    "local-name": "Српски",
-    "name": "Serbian"
->>>>>>> b52caa5f
   }
 }