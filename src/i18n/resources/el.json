{
  "common": {
    "console": {
      "plugins": {
        "execute-failed": "Απέτυχε η εκτέλεση του πρόσθετου {{pluginName}}::{{contextName}}",
        "executed-at-ms": "Το πρόσθετο {{pluginName}}::{{contextName}} εκτελέστηκε σε {{ms}}ms",
        "initialize-failed": "Απέτυχε η αρχικοποίηση του πρόσθετου \"{{pluginName}}\"",
        "load-all": "Φόρτωση όλων των πρόσθετων",
        "load-failed": "Απέτυχε η φόρτωση του πρόσθετου \"{{pluginName}}\"",
        "loaded": "Το πρόσθετο \"{{pluginName}}\" φορτώθηκε",
        "unload-failed": "Απέτυχε η απεγκατάσταση του πρόσθετου \"{{pluginName}}\"",
        "unloaded": "Το πρόσθετο \"{{pluginName}}\" απεγκαταστάθηκε"
      }
    }
  },
  "language": {
    "code": "el",
    "local-name": "Ελληνικά",
    "name": "Greek"
  },
  "main": {
    "console": {
      "did-finish-load": {
        "dev-tools": "Η φόρτωση ολοκληρώθηκε. Τα DevTools άνοιξαν"
      },
      "i18n": {
        "loaded": "Το i18n φορτώθηκε"
      },
      "second-instance": {
        "receive-command": "Λήφθηκε εντολή μέσω πρωτοκόλλου: \"{{command}}\""
      },
      "theme": {
        "css-file-not-found": "Το αρχείο CSS \"{{cssFile}}\" δεν υπάρχει, αγνοείται"
      },
      "unresponsive": {
        "details": "Σφάλμα ανταπόκρισης!\n{{error}}"
      },
      "when-ready": {
        "clearing-cache-after-20s": "Εκκαθάριση μνήμης cache εφαρμογής"
      },
      "window": {
        "tried-to-render-offscreen": "Το παράθυρο προσπάθησε να απεικονίσει εκτός οθόνης, windowSize={{windowSize}}, displaySize={{displaySize}}, position={{position}}"
      }
    },
    "dialog": {
      "hide-menu-enabled": {
        "detail": "Το μενού είναι κρυμμένο, χρησιμοποιήστε το 'Alt' για να το εμφανίσετε (ή το 'Escape' αν χρησιμοποιείτε το μενού εφαρμογής)",
        "message": "Η απόκρυψη μενού είναι ενεργοποιημένη",
        "title": "Η απόκρυψη μενού ενεργοποιήθηκε"
      },
      "need-to-restart": {
        "buttons": {
          "later": "Αργότερα",
          "restart-now": "Επανεκκίνηση τώρα"
        },
        "detail": "Το πρόσθετο \"{{pluginName}}\" απαιτεί επανεκκίνηση για να ισχύσει",
        "message": "Το \"{{pluginName}}\" χρειάζεται επανεκκίνηση",
        "title": "Απαιτείται επανεκκίνηση"
      },
      "unresponsive": {
        "buttons": {
          "quit": "Παραιτηθείτε",
          "relaunch": "Επανεκκίνηση",
          "wait": "Περιμένετε"
        },
        "detail": "Λυπούμαστε για την ταλαιπωρία! Παρακαλώ επιλέξτε τι να κάνετε:",
        "message": "Η εφαρμογή δεν ανταποκρίνεται",
        "title": "Το παράθυρο δεν ανταποκρίνεται"
      },
      "update-available": {
        "buttons": {
          "disable": "Απενεργοποίηση ενημερώσεων",
          "download": "Λήψη",
          "ok": "OK"
        },
        "detail": "Μια νέα έκδοση είναι διαθέσιμη και μπορεί να ληφθεί από τον σύνδεσμο {{downloadLink}}",
        "message": "Μια νέα έκδοση είναι διαθέσιμη",
        "title": "Διατίθεται ενημέρωση"
      }
    },
    "menu": {
      "about": "Σχετικά",
      "navigation": {
        "label": "Πλοήγηση",
        "submenu": {
          "copy-current-url": "Αντιγραφή τρέχουσας διεύθυνσης URL",
          "go-back": "Πίσω",
          "go-forward": "Εμπρός",
          "quit": "Έξοδος",
          "restart": "Επανεκκίνηση εφαρμογής"
        }
      },
      "options": {
        "label": "Επιλογές",
        "submenu": {
          "advanced-options": {
            "label": "Επιλογές για προχωρημένους",
            "submenu": {
              "auto-reset-app-cache": "Επαναφορά μνήμης cache εφαρμογής όταν η εφαρμογή ξεκινά",
              "disable-hardware-acceleration": "Απενεργοποίηση επιτάχυνσης υλικού",
              "edit-config-json": "Επεξεργασία του config.json",
              "override-user-agent": "Αντικατάσταση του User-Agent",
              "restart-on-config-changes": "Επανεκκίνηση σε αλλαγές του config",
              "set-proxy": {
                "label": "Ορισμός μεσολάβησης",
                "prompt": {
                  "label": "Εισαγωγή διεύθυνσης μεσολάβησης: (αφήστε κενό για απενεργοποίηση)",
                  "placeholder": "Παράδειγμα: SOCKS5://127.0.0.1:9999",
                  "title": "Ορισμός μεσολάβησης"
                }
              },
              "toggle-dev-tools": "Εναλλαγή DevTools"
            }
          },
          "always-on-top": "Πάντα σε πρώτο πλάνο",
          "auto-update": "Αυτόματη ενημέρωση",
          "hide-menu": {
            "dialog": {
              "message": "Το μενού θα κρυφτεί στην επόμενη εκκίνηση, χρησιμοποιήστε [Alt] για να το εμφανίσετε (ή το πλήκτρο backtick [`] αν χρησιμοποιείτε το μενού εφαρμογής)",
              "title": "Η Δυνατότητα Απόκρυψης του Μενού ενεργοποιήθηκε"
            },
            "label": "Απόκρυψη μενού"
          },
          "language": {
            "dialog": {
              "message": "Η γλώσσα θα αλλάξει μετά την επανεκκίνηση",
              "title": "Η γλώσσα άλλαξε"
            },
            "label": "Γλώσσα",
            "submenu": {
              "to-help-translate": "Θέλετε να βοηθήσετε στη μετάφραση; Κάντε κλικ εδώ"
            }
          },
          "resume-on-start": "Συνέχιση τελευταίου τραγουδιού όταν η εφαρμογή ξεκινά",
          "single-instance-lock": "Κλείδωμα Μοναδικής Εκδοχής",
          "start-at-login": "Έναρξη κατά την σύνδεση",
          "starting-page": {
            "label": "Σελίδα έναρξης",
            "unset": "Κατάργηση ορισμού"
          },
          "tray": {
            "label": "Δίσκος",
            "submenu": {
              "disabled": "Απενεργοποιημένο",
              "enabled-and-hide-app": "Ενεργοποιημένο και απόκρυψη της εφαρμογής",
              "enabled-and-show-app": "Ενεργοποιημένο και εμφάνιση της εφαρμογής",
              "play-pause-on-click": "Αναπαραγωγή/Παύση με κλικ"
            }
          },
          "visual-tweaks": {
            "label": "Τροποποιήσεις εμφάνισης",
            "submenu": {
              "like-buttons": {
                "default": "Προεπιλογή",
                "force-show": "Επιβολή εμφάνισης",
                "hide": "Απόκρυψη",
                "label": "Μου αρέσει"
              },
              "remove-upgrade-button": "Αφαίρεση κουμπιού αναβάθμισης",
              "theme": {
                "dialog": {
                  "button": {
                    "cancel": "Άκυρο",
                    "remove": "Αφαίρεση"
                  },
                  "remove-theme": "Είστε βέβαιοι ότι θέλετε να αφαιρέσετε το προσαρμοσμένο θέμα;",
                  "remove-theme-message": "Αυτό θα αφαιρέσει το προσαρμοσμένο θέμα"
                },
                "label": "Θέμα",
                "submenu": {
                  "import-css-file": "Εισαγωγή προσαρμοσμένου αρχείου CSS",
                  "no-theme": "Κανένα θέμα"
                }
              }
            }
          }
        }
      },
      "plugins": {
        "enabled": "Ενεργοποιημένο",
        "label": "Πρόσθετα",
        "new": "ΝΕΟ"
      },
      "view": {
        "label": "Προβολή",
        "submenu": {
          "force-reload": "Επιβολή επαναφόρτωσης",
          "reload": "Επαναφόρτωση",
          "reset-zoom": "Πραγματικό μέγεθος",
          "toggle-fullscreen": "Εναλλαγή πλήρους οθόνης",
          "zoom-in": "Μεγέθυνση",
          "zoom-out": "Σμίκρυνση"
        }
      }
    },
    "tray": {
      "next": "Επόμενο",
      "play-pause": "Αναπαραγωγή/Παύση",
      "previous": "Προηγούμενο",
      "quit": "Έξοδος",
      "restart": "Επανεκκίνηση εφαρμογής",
      "show": "Εμφάνιση παραθύρου",
      "tooltip": {
        "default": "YouTube Μουσική",
        "with-song-info": "YouTube Μουσική: {{artist}} - {{title}}"
      }
    }
  },
  "plugins": {
    "ad-speedup": {
      "description": "Εάν παίξει διαφήμιση κάνει σίγαση του ήχου και θέτει την ταχύτητα αναπαραγωγής στο 16x",
      "name": "Γρήγορη προώθηση διαφημίσεων"
    },
    "adblocker": {
      "description": "Αποκλεισμός όλων των διαφημίσεων και tracker",
      "menu": {
        "blocker": "Μέθοδος αποκλεισμού"
      },
      "name": "Μπλοκάρισμα Διαφημίσεων"
    },
    "album-actions": {
      "description": "Προσθέτει κουμπιά Like/Unlike και Dislike/Undislike που δρουν συνολικά σε όλα τα κομμάτια μιας playlist ή ενός άλμπουμ",
      "name": "Ενέργειες σε Άλμπουμ"
    },
    "album-color-theme": {
      "description": "Εφαρμόζει ένα δυναμικό θέμα και εφέ με βάση τη χρωματική παλέτα του άλμπουμ",
      "menu": {
        "color-mix-ratio": {
          "label": "Αναλογία μίξης χρωμάτων",
          "submenu": {
            "percent": "{{ratio}}%"
          }
        }
      },
      "name": "Θέμα χρώματος άλμπουμ"
    },
    "ambient-mode": {
      "description": "Εφαρμόζει ένα εφέ φωτισμού ρίχνοντας απαλά χρώματα από το βίντεο στο φόντο της οθόνης σας",
      "menu": {
        "blur-amount": {
          "label": "Ένταση θαμπώματος",
          "submenu": {
            "pixels": "{{blurAmount}} pixels"
          }
        },
        "buffer": {
          "label": "Buffer",
          "submenu": {
            "buffer": "{{buffer}}"
          }
        },
        "opacity": {
          "label": "Αδιαφάνεια",
          "submenu": {
            "percent": "{{opacity}}%"
          }
        },
        "quality": {
          "label": "Ποιότητα",
          "submenu": {
            "pixels": "{{quality}} pixels"
          }
        },
        "size": {
          "label": "Μέγεθος",
          "submenu": {
            "percent": "{{size}}%"
          }
        },
        "smoothness-transition": {
          "label": "Ομαλή μετάβαση",
          "submenu": {
            "during": "Σε {{interpolationTime}} δευτερόλεπτα"
          }
        },
        "use-fullscreen": {
          "label": "Χρήση πλήρους οθόνης"
        }
      },
      "name": "Λειτουργία περιβάλλοντος"
    },
    "amuse": {
      "description": "Προσθέτει υποστήριξη μουσικής YouTube για το widget Amuse now playing από την 6K Labs",
      "name": "Διασκέδαση",
      "response": {
        "query": "Ο διακομιστής Amuse API εκτελείται. GET /query για να λάβετε πληροφορίες για το τραγούδι."
      }
    },
    "api-server": {
      "description": "Προσθέτει έναν διακομιστή API για τον έλεγχο του παίκτη",
      "dialog": {
        "request": {
          "buttons": {
            "allow": "Αποδοχή",
            "deny": "Άρνηση"
          },
          "message": "Επιτρέψτε {{ID}} ({{origin}}) να έχει πρόσβαση στο API;",
          "title": "Αίτημα εξουσιοδότησης API"
        }
      },
      "menu": {
        "auth-strategy": {
          "label": "Στρατηγική εξουσιοδότησης",
          "submenu": {
            "auth-at-first": {
              "label": "Εξουσιοδότηση στο πρώτο αίτημα"
            },
            "none": {
              "label": "Χωρίς εξουσιοδότηση"
            }
          }
        },
        "hostname": {
          "label": "Όνομα κεντρικού υπολογιστή"
        },
        "port": {
          "label": "Θύρα"
        }
      },
      "name": "Διακομιστής API [Beta]",
      "prompt": {
        "hostname": {
          "label": "Εισάγετε το όνομα κεντρικού υπολογιστή (όπως 0.0.0.0.0) για τον διακομιστή API:",
          "title": "Όνομα κεντρικού υπολογιστή"
        },
        "port": {
          "label": "Εισάγετε τη θύρα για το διακομιστή API:",
          "title": "Θύρα"
        }
      }
    },
    "audio-compressor": {
      "description": "Συμπίεση ήχου (μειώνει την ένταση των πιο δυνατών τμημάτων του κύματος και αυξάνει την ένταση των πιο μαλακών τμημάτων)",
      "name": "Συμπιεστής ήχου"
    },
    "blur-nav-bar": {
      "description": "θέτει τη γραμμή πλοήγησης διαφανή και θολή",
      "name": "Θόλωμα γραμμής πλοήγησης"
    },
    "bypass-age-restrictions": {
      "description": "Παράκαμψη επαλήθευσης ηλικίας στο YouTube",
      "name": "Παράκαμψη ηλικιακών περιορισμών"
    },
    "captions-selector": {
      "description": "Επιλογέας λεζάντας για μουσικά κομμάτια ήχου του YouTube",
      "menu": {
        "autoload": "Αυτόματη επιλογή της τελευταίας χρησιμοποιούμενης λεζάντας",
        "disable-captions": "Χωρίς λεζάντες από προεπιλογή"
      },
      "name": "Επιλογέας λεζάντες",
      "prompt": {
        "selector": {
          "label": "Τρέχουσα γλώσσα λεζάντας: {{language}}",
          "none": "None",
          "title": "Επιλογή γλώσσας λεζάντας"
        }
      },
      "templates": {
        "title": "Ανοίξτε τον επιλογέα λεζάντας"
      }
    },
    "compact-sidebar": {
      "description": "Να είναι πάντα συμπαγές το sidebar",
      "name": "Συμπαγής πλευρική μπάρα"
    },
    "crossfade": {
      "description": "Crossfade μεταξύ τραγουδιών",
      "menu": {
        "advanced": "Για προχωρημένους"
      },
      "name": "Crossfade [Beta]",
      "prompt": {
        "options": {
          "multi-input": {
            "fade-in-duration": "Διάρκεια εξασθένισης (ms)",
            "fade-out-duration": "Διάρκεια σβήσιμου (ms)",
            "fade-scaling": {
              "label": "Κλιμάκωση εξασθένισης",
              "linear": "Γραμμική",
              "logarithmic": "Λογαριθμική"
            },
            "seconds-before-end": "Crossfade N δευτερόλεπτα πριν το τέλος"
          },
          "title": "Επιλογές Crossfade"
        }
      }
    },
    "disable-autoplay": {
      "description": "Κάνει τα τραγούδια να είναι αυτόματα σε παύση",
      "menu": {
        "apply-once": "Εφαρμόζεται μόνο στο πρώτο τραγούδι"
      },
      "name": "Απενεργοποίηση αυτόματης αναπαραγωγής"
    },
    "discord": {
      "backend": {
        "already-connected": "Προσπάθεια σύνδεσης με ενεργή σύνδεση",
        "connected": "Συνδεδεμένος με το Discord",
        "disconnected": "Αποσυνδεδεμένος από το Discord"
      },
      "description": "Δείξτε στους φίλους σας τι ακούτε με το Rich Presence",
      "menu": {
        "auto-reconnect": "Αυτόματη επανασύνδεση",
        "clear-activity": "Εκκαθάριση δραστηριότητας",
        "clear-activity-after-timeout": "Εκκαθάριση δραστηριότητας μετά από χρονικό όριο",
        "connected": "Συνδεδεμένο",
        "disconnected": "Αποσυνδεδεμένο",
        "hide-duration-left": "Απόκρυψη της διάρκειας που απομένει",
        "hide-github-button": "Απόκρυψη κουμπιού συνδέσμου GitHub",
        "play-on-youtube-music": "Αναπαραγωγή στο YouTube Music",
        "set-inactivity-timeout": "Ορισμός χρονικού ορίου αδράνειας"
      },
      "name": "Discord Πλούσια παρουσία",
      "prompt": {
        "set-inactivity-timeout": {
          "label": "Εισαγωγή χρονικού ορίου αδράνειας σε δευτερόλεπτα:",
          "title": "Ορισμός χρονικού ορίου αδράνειας"
        }
      }
    },
    "downloader": {
      "backend": {
        "dialog": {
          "error": {
            "buttons": {
              "ok": "OK"
            },
            "message": "Ωχ! Λυπούμαστε, η λήψη απέτυχε…",
            "title": "Σφάλμα στη λήψη!"
          },
          "start-download-playlist": {
            "buttons": {
              "ok": "OK"
            },
            "detail": "{{playlistSize}} τραγούδια)",
            "message": "Λήψη της λίστας αναπαραγωγής {{playlistTitle}}",
            "title": "Η λήψη ξεκίνησε"
          }
        },
        "feedback": {
          "conversion-progress": "Μετατροπή: {{percent}}%",
          "converting": "Μετατροπή…",
          "done": "Τέλος: {{filePath}}",
          "download-info": "Λήψη του {{artist}} - {{title}} [{{videoId}}",
          "download-progress": "Λήψη: {{percent}}%",
          "downloading": "Λήψη…",
          "downloading-counter": "Λήψη {{current}}/{{total}}…",
          "downloading-playlist": "Λήψη της λίστας αναπαραγωγής \"{{playlistTitle}}\" - {{playlistSize}} τραγούδια ({{playlistId}})",
          "error-while-downloading": "Σφάλμα λήψης \"{{author}} - {{title}}\": {{error}}",
          "folder-already-exists": "Ο φάκελος {{playlistFolder}} υπάρχει ήδη",
          "getting-playlist-info": "Λήψη πληροφοριών λίστας αναπαραγωγής…",
          "loading": "Φόρτωση…",
          "playlist-has-only-one-song": "Η λίστα αναπαραγωγής έχει μόνο ένα στοιχείο, κατεβάζοντάς το απευθείας",
          "playlist-id-not-found": "Δεν βρέθηκε ID λίστας αναπαραγωγής",
          "playlist-is-empty": "Η λίστα αναπραγωγής είναι άδεια",
          "playlist-is-mix-or-private": "Σφάλμα λήψης πληροφοριών λίστας αναπαραγωγής: βεβαιωθείτε ότι δεν είναι ιδιωτική ή «Μικτή για εσάς» λίστα αναπαραγωγής\n\n{{error}}",
          "preparing-file": "Προετοιμασία αρχείου…",
          "saving": "Αποθήκευση…",
          "trying-to-get-playlist-id": "Προσπαθώ να πάρω το αναγνωριστικό της λίστας αναπαραγωγής: {{playlistId}}",
          "video-id-not-found": "Το βίντεο δεν βρέθηκε",
          "writing-id3": "Εγγραφή ετικετών ID3…"
        }
      },
      "description": "Λήψεις MP3 / ήχου πηγής απευθείας από τη διεπαφή",
      "menu": {
        "choose-download-folder": "Επιλογή φακέλου λήψης",
        "download-finish-settings": {
          "label": "Λήψη στο τέλος",
          "prompt": {
            "last-percent": "Μετά από x ποσοστό",
            "last-seconds": "Τελευταία x δευτερόλεπτα",
            "title": "Ρύθμιση του πότε θα γίνεται λήψη"
          },
          "submenu": {
            "advanced": "Για προχωρημένους",
            "enabled": "Ενεργοποιημένο",
            "mode": "Λειτουργία χρόνου",
            "percent": "Ποσοστό",
            "seconds": "Δευτερόλεπτα"
          }
        },
        "download-playlist": "Λήψη λίστας αναπαραγωγής",
        "presets": "Προεπιλογές",
        "skip-existing": "Παράλειψη υπάρχοντων αρχείων"
      },
      "name": "Κατεβαστής",
      "renderer": {
        "can-not-update-progress": "Δεν μπορεί να ενημερωθεί η πρόοδος"
      },
      "templates": {
        "button": "Λήψη"
      }
    },
    "equalizer": {
      "description": "Προσθέτει έναν ισοσταθμιστή στο πρόγραμμα αναπαραγωγής",
      "menu": {
        "presets": {
          "label": "Προεπιλογές",
          "list": {
            "bass-booster": "Ενίσχυση μπάσου"
          }
        }
      },
      "name": "Ισοσταθμιστής"
    },
    "exponential-volume": {
      "description": "Κάνει το ρυθμιστικό έντασης εκθετικό, ώστε να είναι ευκολότερη η επιλογή χαμηλότερων εντάσεων.",
      "name": "Εκθετικός όγκος"
    },
    "in-app-menu": {
      "description": "Δίνει στις γραμμές μενού μια φανταχτερή, σκοτεινή ή άλμπουμ-χρωματική εμφάνιση",
      "menu": {
        "hide-dom-window-controls": "Απόκρυψη στοιχείων ελέγχου παραθύρου DOM"
      },
      "name": "Μενού εντός της εφαρμογής"
    },
    "lumiastream": {
      "description": "Προσθέτει υποστήριξη Lumia Stream",
      "name": "Lumia Stream [Beta]"
    },
    "lyrics-genius": {
      "description": "Προσθέτει υποστήριξη στίχων για τα περισσότερα τραγούδια",
      "menu": {
        "romanized-lyrics": "Ρομαντικοποιημένοι στίχοι"
      },
      "name": "Στίχοι Genius",
      "renderer": {
        "fetched-lyrics": "Στίχοι για το Genius"
      }
    },
    "music-together": {
      "description": "Μοιραστείτε μια λίστα αναπαραγωγής με άλλους. Όταν ο οικοδεσπότης παίζει ένα τραγούδι, όλοι οι άλλοι θα ακούσουν το ίδιο τραγούδι",
      "dialog": {
        "enter-host": "Εισαγωγή ID κεντρικού υπολογιστή"
      },
      "internal": {
        "save": "Αποθήκευση",
        "track-source": "Πηγή διαδρομής",
        "unknown-user": "Άγνωστος χρήστης"
      },
      "menu": {
        "click-to-copy-id": "Αντιγραφή ID κεντρικού υπολογιστή",
        "close": "Κλείσιμο Music Together",
        "connected-users": "Συνδεδεμένοι χρήστες",
        "disconnect": "Αποσύνδεση Music Together",
        "empty-user": "Κανένας συνδεδεμένος χρήστης",
        "host": "Κεντρικός υπολογιστής Music Together",
        "join": "Γίνετε μέλος της Μουσικής Μαζί",
        "permission": {
          "all": "Επιτρέψτε στους επισκέπτες να ελέγχουν τη λίστα αναπαραγωγής και τον παίκτη",
          "host-only": "Μόνο ο οικοδεσπότης μπορεί να ελέγχει τη λίστα αναπαραγωγής και τον παίκτη",
          "playlist": "Επιτρέψτε στους επισκέπτες να ελέγχουν τη λίστα αναπαραγωγής"
        },
        "set-permission": "Άδεια ελέγχου αλλαγής",
        "status": {
          "disconnected": "Αποσυνδεδεμένο",
          "guest": "Συνδεδεμένος ως επισκέπτης",
          "host": "Συνδεδεμένος ως οικοδεσπότης"
        }
      },
      "name": "Music Together [Beta]",
      "toast": {
        "add-song-failed": "Απέτυχε η προσθήκη τραγουδιού",
        "closed": "Το Music Together έκλεισε",
        "disconnected": "Το Music Together αποσυνδέθηκε",
        "host-failed": "Απέτυχε να φιλοξενήσει το Μουσική Μαζί",
        "id-copied": "Το ID κεντρικού υπολογιστή αντιγράφηκε στο πρόχειρο",
        "id-copy-failed": "Απέτυχε η αντιγραφή ID κεντρικού υπολογιστή στο πρόχειρο",
        "join-failed": "Απέτυχε να ενταχθεί στη Μουσική Μαζί",
        "joined": "Ενωμένη μουσική μαζί",
        "permission-changed": "Η άδεια «Μουσική Μαζί» άλλαξε σε «{{permission}}»",
        "remove-song-failed": "Απέτυχε η αφαίρεση τραγουδιού",
        "user-connected": "{{name}} εντάχθηκε στη Μουσική Μαζί",
        "user-disconnected": "{{name}} αριστερά Μουσική Μαζί"
      }
    },
    "navigation": {
      "description": "Βέλη πλοήγησης Επόμενο/Πίσω ενσωματωμένα απευθείας στο περιβάλλον εργασίας, όπως στο αγαπημένο σας πρόγραμμα περιήγησης",
      "name": "Πλοήγηση"
    },
    "no-google-login": {
      "description": "Αφαίρεση των κουμπιών και των συνδέσμων σύνδεσης Google από το περιβάλλον εργασίας",
      "name": "No Google Login"
    },
    "notifications": {
      "description": "Εμφάνιση ειδοποίησης όταν ξεκινάει η αναπαραγωγή ενός τραγουδιού (οι διαδραστικές ειδοποιήσεις είναι διαθέσιμες στα Windows)",
      "menu": {
        "interactive": "Διαδραστικές ειδοποιήσεις",
        "interactive-settings": {
          "label": "Διαδραστικές ρυθμίσεις",
          "submenu": {
            "hide-button-text": "Απόκρυψη κειμένου κουμπιού",
            "refresh-on-play-pause": "Ανανέωση σε Αναπαραγωγή/Παύση",
            "tray-controls": "Άνοιγμα/κλείσιμο με κλικ στο δίσκο"
          }
        },
        "priority": "Προτεραιότητα κοινοποίησης",
        "toast-style": "Στυλ τοστ",
        "unpause-notification": "Εμφάνιση ειδοποίησης κατά την κατάργηση της παύσης"
      },
      "name": "Ειδοποιήσεις"
    },
    "performance-improvement": {
      "description": "Βελτιώστε την απόδοση ενεργοποιώντας πειραματικές δέσμες ενεργειών",
      "name": "Βελτίωση της απόδοσης με την ενεργοποίηση επικίνδυνων σεναρίωνΒελτίωση της απόδοσης [Beta]"
    },
    "picture-in-picture": {
      "description": "Επιτρέπει την εναλλαγή της εφαρμογής σε λειτουργία εικόνας σε εικόνα",
      "menu": {
        "always-on-top": "Πάντα σε πρώτο πλάνο",
        "hotkey": {
          "label": "Πλήκτρο πρόσβασης",
          "prompt": {
            "keybind-options": {
              "hotkey": "Πλήκτρο πρόσβασης"
            },
            "label": "Επιλέξτε ένα πλήκτρο συντόμευσης για να ενεργοποιήσετε την εικόνα στην εικόνα",
            "title": "Πλήκτρο Hotkey Εικόνα-σε-Εικόνα"
          }
        },
        "save-window-position": "Αποθήκευση θέσης παραθύρου",
        "save-window-size": "Αποθήκευση μεγέθους παραθύρου",
        "use-native-pip": "Χρήση εγγενούς PiP του προγράμματος περιήγησης"
      },
      "name": "Εικόνα-στην-εικόνα",
      "templates": {
        "button": "Εικόνα-στην-εικόνα"
      }
    },
    "playback-speed": {
      "description": "Ακούστε γρήγορα, ακούστε αργά! Προσθέτει ένα ρυθμιστικό που ελέγχει την ταχύτητα του τραγουδιού",
      "name": "Ταχύτητα αναπαραγωγής",
      "templates": {
        "button": "Ταχύτητα"
      }
    },
    "precise-volume": {
      "description": "Ελέγξτε την ένταση του ήχου με ακρίβεια χρησιμοποιώντας τον τροχό του ποντικιού/τα πλήκτρα, με ένα προσαρμοσμένο HUD και προσαρμόσιμα βήματα έντασης",
      "menu": {
        "arrows-shortcuts": "Τοπικά πλήκτρα βέλους Έλεγχοι",
        "custom-volume-steps": "Ορισμός προσαρμοσμένων βημάτων έντασης ήχου",
        "global-shortcuts": "Παγκόσμια πλήκτρα συντόμευσης"
      },
      "name": "Ακριβής Ήχος",
      "prompt": {
        "global-shortcuts": {
          "keybind-options": {
            "decrease": "Μείωση έντασης",
            "increase": "Αύξηση έντασης"
          },
          "label": "Επιλέξτε Παγκόσμια δέσμευση πλήκτρων έντασης ήχου:",
          "title": "Επιλέξτε Παγκόσμια δέσμευση πλήκτρων έντασης ήχου"
        },
        "volume-steps": {
          "label": "Επιλέξτε Βήματα αύξησης/μείωσης έντασης ήχου",
          "title": "Βήματα έντασης"
        }
      }
    },
    "quality-changer": {
      "backend": {
        "dialog": {
          "quality-changer": {
            "detail": "Τρέχουσα ποιότητα: {{quality}}",
            "message": "Επιλογή ποιότητας βίντεο:",
            "title": "Επιλογή ποιότητας βίντεο"
          }
        }
      },
      "description": "Επιτρέπει την αλλαγή της ποιότητας βίντεο με ένα κουμπί στην επικάλυψη βίντεο",
      "name": "Αλλαγή ποιότητας βίντεο"
    },
    "scrobbler": {
      "description": "Προσθήκη υποστήριξης scrobbling (κ.λπ. last.fm, Listenbrainz)",
      "dialog": {
        "lastfm": {
          "auth-failed": {
            "message": "Απέτυχε η πιστοποίηση ταυτότητας στο Last.fm\nΚρύψτε το αναδυόμενο παράθυρο μέχρι την επόμενη επανεκκίνηση.",
            "title": "Αποτυχία ελέγχου ταυτότητας"
          }
        }
      },
      "menu": {
        "lastfm": {
          "api-settings": "Ρυθμίσεις API Last.fm"
        },
        "listenbrainz": {
          "token": "Εισάγετε το διακριτικό χρήστη ListenBrainz"
        },
        "scrobble-alternative-title": "Χρήση εναλλακτικών τίτλων",
        "scrobble-other-media": "Scrobble άλλα μέσα ενημέρωσης"
      },
      "name": "Σκρόμπλερ",
      "prompt": {
        "lastfm": {
          "api-key": "Κλειδί API Last.fm",
          "api-secret": "Μυστικό API του Last.fm"
        },
        "listenbrainz": {
          "token": {
            "label": "Εισάγετε το διακριτικό χρήστη ListenBrainz:",
            "title": "Κουπόνι ListenBrainz"
          }
        }
      }
    },
    "shortcuts": {
      "description": "Επιτρέπετε τον καθορισμό παγκόσμιων πλήκτρων άμεσης πρόσβασης για την παρακολούθηση (αναπαραγωγή/παύση/επόμενη/προηγούμενη) και την απενεργοποίηση του OSD πολυμέσων με παράκαμψη των πλήκτρων πολυμέσων, την ενεργοποίηση του Ctrl/CMD + F για αναζήτηση, την ενεργοποίηση της υποστήριξης Linux MPRIS για τα πλήκτρα πολυμέσων και προσαρμοσμένα πλήκτρα άμεσης πρόσβασης για προχωρημένους χρήστες",
      "menu": {
        "override-media-keys": "Παράκαμψη κλειδιών πολυμέσων",
        "set-keybinds": "Ορισμός παγκόσμιων ελέγχων τραγουδιού"
      },
      "name": "Συντομεύσεις (& MPRIS)",
      "prompt": {
        "keybind": {
          "keybind-options": {
            "next": "Επόμενο",
            "play-pause": "Αναπαραγωγή / Παύση",
            "previous": "Προηγούμενο"
          },
          "label": "Επιλέξτε Global Keybinds για το τραγούδι Έλεγχος:",
          "title": "Παγκόσμια δέσμευση πλήκτρων"
        }
      }
    },
    "skip-disliked-songs": {
      "description": "Παραλείπει τα αρεστά τραγούδια",
      "name": "Παραλείψτε τα τραγούδια που δεν άρεσαν"
    },
    "skip-silences": {
      "description": "Αυτόματη παράλειψη τμημάτων σιωπής σε τραγούδια",
      "name": "Παραλείψτε τις σιωπές"
    },
    "sponsorblock": {
      "description": "Παραλείπει αυτόματα μέρη που δεν είναι μουσικά, όπως intro/outro ή μέρη μουσικών βίντεο όπου δεν παίζεται το τραγούδι",
      "name": "SponsorBlock"
    },
    "synced-lyrics": {
      "description": "Παρέχει συγχρονισμένους στίχους σε τραγούδια, χρησιμοποιώντας παρόχους όπως η LRClib.",
      "errors": {
        "fetch": "⚠️ Προέκυψε σφάλμα κατά την ανάκτηση των στίχων.\n\tΠροσπαθήστε ξανά αργότερα.",
        "not-found": "⚠️ Δεν βρέθηκαν στίχοι για αυτό το τραγούδι."
      },
      "menu": {
        "default-text-string": {
          "label": "Προεπιλεγμένος χαρακτήρας μεταξύ στίχων",
          "tooltip": "Επιλέξτε τον προεπιλεγμένο χαρακτήρα που θα χρησιμοποιηθεί για το κενό μεταξύ των στίχων"
        },
        "line-effect": {
          "label": "Επίδραση γραμμής",
          "submenu": {
            "fancy": {
              "label": "Φανταχτερό",
              "tooltip": "Χρήση μεγάλων εφέ που μοιάζουν με εφαρμογές στην τρέχουσα γραμμή"
            },
            "focus": {
              "label": "Εστίαση",
              "tooltip": "Κάντε μόνο την τρέχουσα γραμμή λευκή"
            },
            "offset": {
              "label": "Μετατόπιση",
              "tooltip": "Μετατόπιση προς τα δεξιά της τρέχουσας γραμμής"
            },
            "scale": {
              "label": "Κλίμακα",
              "tooltip": "Κλιμάκωση της τρέχουσας γραμμής"
            }
          },
          "tooltip": "Επιλέξτε το εφέ που θα εφαρμοστεί στην τρέχουσα γραμμή"
        },
        "precise-timing": {
          "label": "Κάντε τους στίχους τέλεια συγχρονισμένους",
          "tooltip": "Υπολογίζει με ακρίβεια χιλιοστού του δευτερολέπτου την εμφάνιση της επόμενης γραμμής (μπορεί να έχει μικρή επίπτωση στην απόδοση)"
        },
        "romanization": {
          "label": "Στίχοι Ρομαντικοποίηση",
          "tooltip": "Αν οι στίχοι είναι σε διαφορετική γλώσσα, προσπαθήστε να εμφανίσετε μια λατινική έκδοση."
        },
        "show-lyrics-even-if-inexact": {
          "label": "Εμφάνιση στίχων ακόμα και αν είναι ανακριβείς",
          "tooltip": "Εάν το τραγούδι δεν βρεθεί, το πρόσθετο προσπαθεί ξανά με διαφορετικό ερώτημα αναζήτησης.\nΤο αποτέλεσμα της δεύτερης προσπάθειας μπορεί να μην είναι ακριβές."
        },
        "show-time-codes": {
          "label": "Εμφάνιση κωδικών ώρας",
          "tooltip": "Εμφάνιση των κωδικών ώρας δίπλα στους στίχους"
        }
      },
      "name": "Συγχρονισμένοι στίχοι",
      "refetch-btn": {
        "fetching": "Φέρνοντας...",
        "normal": "Στίχοι Refetch"
      },
      "warnings": {
        "duration-mismatch": "⚠️ - Οι στίχοι ενδέχεται να μην είναι συγχρονισμένοι λόγω αναντιστοιχίας διάρκειας.",
        "inexact": "⚠️ - Οι στίχοι για αυτό το τραγούδι μπορεί να μην είναι ακριβείς",
        "instrumental": "⚠️ - Αυτό είναι ένα ορχηστρικό τραγούδι"
      }
    },
    "taskbar-mediacontrol": {
      "description": "Έλεγχος αναπαραγωγής από τη γραμμή εργασιών των Windows",
      "name": "Έλεγχος μέσων γραμμής εργασιών"
    },
    "touchbar": {
      "description": "Προσθέτει ένα γραφικό στοιχείο TouchBar για χρήστες macOS",
      "name": "TouchBar"
    },
    "tuna-obs": {
      "description": "Ενσωμάτωση με το plugin Tuna του OBS",
      "name": "Tuna OBS"
    },
    "unobtrusive-player": {
      "description": "Αποτρέπει την εμφάνιση του προγράμματος αναπαραγωγής κατά την αναπαραγωγή ενός τραγουδιού",
      "name": "Ανεπαίσθητος παίκτης"
    },
    "video-toggle": {
      "description": "Προσθέτει ένα κουμπί για εναλλαγή μεταξύ της λειτουργίας βίντεο/τραγουδιού. μπορεί επίσης προαιρετικά να αφαιρέσει ολόκληρη την καρτέλα βίντεο",
      "menu": {
        "align": {
          "label": "Στοίχιση",
          "submenu": {
            "left": "Αριστερά",
            "middle": "Middle",
            "right": "Δεξιά"
          }
        },
        "force-hide": "Αναγκαστική αφαίρεση καρτέλας βίντεο",
        "mode": {
          "label": "Mode",
          "submenu": {
            "custom": "Προσαρμοσμένη εναλλαγή",
            "disabled": "Απενεργοποιημένο",
            "native": "Γηγενής εναλλαγή"
          }
        }
      },
      "name": "Εναλλαγή βίντεο",
      "templates": {
        "button": "Τραγούδι"
      }
    },
<<<<<<< HEAD
    "slack-now-playing": {
      "name": "Κατάσταση Slack",
      "description": "Ορίζει την κατάσταση του Slack στο τραγούδι που παίζει αυτή τη στιγμή",
      "status-text": "Παίζει τώρα: {{artist}} - {{title}}",
      "menu": {
        "settings": "Ρυθμίσεις",
        "token": "Διακριτικό API Slack",
        "cookie-token": "Διακριτικό Cookie Slack",
        "emoji-name": "Όνομα προσαρμοσμένου emoji"
      }
=======
    "visualizer": {
      "description": "Προσθέτει έναν απεικονιστή στο πρόγραμμα αναπαραγωγής",
      "menu": {
        "visualizer-type": "Τύπος απεικονιστή"
      },
      "name": "Απεικονιστής"
>>>>>>> b52caa5f
    }
  }
}<|MERGE_RESOLUTION|>--- conflicted
+++ resolved
@@ -838,7 +838,6 @@
         "button": "Τραγούδι"
       }
     },
-<<<<<<< HEAD
     "slack-now-playing": {
       "name": "Κατάσταση Slack",
       "description": "Ορίζει την κατάσταση του Slack στο τραγούδι που παίζει αυτή τη στιγμή",
@@ -849,14 +848,13 @@
         "cookie-token": "Διακριτικό Cookie Slack",
         "emoji-name": "Όνομα προσαρμοσμένου emoji"
       }
-=======
+    },
     "visualizer": {
       "description": "Προσθέτει έναν απεικονιστή στο πρόγραμμα αναπαραγωγής",
       "menu": {
         "visualizer-type": "Τύπος απεικονιστή"
       },
       "name": "Απεικονιστής"
->>>>>>> b52caa5f
     }
   }
 }